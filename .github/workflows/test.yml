name: Test Python package
on:
  push:
    branches:
      - main
  pull_request:

# When this workflow is queued, automatically cancel any previous running
# or pending jobs from the same branch
concurrency:
  group: test-${{ github.head_ref }}
  cancel-in-progress: true

# Required shell entrypoint to have properly activated conda environments
defaults:
  run:
    shell: bash -l {0}

jobs:
  detect-ci-trigger:
    name: Check for upstream trigger phrase
    runs-on: ubuntu-latest
    if: github.repository == 'dask-contrib/dask-sql'
    outputs:
      triggered: ${{ steps.detect-trigger.outputs.trigger-found }}
    steps:
      - uses: actions/checkout@v2
        with:
          fetch-depth: 2
      - uses: xarray-contrib/ci-trigger@v1.1
        id: detect-trigger
        with:
          keyword: "[test-upstream]"

  test:
    name: "Build & Test (${{ matrix.os }}, python: ${{ matrix.python }})"
    needs: [detect-ci-trigger]
    runs-on: ${{ matrix.os }}
    env:
      CONDA_FILE: continuous_integration/environment-${{ matrix.python }}-dev.yaml
    strategy:
      fail-fast: false
      matrix:
        os: [ubuntu-latest, windows-latest]
        python: ["3.8", "3.9", "3.10"]
    steps:
      - uses: actions/checkout@v2
      - name: Set up Python
        uses: conda-incubator/setup-miniconda@v2
        with:
          miniforge-variant: Mambaforge
          use-mamba: true
          python-version: ${{ matrix.python }}
          channel-priority: strict
          channels: ${{ needs.detect-ci-trigger.outputs.triggered == 'true' && 'dask/label/dev,conda-forge,nodefaults' || 'conda-forge,nodefaults' }}
          activate-environment: dask-sql
          environment-file: ${{ env.CONDA_FILE }}
<<<<<<< HEAD
      - name: Setup Rust Toolchain
        uses: actions-rs/toolchain@v1
        id: rust-toolchain
        with:
          toolchain: stable
          override: true
      - name: Optionally update upstream cargo dependencies
        if: needs.detect-ci-trigger.outputs.triggered == 'true'
        run: |
          cd dask_planner
          bash update-dependencies.sh
=======
>>>>>>> 4c9080be
      - name: Build the Rust DataFusion bindings
        run: |
          python setup.py build install
      - name: Install hive testing dependencies for Linux
        if: matrix.os == 'ubuntu-latest'
        run: |
          mamba install -c conda-forge sasl>=0.3.1
          docker pull bde2020/hive:2.3.2-postgresql-metastore
          docker pull bde2020/hive-metastore-postgresql:2.3.0
      - name: Optionally install upstream dev Dask / dask-ml
        if: needs.detect-ci-trigger.outputs.triggered == 'true'
        run: |
          mamba update dask
          python -m pip install --no-deps git+https://github.com/dask/dask-ml
      - name: Test with pytest
        run: |
          pytest --junitxml=junit/test-results.xml --cov-report=xml -n auto tests --dist loadfile
      - name: Upload pytest test results
        if: always()
        uses: actions/upload-artifact@v1
        with:
          name: pytest-results
          path: junit/test-results.xml
      - name: Upload coverage to Codecov
        if: github.repository == 'dask-contrib/dask-sql'
        uses: codecov/codecov-action@v3

  cluster:
    name: "Test in a dask cluster"
    needs: [detect-ci-trigger]
    runs-on: ubuntu-latest
    steps:
      - uses: actions/checkout@v2
      - name: Set up Python
        uses: conda-incubator/setup-miniconda@v2
        with:
          miniforge-variant: Mambaforge
          use-mamba: true
          python-version: "3.9"
          channel-priority: strict
          channels: ${{ needs.detect-ci-trigger.outputs.triggered == 'true' && 'dask/label/dev,conda-forge,nodefaults' || 'conda-forge,nodefaults' }}
          activate-environment: dask-sql
          environment-file: continuous_integration/environment-3.9-dev.yaml
<<<<<<< HEAD
      - name: Setup Rust Toolchain
        uses: actions-rs/toolchain@v1
        id: rust-toolchain
        with:
          toolchain: stable
          override: true
      - name: Optionally update upstream cargo dependencies
        if: needs.detect-ci-trigger.outputs.triggered == 'true'
        run: |
          cd dask_planner
          bash update-dependencies.sh
=======
>>>>>>> 4c9080be
      - name: Build the Rust DataFusion bindings
        run: |
          python setup.py build install
      - name: Install dependencies
        run: |
          mamba install python-blosc lz4 -c conda-forge

          which python
          pip list
          mamba list
      - name: Optionally install upstream dev dask-ml
        if: needs.detect-ci-trigger.outputs.triggered == 'true'
        run: |
          mamba update dask
          python -m pip install --no-deps git+https://github.com/dask/dask-ml
      - name: run a dask cluster
        env:
          UPSTREAM: ${{ needs.detect-ci-trigger.outputs.triggered }}
        run: |
          if [[ $UPSTREAM == "true" ]]; then
            docker-compose -f .github/cluster-upstream.yml up -d
          else
            docker-compose -f .github/cluster.yml up -d
          fi

          # periodically ping logs until a connection has been established; assume failure after 2 minutes
          timeout 2m bash -c 'until docker logs dask-worker 2>&1 | grep -q "Starting established connection"; do sleep 1; done'

          docker logs dask-scheduler
          docker logs dask-worker
      - name: Test with pytest while running an independent dask cluster
        run: |
          DASK_SQL_TEST_SCHEDULER="tcp://127.0.0.1:8786" pytest tests

  import:
    name: "Test importing with bare requirements"
    needs: [detect-ci-trigger]
    runs-on: ubuntu-latest
    steps:
      - uses: actions/checkout@v2
      - name: Set up Python
        uses: conda-incubator/setup-miniconda@v2
        with:
          python-version: "3.8"
          mamba-version: "*"
          channels: conda-forge,nodefaults
          channel-priority: strict
      - name: Install dependencies and nothing else
        run: |
          mamba install setuptools-rust
          pip install -e . -vv

          which python
          pip list
          mamba list
      - name: Optionally install upstream dev Dask / dask-ml
        if: needs.detect-ci-trigger.outputs.triggered == 'true'
        run: |
          python -m pip install --no-deps git+https://github.com/dask/dask
          python -m pip install --no-deps git+https://github.com/dask/distributed
          python -m pip install --no-deps git+https://github.com/dask/dask-ml
      - name: Try to import dask-sql
        run: |
          python -c "import dask_sql; print('ok')"<|MERGE_RESOLUTION|>--- conflicted
+++ resolved
@@ -55,20 +55,11 @@
           channels: ${{ needs.detect-ci-trigger.outputs.triggered == 'true' && 'dask/label/dev,conda-forge,nodefaults' || 'conda-forge,nodefaults' }}
           activate-environment: dask-sql
           environment-file: ${{ env.CONDA_FILE }}
-<<<<<<< HEAD
-      - name: Setup Rust Toolchain
-        uses: actions-rs/toolchain@v1
-        id: rust-toolchain
-        with:
-          toolchain: stable
-          override: true
       - name: Optionally update upstream cargo dependencies
         if: needs.detect-ci-trigger.outputs.triggered == 'true'
         run: |
           cd dask_planner
           bash update-dependencies.sh
-=======
->>>>>>> 4c9080be
       - name: Build the Rust DataFusion bindings
         run: |
           python setup.py build install
@@ -112,20 +103,11 @@
           channels: ${{ needs.detect-ci-trigger.outputs.triggered == 'true' && 'dask/label/dev,conda-forge,nodefaults' || 'conda-forge,nodefaults' }}
           activate-environment: dask-sql
           environment-file: continuous_integration/environment-3.9-dev.yaml
-<<<<<<< HEAD
-      - name: Setup Rust Toolchain
-        uses: actions-rs/toolchain@v1
-        id: rust-toolchain
-        with:
-          toolchain: stable
-          override: true
       - name: Optionally update upstream cargo dependencies
         if: needs.detect-ci-trigger.outputs.triggered == 'true'
         run: |
           cd dask_planner
           bash update-dependencies.sh
-=======
->>>>>>> 4c9080be
       - name: Build the Rust DataFusion bindings
         run: |
           python setup.py build install
