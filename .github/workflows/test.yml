name: Test Python package
on:
  push:
    branches:
      - main
  pull_request:

# When this workflow is queued, automatically cancel any previous running
# or pending jobs from the same branch
concurrency:
  group: test-${{ github.head_ref }}
  cancel-in-progress: true

# Required shell entrypoint to have properly activated conda environments
defaults:
  run:
    shell: bash -l {0}

jobs:
  detect-ci-trigger:
    name: Check for upstream trigger phrase
    runs-on: ubuntu-latest
    if: github.repository == 'dask-contrib/dask-sql'
    outputs:
      triggered: ${{ steps.detect-trigger.outputs.trigger-found }}
    steps:
      - uses: actions/checkout@v3
        with:
          fetch-depth: 2
      - uses: xarray-contrib/ci-trigger@v1.2
        id: detect-trigger
        with:
          keyword: "[test-upstream]"

  test:
    name: "Build & Test (${{ matrix.os }}, python: ${{ matrix.python }})"
    needs: [detect-ci-trigger]
    runs-on: ${{ matrix.os }}
    env:
      CONDA_FILE: continuous_integration/environment-${{ matrix.python }}-dev.yaml
    strategy:
      fail-fast: false
      matrix:
        os: [ubuntu-latest, windows-latest, macos-latest]
        python: ["3.8", "3.9", "3.10"]
    steps:
      - uses: actions/checkout@v3
      - name: Set up Python
        uses: conda-incubator/setup-miniconda@v2.2.0
        with:
          miniforge-variant: Mambaforge
          use-mamba: true
          python-version: ${{ matrix.python }}
          channel-priority: strict
          activate-environment: dask-sql
          environment-file: ${{ env.CONDA_FILE }}
          run-post: ${{ matrix.os != 'windows-latest' && 'true' || 'false' }}
      - name: Cache Rust
        uses: Swatinem/rust-cache@v2
        with:
          workspaces: dask_planner
          shared-key: test
      - name: Build the Rust DataFusion bindings
        run: |
          python setup.py build install
      - name: Install hive testing dependencies
        if: matrix.os == 'ubuntu-latest'
        run: |
          mamba install -c conda-forge "sasl>=0.3.1"
          docker pull bde2020/hive:2.3.2-postgresql-metastore
          docker pull bde2020/hive-metastore-postgresql:2.3.0
      - name: Optionally install upstream dev Dask
        if: needs.detect-ci-trigger.outputs.triggered == 'true'
        run: |
          mamba install --no-channel-priority dask/label/dev::dask
      - name: Test with pytest
        run: |
          pytest --junitxml=junit/test-results.xml --cov-report=xml -n auto tests --dist loadfile
      - name: Upload pytest test results
        if: always()
        uses: actions/upload-artifact@v1
        with:
          name: pytest-results
          path: junit/test-results.xml
      - name: Upload coverage to Codecov
        if: github.repository == 'dask-contrib/dask-sql'
        uses: codecov/codecov-action@v3

  cluster:
    name: "Test in a dask cluster"
    needs: [detect-ci-trigger]
    runs-on: ubuntu-latest
    steps:
      - uses: actions/checkout@v3
      - name: Set up Python
        uses: conda-incubator/setup-miniconda@v2.2.0
        with:
          miniforge-variant: Mambaforge
          use-mamba: true
          python-version: "3.9"
          channel-priority: strict
          activate-environment: dask-sql
          environment-file: continuous_integration/environment-3.9-dev.yaml
      - name: Cache Rust
        uses: Swatinem/rust-cache@v2
        with:
          workspaces: dask_planner
          shared-key: test
      - name: Build the Rust DataFusion bindings
        run: |
          python setup.py build install
      - name: Install dependencies
        run: |
          mamba install python-blosc lz4 -c conda-forge

          which python
          pip list
          mamba list
      - name: Optionally install upstream dev Dask
        if: needs.detect-ci-trigger.outputs.triggered == 'true'
        run: |
          mamba install --no-channel-priority dask/label/dev::dask
      - name: run a dask cluster
        env:
          UPSTREAM: ${{ needs.detect-ci-trigger.outputs.triggered }}
        run: |
          if [[ $UPSTREAM == "true" ]]; then
            docker-compose -f .github/cluster-upstream.yml up -d
          else
            docker-compose -f .github/cluster.yml up -d
          fi

          # periodically ping logs until a connection has been established; assume failure after 2 minutes
          timeout 2m bash -c 'until docker logs dask-worker 2>&1 | grep -q "Starting established connection"; do sleep 1; done'

          docker logs dask-scheduler
          docker logs dask-worker
      - name: Test with pytest while running an independent dask cluster
        run: |
          DASK_SQL_TEST_SCHEDULER="tcp://127.0.0.1:8786" pytest tests

  import:
    name: "Test importing with bare requirements"
    needs: [detect-ci-trigger]
    runs-on: ubuntu-latest
    steps:
      - uses: actions/checkout@v3
      - name: Set up Python
        uses: conda-incubator/setup-miniconda@v2.2.0
        with:
          miniforge-variant: Mambaforge
          use-mamba: true
          python-version: "3.8"
          channel-priority: strict
      - name: Install dependencies and nothing else
        run: |
<<<<<<< HEAD
          mamba install protobuf setuptools-rust
=======
          mamba install "setuptools-rust>=1.5.2"
>>>>>>> f895346c
          pip install -e . -vv

          which python
          pip list
          mamba list
      - name: Optionally install upstream dev Dask
        if: needs.detect-ci-trigger.outputs.triggered == 'true'
        run: |
          python -m pip install --no-deps git+https://github.com/dask/dask
          python -m pip install --no-deps git+https://github.com/dask/distributed
      - name: Try to import dask-sql
        run: |
          python -c "import dask_sql; print('ok')"<|MERGE_RESOLUTION|>--- conflicted
+++ resolved
@@ -154,11 +154,7 @@
           channel-priority: strict
       - name: Install dependencies and nothing else
         run: |
-<<<<<<< HEAD
-          mamba install protobuf setuptools-rust
-=======
           mamba install "setuptools-rust>=1.5.2"
->>>>>>> f895346c
           pip install -e . -vv
 
           which python
