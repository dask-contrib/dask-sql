name: Upload Python package

on:
  release:
    types: [created]

# Required shell entrypoint to have properly activated conda environments
defaults:
  run:
    shell: bash -l {0}

jobs:
  deploy:
    name: Build and upload Python package
    runs-on: ubuntu-latest
    if: github.repository == 'dask-contrib/dask-sql'
    steps:
      - uses: actions/checkout@v2
      - name: Cache local Maven repository
        uses: actions/cache@v2
        with:
          path: ~/.m2/repository
          key: ${{ runner.os }}-maven-v1-jdk11-${{ hashFiles('**/pom.xml') }}
      - name: Set up Python
        uses: conda-incubator/setup-miniconda@v2
        with:
          miniforge-variant: Mambaforge
          use-mamba: true
<<<<<<< HEAD
          python-version: "3.9"
=======
          python-version: "3.8"
          channel-priority: strict
>>>>>>> 6c7c7615
          activate-environment: dask-sql
          environment-file: continuous_integration/environment-3.9-jdk11-dev.yaml
      - name: Install dependencies
        run: |
          pip install setuptools wheel twine
          which python
          pip list
          conda list
      - name: Build jar
        run: python setup.py java
      - name: Build and publish package
        env:
          TWINE_USERNAME: ${{ secrets.PYPI_USERNAME }}
          TWINE_PASSWORD: ${{ secrets.PYPI_PASSWORD }}
        run: |
          python setup.py sdist bdist_wheel
          twine upload dist/*<|MERGE_RESOLUTION|>--- conflicted
+++ resolved
@@ -26,12 +26,8 @@
         with:
           miniforge-variant: Mambaforge
           use-mamba: true
-<<<<<<< HEAD
-          python-version: "3.9"
-=======
           python-version: "3.8"
           channel-priority: strict
->>>>>>> 6c7c7615
           activate-environment: dask-sql
           environment-file: continuous_integration/environment-3.9-jdk11-dev.yaml
       - name: Install dependencies
