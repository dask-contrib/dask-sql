--- conflicted
+++ resolved
@@ -109,11 +109,6 @@
         with:
           miniforge-variant: Mambaforge
           use-mamba: true
-<<<<<<< HEAD
-=======
-          # TODO: drop support for python 3.8, add support for python 3.11
-          # https://github.com/dask-contrib/dask-sql/pull/1143
->>>>>>> 7ce5ea93
           python-version: "3.9"
           channel-priority: strict
       - name: Install Protoc
