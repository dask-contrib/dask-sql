name: Nightly upstream testing
on:
  schedule:
    - cron: "0 0 * * *" # Daily “At 00:00” UTC
  workflow_dispatch: # allows you to trigger the workflow run manually

jobs:
  build:
    # This build step should be similar to the deploy build, to make sure we actually test
    # the future deployable
    name: Build the jar on ubuntu
    runs-on: ubuntu-latest
    if: github.repository == 'dask-contrib/dask-sql'
    defaults:
      run:
        shell: bash -l {0}
    steps:
      - uses: actions/checkout@v2
      - name: Cache local Maven repository
        uses: actions/cache@v2
        with:
          path: ~/.m2/repository
          key: ${{ runner.os }}-maven-v1-jdk11-${{ hashFiles('**/pom.xml') }}
      - name: Set up Python
        uses: conda-incubator/setup-miniconda@v2
        with:
          miniforge-variant: Mambaforge
          use-mamba: true
<<<<<<< HEAD
          python-version: "3.9"
=======
          python-version: "3.8"
>>>>>>> 6c7c7615
          channel-priority: strict
          activate-environment: dask-sql
          environment-file: continuous_integration/environment-3.9-jdk11-dev.yaml
      - name: Install dependencies and build the jar
        run: |
          python setup.py java
      - name: Upload the jar
        uses: actions/upload-artifact@v1
        with:
          name: jar
          path: dask_sql/jar/DaskSQL.jar

  test-dev:
    name: "Test upstream dev (${{ matrix.os }}, java: ${{ matrix.java }}, python: ${{ matrix.python }})"
    needs: build
    runs-on: ${{ matrix.os }}
    env:
      CONDA_FILE: continuous_integration/environment-${{ matrix.python }}-jdk${{ matrix.java }}-dev.yaml
    defaults:
      run:
        shell: bash -l {0}
    strategy:
      fail-fast: false
      matrix:
        java: [8, 11]
        os: [ubuntu-latest, windows-latest]
<<<<<<< HEAD
        python: ["3.8", "3.9", "3.10"]
=======
        python: ["3.7", "3.8", "3.9"]
>>>>>>> 6c7c7615
    steps:
      - uses: actions/checkout@v2
        with:
          fetch-depth: 0 # Fetch all history for all branches and tags.
      - name: Cache local Maven repository
        uses: actions/cache@v2
        with:
          path: ~/.m2/repository
          key: ${{ runner.os }}-maven-v1-jdk${{ matrix.java }}-${{ hashFiles('**/pom.xml') }}
      - name: Set up Python
        uses: conda-incubator/setup-miniconda@v2
        with:
          miniforge-variant: Mambaforge
          use-mamba: true
          python-version: ${{ matrix.python }}
          channel-priority: strict
          activate-environment: dask-sql
          environment-file: ${{ env.CONDA_FILE }}
      - name: Download the pre-build jar
        uses: actions/download-artifact@v1
        with:
          name: jar
          path: dask_sql/jar/
      - name: Install hive testing dependencies for Linux
        if: matrix.os == 'ubuntu-latest'
        run: |
          mamba install -c conda-forge sasl>=0.3.1
          docker pull bde2020/hive:2.3.2-postgresql-metastore
          docker pull bde2020/hive-metastore-postgresql:2.3.0
      - name: Set proper JAVA_HOME for Windows
        if: matrix.os == 'windows-latest'
        run: |
          echo "JAVA_HOME=${{ env.CONDA }}\envs\dask-sql\Library" >> $GITHUB_ENV
      - name: Install upstream dev Dask / dask-ml
        run: |
          python -m pip install --no-deps git+https://github.com/dask/dask
          python -m pip install --no-deps git+https://github.com/dask/distributed
          python -m pip install --no-deps git+https://github.com/dask/dask-ml
      - name: Test with pytest
        run: |
          pytest --junitxml=junit/test-results.xml --cov-report=xml -n auto tests --dist loadfile

  report-failures:
    name: Open issue for upstream dev failures
    needs: test-dev
    if: |
      always()
      && needs.test-dev.result == 'failure'
    runs-on: ubuntu-latest
    defaults:
      run:
        shell: bash
    steps:
      - uses: actions/checkout@v2
      - name: Report failures
        uses: actions/github-script@v3
        with:
          github-token: ${{ secrets.GITHUB_TOKEN }}
          script: |
            const title = "⚠️ Upstream CI failed ⚠️"
            const workflow_url = `https://github.com/${process.env.GITHUB_REPOSITORY}/actions/runs/${process.env.GITHUB_RUN_ID}`
            const issue_body = `[Workflow Run URL](${workflow_url})`
            // Run GraphQL query against GitHub API to find the most recent open issue used for reporting failures
            const query = `query($owner:String!, $name:String!, $creator:String!, $label:String!){
              repository(owner: $owner, name: $name) {
                issues(first: 1, states: OPEN, filterBy: {createdBy: $creator, labels: [$label]}, orderBy: {field: CREATED_AT, direction: DESC}) {
                  edges {
                    node {
                      body
                      id
                      number
                    }
                  }
                }
              }
            }`;
            const variables = {
                owner: context.repo.owner,
                name: context.repo.repo,
                label: 'upstream',
                creator: "github-actions[bot]"
            }
            const result = await github.graphql(query, variables)
            // If no issue is open, create a new issue,
            // else update the body of the existing issue.
            if (result.repository.issues.edges.length === 0) {
                github.issues.create({
                    owner: variables.owner,
                    repo: variables.name,
                    body: issue_body,
                    title: title,
                    labels: [variables.label]
                })
            } else {
                github.issues.update({
                    owner: variables.owner,
                    repo: variables.name,
                    issue_number: result.repository.issues.edges[0].node.number,
                    body: issue_body
                })
            }<|MERGE_RESOLUTION|>--- conflicted
+++ resolved
@@ -26,11 +26,7 @@
         with:
           miniforge-variant: Mambaforge
           use-mamba: true
-<<<<<<< HEAD
-          python-version: "3.9"
-=======
           python-version: "3.8"
->>>>>>> 6c7c7615
           channel-priority: strict
           activate-environment: dask-sql
           environment-file: continuous_integration/environment-3.9-jdk11-dev.yaml
@@ -57,11 +53,7 @@
       matrix:
         java: [8, 11]
         os: [ubuntu-latest, windows-latest]
-<<<<<<< HEAD
         python: ["3.8", "3.9", "3.10"]
-=======
-        python: ["3.7", "3.8", "3.9"]
->>>>>>> 6c7c7615
     steps:
       - uses: actions/checkout@v2
         with:
