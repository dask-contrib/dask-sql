name: Nightly upstream testing
on:
  schedule:
    - cron: "0 0 * * *" # Daily “At 00:00” UTC
  workflow_dispatch: # allows you to trigger the workflow run manually

# Required shell entrypoint to have properly activated conda environments
defaults:
  run:
    shell: bash -l {0}

jobs:
  test-dev:
    name: "Test upstream dev (${{ matrix.os }}, python: ${{ matrix.python }})"
    runs-on: ${{ matrix.os }}
    if: github.repository == 'dask-contrib/dask-sql'
    env:
      CONDA_FILE: continuous_integration/environment-${{ matrix.python }}-dev.yaml
    defaults:
      run:
        shell: bash -l {0}
    strategy:
      fail-fast: false
      matrix:
        os: [ubuntu-latest, windows-latest]
        python: ["3.8", "3.9", "3.10"]
    steps:
      - uses: actions/checkout@v2
        with:
          fetch-depth: 0 # Fetch all history for all branches and tags.
      - name: Set up Python
        uses: conda-incubator/setup-miniconda@v2
        with:
          miniforge-variant: Mambaforge
          use-mamba: true
          python-version: ${{ matrix.python }}
          channel-priority: strict
          channels: dask/label/dev,conda-forge,nodefaults
          activate-environment: dask-sql
          environment-file: ${{ env.CONDA_FILE }}
<<<<<<< HEAD
      - name: Setup Rust Toolchain
        uses: actions-rs/toolchain@v1
        id: rust-toolchain
        with:
          toolchain: stable
          override: true
      - name: Update upstream cargo dependencies
        run: |
          cd dask_planner
          bash update-dependencies.sh
=======
>>>>>>> 4c9080be
      - name: Build the Rust DataFusion bindings
        run: |
          python setup.py build install
      - name: Install hive testing dependencies for Linux
        if: matrix.os == 'ubuntu-latest'
        run: |
          mamba install -c conda-forge sasl>=0.3.1
          docker pull bde2020/hive:2.3.2-postgresql-metastore
          docker pull bde2020/hive-metastore-postgresql:2.3.0
      - name: Install upstream dev Dask / dask-ml
        run: |
          mamba update dask
          python -m pip install --no-deps git+https://github.com/dask/dask-ml
      - name: Test with pytest
        run: |
          pytest --junitxml=junit/test-results.xml --cov-report=xml -n auto tests --dist loadfile

  cluster-dev:
    name: "Test upstream dev in a dask cluster"
    runs-on: ubuntu-latest
    steps:
      - uses: actions/checkout@v2
      - name: Set up Python
        uses: conda-incubator/setup-miniconda@v2
        with:
          miniforge-variant: Mambaforge
          use-mamba: true
          python-version: "3.9"
          channel-priority: strict
          channels: dask/label/dev,conda-forge,nodefaults
          activate-environment: dask-sql
          environment-file: continuous_integration/environment-3.9-dev.yaml
<<<<<<< HEAD
      - name: Setup Rust Toolchain
        uses: actions-rs/toolchain@v1
        id: rust-toolchain
        with:
          toolchain: stable
          override: true
      - name: Update upstream cargo dependencies
        run: |
          cd dask_planner
          bash update-dependencies.sh
=======
>>>>>>> 4c9080be
      - name: Build the Rust DataFusion bindings
        run: |
          python setup.py build install
      - name: Install cluster dependencies
        run: |
          mamba install python-blosc lz4 -c conda-forge

          which python
          pip list
          mamba list
      - name: Install upstream dev dask-ml
        run: |
          mamba update dask
          python -m pip install --no-deps git+https://github.com/dask/dask-ml
      - name: run a dask cluster
        run: |
          docker-compose -f .github/cluster-upstream.yml up -d

          # periodically ping logs until a connection has been established; assume failure after 2 minutes
          timeout 2m bash -c 'until docker logs dask-worker 2>&1 | grep -q "Starting established connection"; do sleep 1; done'

          docker logs dask-scheduler
          docker logs dask-worker
      - name: Test with pytest while running an independent dask cluster
        run: |
          DASK_SQL_TEST_SCHEDULER="tcp://127.0.0.1:8786" pytest --junitxml=junit/test-cluster-results.xml --cov-report=xml -n auto tests --dist loadfile

  import-dev:
    name: "Test importing with bare requirements and upstream dev"
    runs-on: ubuntu-latest
    steps:
      - uses: actions/checkout@v2
      - name: Set up Python
        uses: conda-incubator/setup-miniconda@v2
        with:
          python-version: "3.8"
          mamba-version: "*"
          channels: conda-forge,nodefaults
          channel-priority: strict
      - name: Install dependencies and nothing else
        run: |
          mamba install setuptools-rust
          pip install -e . -vv

          which python
          pip list
          mamba list
      - name: Install upstream dev Dask / dask-ml
        run: |
          python -m pip install --no-deps git+https://github.com/dask/dask
          python -m pip install --no-deps git+https://github.com/dask/distributed
          python -m pip install --no-deps git+https://github.com/dask/dask-ml
      - name: Try to import dask-sql
        run: |
          python -c "import dask_sql; print('ok')"

  report-failures:
    name: Open issue for upstream dev failures
    needs: [test-dev, cluster-dev]
    if: |
      always()
      && (
        needs.test-dev.result == 'failure' || needs.cluster-dev.result == 'failure'
      )
    runs-on: ubuntu-latest
    steps:
      - uses: actions/checkout@v2
      - name: Report failures
        uses: actions/github-script@v3
        with:
          github-token: ${{ secrets.GITHUB_TOKEN }}
          script: |
            const title = "⚠️ Upstream CI failed ⚠️"
            const workflow_url = `https://github.com/${process.env.GITHUB_REPOSITORY}/actions/runs/${process.env.GITHUB_RUN_ID}`
            const issue_body = `[Workflow Run URL](${workflow_url})`
            // Run GraphQL query against GitHub API to find the most recent open issue used for reporting failures
            const query = `query($owner:String!, $name:String!, $creator:String!, $label:String!){
              repository(owner: $owner, name: $name) {
                issues(first: 1, states: OPEN, filterBy: {createdBy: $creator, labels: [$label]}, orderBy: {field: CREATED_AT, direction: DESC}) {
                  edges {
                    node {
                      body
                      id
                      number
                    }
                  }
                }
              }
            }`;
            const variables = {
                owner: context.repo.owner,
                name: context.repo.repo,
                label: 'upstream',
                creator: "github-actions[bot]"
            }
            const result = await github.graphql(query, variables)
            // If no issue is open, create a new issue,
            // else update the body of the existing issue.
            if (result.repository.issues.edges.length === 0) {
                github.issues.create({
                    owner: variables.owner,
                    repo: variables.name,
                    body: issue_body,
                    title: title,
                    labels: [variables.label]
                })
            } else {
                github.issues.update({
                    owner: variables.owner,
                    repo: variables.name,
                    issue_number: result.repository.issues.edges[0].node.number,
                    body: issue_body
                })
            }<|MERGE_RESOLUTION|>--- conflicted
+++ resolved
@@ -38,19 +38,10 @@
           channels: dask/label/dev,conda-forge,nodefaults
           activate-environment: dask-sql
           environment-file: ${{ env.CONDA_FILE }}
-<<<<<<< HEAD
-      - name: Setup Rust Toolchain
-        uses: actions-rs/toolchain@v1
-        id: rust-toolchain
-        with:
-          toolchain: stable
-          override: true
       - name: Update upstream cargo dependencies
         run: |
           cd dask_planner
           bash update-dependencies.sh
-=======
->>>>>>> 4c9080be
       - name: Build the Rust DataFusion bindings
         run: |
           python setup.py build install
@@ -83,19 +74,10 @@
           channels: dask/label/dev,conda-forge,nodefaults
           activate-environment: dask-sql
           environment-file: continuous_integration/environment-3.9-dev.yaml
-<<<<<<< HEAD
-      - name: Setup Rust Toolchain
-        uses: actions-rs/toolchain@v1
-        id: rust-toolchain
-        with:
-          toolchain: stable
-          override: true
       - name: Update upstream cargo dependencies
         run: |
           cd dask_planner
           bash update-dependencies.sh
-=======
->>>>>>> 4c9080be
       - name: Build the Rust DataFusion bindings
         run: |
           python setup.py build install
