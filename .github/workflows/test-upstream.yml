name: Nightly upstream testing
on:
  schedule:
    - cron: "0 0 * * *" # Daily “At 00:00” UTC for upstream dask testing
    - cron: "0 3 * * *" # Daily "At 03:00" UTC for upstream datafusion testing
  workflow_dispatch: # allows you to trigger the workflow run manually
    inputs:
      which_upstream:
        type: choice
        description: 'Library to update for upstream testing'
        required: false
        default: 'Dask'
        options:
          - Dask
          - DataFusion
# Required shell entrypoint to have properly activated conda environments
defaults:
  run:
    shell: bash -l {0}

env:
  which_upstream: >-
    ${{
      github.event_name == 'workflow_dispatch'
      && inputs.which_upstream
      || (
        github.event.schedule == '0 0 * * *'
        && 'Dask'
        || 'DataFusion'
      )
    }}

jobs:
  test-dev:
    name: "Test upstream dev (${{ matrix.os }}, python: ${{ matrix.python }})"
    runs-on: ${{ matrix.os }}
    if: github.repository == 'dask-contrib/dask-sql'
    env:
      CONDA_FILE: continuous_integration/environment-${{ matrix.python }}-dev.yaml
    defaults:
      run:
        shell: bash -l {0}
    strategy:
      fail-fast: false
      matrix:
        os: [ubuntu-latest, windows-latest, macos-latest]
        python: ["3.8", "3.9", "3.10"]
    steps:
      - uses: actions/checkout@v3
        with:
          fetch-depth: 0 # Fetch all history for all branches and tags.
      - name: Set up Python
        uses: conda-incubator/setup-miniconda@v2.2.0
        with:
          miniforge-variant: Mambaforge
          use-mamba: true
          python-version: ${{ matrix.python }}
          channel-priority: strict
          activate-environment: dask-sql
          environment-file: ${{ env.CONDA_FILE }}
      - name: Optionally update upstream cargo dependencies
        if: env.which_upstream == 'DataFusion'
        run: |
          cd dask_planner
          bash update-dependencies.sh
      - name: Build the Rust DataFusion bindings
        run: |
          python setup.py build install
      - name: Install hive testing dependencies
        if: matrix.os == 'ubuntu-latest'
        run: |
          mamba install -c conda-forge "sasl>=0.3.1"
          docker pull bde2020/hive:2.3.2-postgresql-metastore
          docker pull bde2020/hive-metastore-postgresql:2.3.0
      - name: Install upstream dev Dask
        if: env.which_upstream == 'Dask'
        run: |
          mamba install --no-channel-priority dask/label/dev::dask
      - name: Test with pytest
        id: run_tests
        run: |
          pytest --report-log test-py${{ matrix.python }}-results.jsonl --cov-report=xml -n auto tests --dist loadfile
      - name: Upload pytest results for failure
        if: |
          failure()
          && github.repository == 'dask-contrib/dask-sql'
          && steps.run_tests.outcome == 'failure'
        uses: actions/upload-artifact@v3
        with:
          name: test-py${{ matrix.python }}-results
          path: test-py${{ matrix.python }}-results.jsonl

  cluster-dev:
    name: "Test upstream dev in a dask cluster"
    runs-on: ubuntu-latest
    steps:
      - uses: actions/checkout@v3
      - name: Set up Python
        uses: conda-incubator/setup-miniconda@v2.2.0
        with:
          miniforge-variant: Mambaforge
          use-mamba: true
          python-version: "3.9"
          channel-priority: strict
          activate-environment: dask-sql
          environment-file: continuous_integration/environment-3.9-dev.yaml
      - name: Optionally update upstream cargo dependencies
        if: env.which_upstream == 'DataFusion'
        run: |
          cd dask_planner
          bash update-dependencies.sh
      - name: Build the Rust DataFusion bindings
        run: |
          python setup.py build install
      - name: Install cluster dependencies
        run: |
          mamba install python-blosc lz4 -c conda-forge

          which python
          pip list
          mamba list
      - name: Install upstream dev Dask
        if: env.which_upstream == 'Dask'
        run: |
          mamba install --no-channel-priority dask/label/dev::dask
      - name: run a dask cluster
        run: |
          if [[ $which_upstream == "Dask" ]]; then
            docker-compose -f .github/cluster-upstream.yml up -d
          else
            docker-compose -f .github/cluster.yml up -d
          fi

          # periodically ping logs until a connection has been established; assume failure after 2 minutes
          timeout 2m bash -c 'until docker logs dask-worker 2>&1 | grep -q "Starting established connection"; do sleep 1; done'

          docker logs dask-scheduler
          docker logs dask-worker
      - name: Test with pytest while running an independent dask cluster
        id: run_tests
        run: |
          DASK_SQL_TEST_SCHEDULER="tcp://127.0.0.1:8786" pytest --report-log test-cluster-results.jsonl --cov-report=xml -n auto tests --dist loadfile
      - name: Upload pytest results for failure
        if: |
          failure()
          && github.repository == 'dask-contrib/dask-sql'
          && steps.run_tests.outcome == 'failure'
        uses: actions/upload-artifact@v3
        with:
          name: test-cluster-results
          path: test-cluster-results.jsonl

  import-dev:
    name: "Test importing with bare requirements and upstream dev"
    runs-on: ubuntu-latest
    steps:
      - uses: actions/checkout@v3
      - name: Set up Python
        uses: conda-incubator/setup-miniconda@v2.2.0
        with:
          miniforge-variant: Mambaforge
          use-mamba: true
          python-version: "3.8"
          channel-priority: strict
      - name: Optionally update upstream cargo dependencies
        if: env.which_upstream == 'DataFusion'
        env:
          UPDATE_ALL_CARGO_DEPS: false
        run: |
          cd dask_planner
          bash update-dependencies.sh
      - name: Install dependencies and nothing else
        run: |
          mamba install setuptools-rust
          pip install -e . -vv

          which python
          pip list
          mamba list
      - name: Install upstream dev Dask
        if: env.which_upstream == 'Dask'
        run: |
          python -m pip install --no-deps git+https://github.com/dask/dask
          python -m pip install --no-deps git+https://github.com/dask/distributed
      - name: Try to import dask-sql
        run: |
          python -c "import dask_sql; print('ok')"

  report-failures:
    name: Open issue for upstream dev failures
    needs: [test-dev, cluster-dev, import-dev]
    if: |
      always()
      && (
        needs.test-dev.result == 'failure'
        || needs.cluster-dev.result == 'failure'
        || needs.import-dev.result == 'failure'
      )
    runs-on: ubuntu-latest
    steps:
<<<<<<< HEAD
      - uses: actions/checkout@v2
      - uses: actions/download-artifact@v3
      - name: Prepare logs & issue label
        run: |
          # import testing doesn't generate a pytest log but one is needed for xarray-contrib/issue-from-pytest-log
          if ls test*.jsonl 1> /dev/null 2>&1; then
            paste -d"\n" test*.jsonl > results.jsonl
          else
            touch results.jsonl
          fi

          # convert which_upstream to lowercase
          echo "which_upstream_lower=${which_upstream,,}" >> $GITHUB_ENV
      - name: Open or update issue on failure
        uses: xarray-contrib/issue-from-pytest-log@v1.2.6
=======
      - uses: actions/checkout@v3
      - name: Report failures
        uses: actions/github-script@v6
>>>>>>> 7da66be8
        with:
          log-path: results.jsonl
          issue-title: ⚠️ Upstream CI ${{ env.which_upstream }} failed ⚠️
          issue-label: upstream, ${{ env.which_upstream_lower }}<|MERGE_RESOLUTION|>--- conflicted
+++ resolved
@@ -198,7 +198,6 @@
       )
     runs-on: ubuntu-latest
     steps:
-<<<<<<< HEAD
       - uses: actions/checkout@v2
       - uses: actions/download-artifact@v3
       - name: Prepare logs & issue label
@@ -214,11 +213,6 @@
           echo "which_upstream_lower=${which_upstream,,}" >> $GITHUB_ENV
       - name: Open or update issue on failure
         uses: xarray-contrib/issue-from-pytest-log@v1.2.6
-=======
-      - uses: actions/checkout@v3
-      - name: Report failures
-        uses: actions/github-script@v6
->>>>>>> 7da66be8
         with:
           log-path: results.jsonl
           issue-title: ⚠️ Upstream CI ${{ env.which_upstream }} failed ⚠️
