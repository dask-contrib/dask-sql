--- conflicted
+++ resolved
@@ -10,52 +10,14 @@
     shell: bash -l {0}
 
 jobs:
-<<<<<<< HEAD
-=======
-  build:
-    # This build step should be similar to the deploy build, to make sure we actually test
-    # the future deployable
-    name: Build the jar on ubuntu
-    runs-on: ubuntu-latest
-    if: github.repository == 'dask-contrib/dask-sql'
-    steps:
-      - uses: actions/checkout@v2
-      - name: Cache local Maven repository
-        uses: actions/cache@v2
-        with:
-          path: ~/.m2/repository
-          key: ${{ runner.os }}-maven-v1-jdk11-${{ hashFiles('**/pom.xml') }}
-      - name: Set up Python
-        uses: conda-incubator/setup-miniconda@v2
-        with:
-          miniforge-variant: Mambaforge
-          use-mamba: true
-          python-version: "3.8"
-          channel-priority: strict
-          activate-environment: dask-sql
-          environment-file: continuous_integration/environment-3.8-jdk11-dev.yaml
-      - name: Install dependencies and build the jar
-        run: |
-          python setup.py build_ext
-      - name: Upload the jar
-        uses: actions/upload-artifact@v1
-        with:
-          name: jar
-          path: dask_sql/jar/DaskSQL.jar
-
->>>>>>> c19315a4
   test-dev:
     name: "Test upstream dev (${{ matrix.os }}, python: ${{ matrix.python }})"
     runs-on: ${{ matrix.os }}
     env:
-<<<<<<< HEAD
       CONDA_FILE: continuous_integration/environment-${{ matrix.python }}-dev.yaml
     defaults:
       run:
         shell: bash -l {0}
-=======
-      CONDA_FILE: continuous_integration/environment-${{ matrix.python }}-jdk${{ matrix.java }}-dev.yaml
->>>>>>> c19315a4
     strategy:
       fail-fast: false
       matrix:
