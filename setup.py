--- conflicted
+++ resolved
@@ -1,73 +1,11 @@
 import os
-import shutil
-import subprocess
 import sys
 
-<<<<<<< HEAD
-from setuptools import find_packages, find_namespace_packages, setup
+from setuptools import find_namespace_packages, find_packages, setup
 from setuptools_rust import Binding, RustExtension
-=======
-from setuptools import find_packages, setup
->>>>>>> 8d889323
-from setuptools.command.build_ext import build_ext as build_ext_orig
-from setuptools.command.install_lib import install_lib as install_lib_orig
 
 import versioneer
 
-<<<<<<< HEAD
-=======
-
-def install_java_libraries(dir):
-    """Helper function to run dask-sql's java installation process in a given directory"""
-
-    # build the jar
-    maven_command = shutil.which("mvn")
-    if not maven_command:
-        raise OSError(
-            "Can not find the mvn (maven) binary. Make sure to install maven before building the jar."
-        )
-    command = [maven_command, "clean", "install", "-f", "pom.xml"]
-    subprocess.check_call(command, cwd=os.path.join(dir, "planner"))
-
-    # copy generated jar to python package
-    os.makedirs(os.path.join(dir, "dask_sql/jar"), exist_ok=True)
-    shutil.copy(
-        os.path.join(dir, "planner/target/DaskSQL.jar"),
-        os.path.join(dir, "dask_sql/jar/"),
-    )
-
-
-class build_ext(build_ext_orig):
-    """Build and install the java libraries for an editable install"""
-
-    def run(self):
-        super().run()
-
-        # build java inplace
-        install_java_libraries("")
-
-
-class install_lib(install_lib_orig):
-    """Build and install the java libraries for a standard install"""
-
-    def build(self):
-        super().build()
-
-        # copy java source to build directory
-        self.copy_tree("planner", os.path.join(self.build_dir, "planner"))
-
-        # build java in build directory
-        install_java_libraries(self.build_dir)
-
-        # remove java source as it doesn't need to be packaged
-        shutil.rmtree(os.path.join(self.build_dir, "planner"))
-
-        # copy jar to source directory for RTD builds to API docs build correctly
-        if os.environ.get("READTHEDOCS", "False") == "True":
-            self.copy_tree(os.path.join(self.build_dir, "dask_sql/jar"), "dask_sql/jar")
-
-
->>>>>>> 8d889323
 long_description = ""
 if os.path.exists("README.md"):
     with open("README.md") as f:
@@ -77,7 +15,6 @@
 sphinx_requirements = ["sphinx>=3.2.1", "sphinx_rtd_theme"] if needs_sphinx else []
 
 cmdclass = versioneer.get_cmdclass()
-<<<<<<< HEAD
 
 setup(
     name="dask_planner",
@@ -85,16 +22,15 @@
     packages=find_namespace_packages(include=["dask_planner.*"]),
     rust_extensions=[
         RustExtension(
-            "dask_planner.rust", binding=Binding.PyO3, path="dask_planner/Cargo.toml", debug=False,
+            "dask_planner.rust",
+            binding=Binding.PyO3,
+            path="dask_planner/Cargo.toml",
+            debug=False,
         )
     ],
     python_requires=">=3.8",
     zip_safe=False,
 )
-=======
-cmdclass["build_ext"] = build_ext
-cmdclass["install_lib"] = install_lib
->>>>>>> 8d889323
 
 setup(
     name="dask_sql",
@@ -106,14 +42,9 @@
     license="MIT",
     long_description=long_description,
     long_description_content_type="text/markdown",
-<<<<<<< HEAD
     packages=find_packages(
         include=["dask_sql", "dask_sql.*", "dask_planner", "dask_planner.*"]
     ),
-=======
-    packages=find_packages(include=["dask_sql", "dask_sql.*"]),
-    package_data={"dask_sql": ["jar/DaskSQL.jar", "sql*.yaml"]},
->>>>>>> 8d889323
     python_requires=">=3.8",
     setup_requires=sphinx_requirements,
     install_requires=[
