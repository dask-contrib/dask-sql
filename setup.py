--- conflicted
+++ resolved
@@ -4,72 +4,5 @@
 
 setup(
     version=versioneer.get_version(),
-<<<<<<< HEAD
-    description="SQL query layer for Dask",
-    url="https://github.com/dask-contrib/dask-sql/",
-    maintainer="Nils Braun",
-    maintainer_email="nilslennartbraun@gmail.com",
-    license="MIT",
-    long_description=long_description,
-    long_description_content_type="text/markdown",
-    packages=find_packages(
-        include=["dask_sql", "dask_sql.*", "dask_planner", "dask_planner.*"]
-    ),
-    package_data={"dask_sql": ["sql*.yaml"]},
-    rust_extensions=[
-        RustExtension(
-            "dask_planner.rust",
-            binding=Binding.PyO3,
-            path="dask_planner/Cargo.toml",
-            debug=debug_build,
-        )
-    ],
-    python_requires=">=3.8",
-    setup_requires=sphinx_requirements,
-    install_requires=[
-        "dask[dataframe]>=2022.3.0,<=2023.5.1",
-        "distributed>=2022.3.0,<=2023.5.1",
-        "pandas>=1.4.0",
-        # FIXME: handling is needed for httpx-based fastapi>=0.87.0
-        "fastapi>=0.69.0,<0.87.0",
-        "uvicorn>=0.13.4",
-        "tzlocal>=2.1",
-        "prompt_toolkit>=3.0.8",
-        "pygments>=2.7.1",
-        "tabulate",
-    ],
-    extras_require={
-        "dev": [
-            "pytest>=6.0.1",
-            "pytest-cov>=2.10.1",
-            "mock>=4.0.3",
-            "sphinx>=3.2.1",
-            "pyarrow>=6.0.1",
-            "scikit-learn>=1.0.0",
-            "intake>=0.6.0",
-            "pre-commit",
-            "black==22.10.0",
-            "isort==5.12.0",
-        ],
-        "fugue": ["fugue>=0.7.3"],
-    },
-    entry_points={
-        "console_scripts": [
-            "dask-sql-server = dask_sql.server.app:main",
-            "dask-sql = dask_sql.cmd:main",
-        ],
-        "fugue.plugins": [
-            "dasksql = dask_sql.integrations.fugue:_register_engines[fugue]"
-        ],
-    },
-    zip_safe=False,
-    cmdclass=cmdclass,
-    command_options={
-        "build_sphinx": {
-            "source_dir": ("setup.py", "docs"),
-        }
-    },
-=======
     cmdclass=versioneer.get_cmdclass(),
->>>>>>> 6439e311
 )