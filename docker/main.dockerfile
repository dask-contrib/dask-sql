--- conflicted
+++ resolved
@@ -16,13 +16,8 @@
     # build requirements
     "setuptools-rust>=1.5.2" \
     # core dependencies
-<<<<<<< HEAD
-    "dask>=2022.3.0,<=2023.5.1" \
+    "dask>=2022.3.0" \
     "pandas>=1.4.0" \
-=======
-    "dask>=2022.3.0" \
-    "pandas>=1.4.0,<2.0.0" \
->>>>>>> c9eeb2c1
     # FIXME: handling is needed for httpx-based fastapi>=0.87.0
     "fastapi>=0.69.0,<0.87.0" \
     "uvicorn>=0.13.4" \
