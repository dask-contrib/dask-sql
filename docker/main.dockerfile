--- conflicted
+++ resolved
@@ -14,10 +14,6 @@
 COPY docker/conda.txt /opt/dask_sql/
 RUN mamba install --freeze-installed -y \
     # build requirements
-<<<<<<< HEAD
-    "rust=1.62.1" \  # TODO: install rust externally with rustup?
-=======
->>>>>>> 4c9080be
     "setuptools-rust>=1.4.1" \
     # core dependencies
     "dask>=2022.3.0" \
