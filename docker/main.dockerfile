# Dockerfile for dask-sql running the SQL server
# For more information, see https://dask-sql.readthedocs.io/.
FROM daskdev/dask:latest
LABEL author "Nils Braun <nilslennartbraun@gmail.com>"

# Install rustc & gcc for compilation of DataFusion planner
ADD https://sh.rustup.rs /rustup-init.sh
RUN sh /rustup-init.sh -y --default-toolchain=stable --profile=minimal \
    && apt-get update \
    && apt-get install gcc -y
ENV PATH="/root/.cargo/bin:${PATH}"

# Install conda dependencies for dask-sql
COPY docker/conda.txt /opt/dask_sql/
RUN mamba install -y \
    # build requirements
    "setuptools-rust>=1.5.2" \
    # core dependencies
<<<<<<< HEAD
    "dask>=2022.3.0" \
=======
    "dask>=2022.3.0,<=2023.3.2" \
>>>>>>> 9c2360e4
    "pandas>=1.4.0" \
    # FIXME: handling is needed for httpx-based fastapi>=0.87.0
    "fastapi>=0.69.0,<0.87.0" \
    "uvicorn>=0.13.4" \
    "tzlocal>=2.1" \
    "prompt_toolkit>=3.0.8" \
    "pygments>=2.7.1" \
    tabulate \
    # additional dependencies
    "pyarrow>=6.0.1" \
    "scikit-learn>=1.0.0" \
    "intake>=0.6.0" \
    && conda clean -ay

# install dask-sql
COPY setup.py /opt/dask_sql/
COPY setup.cfg /opt/dask_sql/
COPY versioneer.py /opt/dask_sql/
COPY .git /opt/dask_sql/.git
COPY dask_planner /opt/dask_sql/dask_planner
COPY dask_sql /opt/dask_sql/dask_sql
RUN cd /opt/dask_sql/ \
    && pip install -e . -vv

# Set the script to execute
COPY scripts/startup_script.py /opt/dask_sql/startup_script.py

EXPOSE 8080
ENTRYPOINT [ "/usr/bin/prepare.sh", "/opt/conda/bin/python", "/opt/dask_sql/startup_script.py" ]<|MERGE_RESOLUTION|>--- conflicted
+++ resolved
@@ -16,11 +16,7 @@
     # build requirements
     "setuptools-rust>=1.5.2" \
     # core dependencies
-<<<<<<< HEAD
-    "dask>=2022.3.0" \
-=======
     "dask>=2022.3.0,<=2023.3.2" \
->>>>>>> 9c2360e4
     "pandas>=1.4.0" \
     # FIXME: handling is needed for httpx-based fastapi>=0.87.0
     "fastapi>=0.69.0,<0.87.0" \
