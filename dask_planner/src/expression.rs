use crate::sql::logical;
use crate::sql::types::RexType;

use pyo3::prelude::*;
use std::convert::From;

use datafusion::error::Result;

use datafusion::arrow::datatypes::DataType;
use datafusion::logical_expr::{lit, BuiltinScalarFunction, Expr};

use datafusion::scalar::ScalarValue;

pub use datafusion::logical_expr::LogicalPlan;

use datafusion::prelude::Column;

use crate::sql::exceptions::py_runtime_err;
use datafusion::common::DFField;
use datafusion::logical_plan::exprlist_to_fields;
use std::sync::Arc;

/// An PyExpr that can be used on a DataFrame
#[pyclass(name = "Expression", module = "datafusion", subclass)]
#[derive(Debug, Clone)]
pub struct PyExpr {
    pub input_plan: Option<Arc<LogicalPlan>>,
    pub expr: Expr,
}

impl From<PyExpr> for Expr {
    fn from(expr: PyExpr) -> Expr {
        expr.expr
    }
}

#[pyclass(name = "ScalarValue", module = "datafusion", subclass)]
#[derive(Debug, Clone)]
pub struct PyScalarValue {
    pub scalar_value: ScalarValue,
}

impl From<PyScalarValue> for ScalarValue {
    fn from(pyscalar: PyScalarValue) -> ScalarValue {
        pyscalar.scalar_value
    }
}

impl From<ScalarValue> for PyScalarValue {
    fn from(scalar_value: ScalarValue) -> PyScalarValue {
        PyScalarValue { scalar_value }
    }
}

impl PyExpr {
    /// Generally we would implement the `From` trait offered by Rust
    /// However in this case Expr does not contain the contextual
    /// `LogicalPlan` instance that we need so we need to make a instance
    /// function to take and create the PyExpr.
    pub fn from(expr: Expr, input: Option<Arc<LogicalPlan>>) -> PyExpr {
        PyExpr {
            input_plan: input,
            expr: expr,
        }
    }

    /// Determines the name of the `Expr` instance by examining the LogicalPlan
    pub fn _column_name(&self, plan: &LogicalPlan) -> Result<String> {
        let field = expr_to_field(&self.expr, &plan)?;
        Ok(field.unqualified_column().name.clone())
    }

    fn _rex_type(&self, expr: &Expr) -> RexType {
        match expr {
            Expr::Alias(..) => RexType::Reference,
            Expr::Column(..) => RexType::Reference,
            Expr::ScalarVariable(..) => RexType::Literal,
            Expr::Literal(..) => RexType::Literal,
            Expr::BinaryExpr { .. } => RexType::Call,
            Expr::Not(..) => RexType::Call,
            Expr::IsNotNull(..) => RexType::Call,
            Expr::Negative(..) => RexType::Call,
            Expr::GetIndexedField { .. } => RexType::Reference,
            Expr::IsNull(..) => RexType::Call,
            Expr::Between { .. } => RexType::Call,
            Expr::Case { .. } => RexType::Call,
            Expr::Cast { .. } => RexType::Call,
            Expr::TryCast { .. } => RexType::Call,
            Expr::Sort { .. } => RexType::Call,
            Expr::ScalarFunction { .. } => RexType::Call,
            Expr::AggregateFunction { .. } => RexType::Call,
            Expr::WindowFunction { .. } => RexType::Call,
            Expr::AggregateUDF { .. } => RexType::Call,
            Expr::InList { .. } => RexType::Call,
            Expr::Wildcard => RexType::Call,
            _ => RexType::Other,
        }
    }
}

#[pymethods]
impl PyExpr {
    #[staticmethod]
    pub fn literal(value: PyScalarValue) -> PyExpr {
        PyExpr::from(lit(value.scalar_value), None)
    }

    /// If this Expression instances references an existing
    /// Column in the SQL parse tree or not
    #[pyo3(name = "isInputReference")]
    pub fn is_input_reference(&self) -> PyResult<bool> {
        match &self.expr {
            Expr::Column(_col) => Ok(true),
            _ => Ok(false),
        }
    }

    #[pyo3(name = "toString")]
    pub fn to_string(&self) -> PyResult<String> {
        Ok(format!("{}", &self.expr))
    }

    /// Gets the positional index of the Expr instance from the LogicalPlan DFSchema
    #[pyo3(name = "getIndex")]
    pub fn index(&self) -> PyResult<usize> {
        let input: &Option<Arc<LogicalPlan>> = &self.input_plan;
        match input {
            Some(plan) => {
                let name: Result<String> = self.expr.name(plan.schema());
                match name {
                    Ok(fq_name) => Ok(plan
                        .schema()
                        .index_of_column(&Column::from_qualified_name(&fq_name))
                        .unwrap()),
                    Err(e) => panic!("{:?}", e),
                }
            }
            None => {
                panic!("We need a valid LogicalPlan instance to get the Expr's index in the schema")
            }
        }
    }

    /// Examine the current/"self" PyExpr and return its "type"
    /// In this context a "type" is what Dask-SQL Python
    /// RexConverter plugin instance should be invoked to handle
    /// the Rex conversion
    #[pyo3(name = "getExprType")]
    pub fn get_expr_type(&self) -> String {
        String::from(match &self.expr {
            Expr::Alias(..) => "Alias",
            Expr::Column(..) => "Column",
            Expr::ScalarVariable(..) => panic!("ScalarVariable!!!"),
            Expr::Literal(..) => "Literal",
            Expr::BinaryExpr { .. } => "BinaryExpr",
            Expr::Not(..) => panic!("Not!!!"),
            Expr::IsNotNull(..) => panic!("IsNotNull!!!"),
            Expr::Negative(..) => panic!("Negative!!!"),
            Expr::GetIndexedField { .. } => panic!("GetIndexedField!!!"),
            Expr::IsNull(..) => panic!("IsNull!!!"),
            Expr::Between { .. } => panic!("Between!!!"),
            Expr::Case { .. } => panic!("Case!!!"),
            Expr::Cast { .. } => "Cast",
            Expr::TryCast { .. } => panic!("TryCast!!!"),
            Expr::Sort { .. } => "Sort",
            Expr::ScalarFunction { .. } => "ScalarFunction",
            Expr::AggregateFunction { .. } => "AggregateFunction",
            Expr::WindowFunction { .. } => panic!("WindowFunction!!!"),
            Expr::AggregateUDF { .. } => panic!("AggregateUDF!!!"),
            Expr::InList { .. } => panic!("InList!!!"),
            Expr::Wildcard => panic!("Wildcard!!!"),
            _ => "OTHER",
        })
    }

    /// Determines the type of this Expr based on its variant
    #[pyo3(name = "getRexType")]
<<<<<<< HEAD
    pub fn rex_type(&self) -> RexType {
        match &self.expr {
            Expr::Alias(..) => RexType::Reference,
            Expr::Column(..) => RexType::Reference,
            Expr::ScalarVariable(..) => RexType::Literal,
            Expr::Literal(..) => RexType::Literal,
            Expr::BinaryExpr { .. } => RexType::Call,
            Expr::Not(..) => RexType::Call,
            Expr::IsNotNull(..) => RexType::Call,
            Expr::Negative(..) => RexType::Call,
            Expr::GetIndexedField { .. } => RexType::Reference,
            Expr::IsNull(..) => RexType::Call,
            Expr::Between { .. } => RexType::Call,
            Expr::Case { .. } => RexType::Call,
            Expr::Cast { .. } => RexType::Call,
            Expr::TryCast { .. } => RexType::Call,
            Expr::Sort { .. } => RexType::Call,
            Expr::ScalarFunction { .. } => RexType::Call,
            Expr::AggregateFunction { .. } => RexType::Call,
            Expr::WindowFunction { .. } => RexType::Call,
            Expr::AggregateUDF { .. } => RexType::Call,
            Expr::InList { .. } => RexType::Call,
            Expr::Wildcard => RexType::Call,
            _ => RexType::Other,
        }
=======
    pub fn rex_type(&self) -> PyResult<RexType> {
        Ok(self._rex_type(&self.expr))
>>>>>>> c1ebe537
    }

    /// Python friendly shim code to get the name of a column referenced by an expression
    pub fn column_name(&self, mut plan: logical::PyLogicalPlan) -> PyResult<String> {
        self._column_name(&plan.current_node())
            .map_err(|e| py_runtime_err(e))
    }

    /// Gets the operands for a BinaryExpr call
    #[pyo3(name = "getOperands")]
    pub fn get_operands(&self) -> PyResult<Vec<PyExpr>> {
        match &self.expr {
<<<<<<< HEAD
            Expr::BinaryExpr { left, op: _, right } => Ok(vec![
=======
            Expr::BinaryExpr { left, right, .. } => Ok(vec![
>>>>>>> c1ebe537
                PyExpr::from(*left.clone(), self.input_plan.clone()),
                PyExpr::from(*right.clone(), self.input_plan.clone()),
            ]),
            Expr::ScalarFunction { fun: _, args } => {
                let mut operands: Vec<PyExpr> = Vec::new();
                for arg in args {
                    let py_arg: PyExpr = PyExpr::from(arg.clone(), self.input_plan.clone());
                    operands.push(py_arg);
                }
                Ok(operands)
            }
            Expr::Cast { expr, data_type: _ } => {
                Ok(vec![PyExpr::from(*expr.clone(), self.input_plan.clone())])
            }
            Expr::Case {
                expr,
                when_then_expr,
                else_expr,
            } => {
                let mut operands: Vec<PyExpr> = Vec::new();

                if let Some(e) = expr {
                    operands.push(PyExpr::from(*e.clone(), self.input_plan.clone()));
                };

                for (when, then) in when_then_expr {
                    operands.push(PyExpr::from(*when.clone(), self.input_plan.clone()));
                    operands.push(PyExpr::from(*then.clone(), self.input_plan.clone()));
                }

                if let Some(e) = else_expr {
                    operands.push(PyExpr::from(*e.clone(), self.input_plan.clone()));
                };

                Ok(operands)
            }
            Expr::Between {
                expr,
                negated: _,
                low,
                high,
            } => Ok(vec![
                PyExpr::from(*expr.clone(), self.input_plan.clone()),
                PyExpr::from(*low.clone(), self.input_plan.clone()),
                PyExpr::from(*high.clone(), self.input_plan.clone()),
            ]),
            _ => Err(PyErr::new::<pyo3::exceptions::PyTypeError, _>(format!(
                "unknown Expr type {:?} encountered",
                &self.expr
            ))),
        }
    }

    #[pyo3(name = "getOperatorName")]
    pub fn get_operator_name(&self) -> PyResult<String> {
        match &self.expr {
            Expr::BinaryExpr {
                left: _,
                op,
                right: _,
            } => Ok(format!("{}", op)),
            Expr::ScalarFunction { fun, args: _ } => Ok(format!("{}", fun)),
<<<<<<< HEAD
            Expr::Cast {
                expr: _,
                data_type: _,
            } => Ok(String::from("cast")),
            Expr::Between {
                expr: _,
                negated: _,
                low: _,
                high: _,
            } => Ok(String::from("between")),
            Expr::Case {
                expr: _,
                when_then_expr: _,
                else_expr: _,
            } => Ok(String::from("case")),
=======
            Expr::Cast { .. } => Ok("cast".to_string()),
            Expr::Between { .. } => Ok("between".to_string()),
            Expr::Case { .. } => Ok("case".to_string()),
>>>>>>> c1ebe537
            _ => Err(PyErr::new::<pyo3::exceptions::PyTypeError, _>(format!(
                "Catch all triggered for get_operator_name: {:?}",
                &self.expr
            ))),
        }
    }

    /// Gets the ScalarValue represented by the Expression
    #[pyo3(name = "getType")]
    pub fn get_type(&self) -> PyResult<String> {
        match &self.expr {
            Expr::ScalarVariable(..) => panic!("ScalarVariable!!!"),
            Expr::Literal(scalar_value) => match scalar_value {
                ScalarValue::Boolean(_value) => Ok(String::from("Boolean")),
                ScalarValue::Float32(_value) => Ok(String::from("Float32")),
                ScalarValue::Float64(_value) => Ok(String::from("Float64")),
                ScalarValue::Decimal128(_value, ..) => Ok(String::from("Decimal128")),
                ScalarValue::Int8(_value) => Ok(String::from("Int8")),
                ScalarValue::Int16(_value) => Ok(String::from("Int16")),
                ScalarValue::Int32(_value) => Ok(String::from("Int32")),
                ScalarValue::Int64(_value) => Ok(String::from("Int64")),
                ScalarValue::UInt8(_value) => Ok(String::from("UInt8")),
                ScalarValue::UInt16(_value) => Ok(String::from("UInt16")),
                ScalarValue::UInt32(_value) => Ok(String::from("UInt32")),
                ScalarValue::UInt64(_value) => Ok(String::from("UInt64")),
                ScalarValue::Utf8(_value) => Ok(String::from("Utf8")),
                ScalarValue::LargeUtf8(_value) => Ok(String::from("LargeUtf8")),
                ScalarValue::Binary(_value) => Ok(String::from("Binary")),
                ScalarValue::LargeBinary(_value) => Ok(String::from("LargeBinary")),
                ScalarValue::Date32(_value) => Ok(String::from("Date32")),
                ScalarValue::Date64(_value) => Ok(String::from("Date64")),
                _ => {
                    panic!("CatchAll")
                }
            },
            Expr::ScalarFunction { fun, args: _ } => match fun {
                BuiltinScalarFunction::Abs => Ok(String::from("Abs")),
                BuiltinScalarFunction::DatePart => Ok(String::from("DatePart")),
                _ => {
                    panic!("fire here for scalar function")
                }
            },
            Expr::Cast { expr: _, data_type } => match data_type {
                DataType::Null => Ok(String::from("NULL")),
                DataType::Boolean => Ok(String::from("BOOLEAN")),
                DataType::Int8 => Ok(String::from("TINYINT")),
                DataType::UInt8 => Ok(String::from("TINYINT")),
                DataType::Int16 => Ok(String::from("SMALLINT")),
                DataType::UInt16 => Ok(String::from("SMALLINT")),
                DataType::Int32 => Ok(String::from("INTEGER")),
                DataType::UInt32 => Ok(String::from("INTEGER")),
                DataType::Int64 => Ok(String::from("BIGINT")),
                DataType::UInt64 => Ok(String::from("BIGINT")),
                DataType::Float32 => Ok(String::from("FLOAT")),
                DataType::Float64 => Ok(String::from("DOUBLE")),
                DataType::Timestamp { .. } => Ok(String::from("TIMESTAMP")),
                DataType::Date32 => Ok(String::from("DATE")),
                DataType::Date64 => Ok(String::from("DATE")),
                DataType::Time32(..) => Ok(String::from("TIME32")),
                DataType::Time64(..) => Ok(String::from("TIME64")),
                DataType::Duration(..) => Ok(String::from("DURATION")),
                DataType::Interval(..) => Ok(String::from("INTERVAL")),
                DataType::Binary => Ok(String::from("BINARY")),
                DataType::FixedSizeBinary(..) => Ok(String::from("FIXEDSIZEBINARY")),
                DataType::LargeBinary => Ok(String::from("LARGEBINARY")),
                DataType::Utf8 => Ok(String::from("VARCHAR")),
                DataType::LargeUtf8 => Ok(String::from("BIGVARCHAR")),
                DataType::List(..) => Ok(String::from("LIST")),
                DataType::FixedSizeList(..) => Ok(String::from("FIXEDSIZELIST")),
                DataType::LargeList(..) => Ok(String::from("LARGELIST")),
                DataType::Struct(..) => Ok(String::from("STRUCT")),
                DataType::Union(..) => Ok(String::from("UNION")),
                DataType::Dictionary(..) => Ok(String::from("DICTIONARY")),
                DataType::Decimal(..) => Ok(String::from("DECIMAL")),
                DataType::Map(..) => Ok(String::from("MAP")),
                _ => {
                    panic!("This is not yet implemented!!!")
                }
            },
            _ => panic!("OTHER"),
        }
    }

    /// TODO: I can't express how much I dislike explicity listing all of these methods out
    /// but PyO3 makes it necessary since its annotations cannot be used in trait impl blocks
    #[pyo3(name = "getFloat32Value")]
    pub fn float_32_value(&mut self) -> f32 {
        match &self.expr {
            Expr::Literal(scalar_value) => match scalar_value {
                ScalarValue::Float32(iv) => iv.unwrap(),
                _ => {
                    panic!("getValue<T>() - Unexpected value")
                }
            },
            _ => panic!("getValue<T>() - Non literal value encountered"),
        }
    }

    #[pyo3(name = "getFloat64Value")]
    pub fn float_64_value(&mut self) -> f64 {
        match &self.expr {
            Expr::Literal(scalar_value) => match scalar_value {
                ScalarValue::Float64(iv) => iv.unwrap(),
                _ => {
                    panic!("getValue<T>() - Unexpected value")
                }
            },
            _ => panic!("getValue<T>() - Non literal value encountered"),
        }
    }

    #[pyo3(name = "getInt8Value")]
    pub fn int_8_value(&mut self) -> i8 {
        match &self.expr {
            Expr::Literal(scalar_value) => match scalar_value {
                ScalarValue::Int8(iv) => iv.unwrap(),
                _ => {
                    panic!("getValue<T>() - Unexpected value")
                }
            },
            _ => panic!("getValue<T>() - Non literal value encountered"),
        }
    }

    #[pyo3(name = "getInt16Value")]
    pub fn int_16_value(&mut self) -> i16 {
        match &self.expr {
            Expr::Literal(scalar_value) => match scalar_value {
                ScalarValue::Int16(iv) => iv.unwrap(),
                _ => {
                    panic!("getValue<T>() - Unexpected value")
                }
            },
            _ => panic!("getValue<T>() - Non literal value encountered"),
        }
    }

    #[pyo3(name = "getInt32Value")]
    pub fn int_32_value(&mut self) -> i32 {
        match &self.expr {
            Expr::Literal(scalar_value) => match scalar_value {
                ScalarValue::Int32(iv) => iv.unwrap(),
                _ => {
                    panic!("getValue<T>() - Unexpected value")
                }
            },
            _ => panic!("getValue<T>() - Non literal value encountered"),
        }
    }

    #[pyo3(name = "getInt64Value")]
    pub fn int_64_value(&mut self) -> i64 {
        match &self.expr {
            Expr::Literal(scalar_value) => match scalar_value {
                ScalarValue::Int64(iv) => iv.unwrap(),
                _ => {
                    panic!("getValue<T>() - Unexpected value")
                }
            },
            _ => panic!("getValue<T>() - Non literal value encountered"),
        }
    }

    #[pyo3(name = "getUInt8Value")]
    pub fn uint_8_value(&mut self) -> u8 {
        match &self.expr {
            Expr::Literal(scalar_value) => match scalar_value {
                ScalarValue::UInt8(iv) => iv.unwrap(),
                _ => {
                    panic!("getValue<T>() - Unexpected value")
                }
            },
            _ => panic!("getValue<T>() - Non literal value encountered"),
        }
    }

    #[pyo3(name = "getUInt16Value")]
    pub fn uint_16_value(&mut self) -> u16 {
        match &self.expr {
            Expr::Literal(scalar_value) => match scalar_value {
                ScalarValue::UInt16(iv) => iv.unwrap(),
                _ => {
                    panic!("getValue<T>() - Unexpected value")
                }
            },
            _ => panic!("getValue<T>() - Non literal value encountered"),
        }
    }

    #[pyo3(name = "getUInt32Value")]
    pub fn uint_32_value(&mut self) -> u32 {
        match &self.expr {
            Expr::Literal(scalar_value) => match scalar_value {
                ScalarValue::UInt32(iv) => iv.unwrap(),
                _ => {
                    panic!("getValue<T>() - Unexpected value")
                }
            },
            _ => panic!("getValue<T>() - Non literal value encountered"),
        }
    }

    #[pyo3(name = "getUInt64Value")]
    pub fn uint_64_value(&mut self) -> u64 {
        match &self.expr {
            Expr::Literal(scalar_value) => match scalar_value {
                ScalarValue::UInt64(iv) => iv.unwrap(),
                _ => {
                    panic!("getValue<T>() - Unexpected value")
                }
            },
            _ => panic!("getValue<T>() - Non literal value encountered"),
        }
    }

    #[pyo3(name = "getBoolValue")]
    pub fn bool_value(&mut self) -> bool {
        match &self.expr {
            Expr::Literal(scalar_value) => match scalar_value {
                ScalarValue::Boolean(iv) => iv.unwrap(),
                _ => {
                    panic!("getValue<T>() - Unexpected value")
                }
            },
            _ => panic!("getValue<T>() - Non literal value encountered"),
        }
    }

    #[pyo3(name = "getStringValue")]
    pub fn string_value(&mut self) -> String {
        match &self.expr {
            Expr::Literal(scalar_value) => match scalar_value {
                ScalarValue::Utf8(iv) => iv.clone().unwrap(),
                _ => {
                    panic!("getValue<T>() - Unexpected value")
                }
            },
            _ => panic!("getValue<T>() - Non literal value encountered"),
        }
    }
}

/// Create a [DFField] representing an [Expr], given an input [LogicalPlan] to resolve against
pub fn expr_to_field(expr: &Expr, input_plan: &LogicalPlan) -> Result<DFField> {
    match expr {
        Expr::Sort { expr, .. } => {
            // DataFusion does not support create_name for sort expressions (since they never
            // appear in projections) so we just delegate to the contained expression instead
            expr_to_field(expr, input_plan)
        }
        _ => {
            let fields = exprlist_to_fields(&[expr.clone()], &input_plan)?;
            Ok(fields[0].clone())
        }
    }
}<|MERGE_RESOLUTION|>--- conflicted
+++ resolved
@@ -175,36 +175,8 @@
 
     /// Determines the type of this Expr based on its variant
     #[pyo3(name = "getRexType")]
-<<<<<<< HEAD
-    pub fn rex_type(&self) -> RexType {
-        match &self.expr {
-            Expr::Alias(..) => RexType::Reference,
-            Expr::Column(..) => RexType::Reference,
-            Expr::ScalarVariable(..) => RexType::Literal,
-            Expr::Literal(..) => RexType::Literal,
-            Expr::BinaryExpr { .. } => RexType::Call,
-            Expr::Not(..) => RexType::Call,
-            Expr::IsNotNull(..) => RexType::Call,
-            Expr::Negative(..) => RexType::Call,
-            Expr::GetIndexedField { .. } => RexType::Reference,
-            Expr::IsNull(..) => RexType::Call,
-            Expr::Between { .. } => RexType::Call,
-            Expr::Case { .. } => RexType::Call,
-            Expr::Cast { .. } => RexType::Call,
-            Expr::TryCast { .. } => RexType::Call,
-            Expr::Sort { .. } => RexType::Call,
-            Expr::ScalarFunction { .. } => RexType::Call,
-            Expr::AggregateFunction { .. } => RexType::Call,
-            Expr::WindowFunction { .. } => RexType::Call,
-            Expr::AggregateUDF { .. } => RexType::Call,
-            Expr::InList { .. } => RexType::Call,
-            Expr::Wildcard => RexType::Call,
-            _ => RexType::Other,
-        }
-=======
     pub fn rex_type(&self) -> PyResult<RexType> {
         Ok(self._rex_type(&self.expr))
->>>>>>> c1ebe537
     }
 
     /// Python friendly shim code to get the name of a column referenced by an expression
@@ -217,11 +189,7 @@
     #[pyo3(name = "getOperands")]
     pub fn get_operands(&self) -> PyResult<Vec<PyExpr>> {
         match &self.expr {
-<<<<<<< HEAD
-            Expr::BinaryExpr { left, op: _, right } => Ok(vec![
-=======
             Expr::BinaryExpr { left, right, .. } => Ok(vec![
->>>>>>> c1ebe537
                 PyExpr::from(*left.clone(), self.input_plan.clone()),
                 PyExpr::from(*right.clone(), self.input_plan.clone()),
             ]),
@@ -284,27 +252,9 @@
                 right: _,
             } => Ok(format!("{}", op)),
             Expr::ScalarFunction { fun, args: _ } => Ok(format!("{}", fun)),
-<<<<<<< HEAD
-            Expr::Cast {
-                expr: _,
-                data_type: _,
-            } => Ok(String::from("cast")),
-            Expr::Between {
-                expr: _,
-                negated: _,
-                low: _,
-                high: _,
-            } => Ok(String::from("between")),
-            Expr::Case {
-                expr: _,
-                when_then_expr: _,
-                else_expr: _,
-            } => Ok(String::from("case")),
-=======
             Expr::Cast { .. } => Ok("cast".to_string()),
             Expr::Between { .. } => Ok("between".to_string()),
             Expr::Case { .. } => Ok("case".to_string()),
->>>>>>> c1ebe537
             _ => Err(PyErr::new::<pyo3::exceptions::PyTypeError, _>(format!(
                 "Catch all triggered for get_operator_name: {:?}",
                 &self.expr
