use crate::sql::exceptions::{py_runtime_err, py_type_err};
use crate::sql::logical;
use crate::sql::types::RexType;
use arrow::datatypes::DataType;
use datafusion_common::{Column, DFField, DFSchema, Result, ScalarValue};
use datafusion_expr::Operator;
use datafusion_expr::{lit, utils::exprlist_to_fields, BuiltinScalarFunction, Expr, LogicalPlan};
use pyo3::prelude::*;
use std::convert::From;
use std::sync::Arc;

/// An PyExpr that can be used on a DataFrame
#[pyclass(name = "Expression", module = "datafusion", subclass)]
#[derive(Debug, Clone)]
pub struct PyExpr {
    pub expr: Expr,
    // Why a Vec here? Because BinaryExpr on Join might have multiple LogicalPlans
    pub input_plan: Option<Vec<Arc<LogicalPlan>>>,
}

impl From<PyExpr> for Expr {
    fn from(expr: PyExpr) -> Expr {
        expr.expr
    }
}

#[pyclass(name = "ScalarValue", module = "datafusion", subclass)]
#[derive(Debug, Clone)]
pub struct PyScalarValue {
    pub scalar_value: ScalarValue,
}

impl From<PyScalarValue> for ScalarValue {
    fn from(pyscalar: PyScalarValue) -> ScalarValue {
        pyscalar.scalar_value
    }
}

impl From<ScalarValue> for PyScalarValue {
    fn from(scalar_value: ScalarValue) -> PyScalarValue {
        PyScalarValue { scalar_value }
    }
}

/// Convert a list of DataFusion Expr to PyExpr
pub fn py_expr_list(input: &Arc<LogicalPlan>, expr: &[Expr]) -> PyResult<Vec<PyExpr>> {
    Ok(expr
        .iter()
        .map(|e| PyExpr::from(e.clone(), Some(vec![input.clone()])))
        .collect())
}

impl PyExpr {
    /// Generally we would implement the `From` trait offered by Rust
    /// However in this case Expr does not contain the contextual
    /// `LogicalPlan` instance that we need so we need to make a instance
    /// function to take and create the PyExpr.
    pub fn from(expr: Expr, input: Option<Vec<Arc<LogicalPlan>>>) -> PyExpr {
        PyExpr {
            input_plan: input,
            expr,
        }
    }

    /// Determines the name of the `Expr` instance by examining the LogicalPlan
    pub fn _column_name(&self, plan: &LogicalPlan) -> Result<String> {
        let field = expr_to_field(&self.expr, plan)?;
        Ok(field.qualified_column().flat_name())
    }

    fn _rex_type(&self, expr: &Expr) -> RexType {
        match expr {
            Expr::Alias(..) => RexType::Reference,
            Expr::Column(..) => RexType::Reference,
            Expr::ScalarVariable(..) => RexType::Literal,
            Expr::Literal(..) => RexType::Literal,
            Expr::BinaryExpr { .. } => RexType::Call,
            Expr::Not(..) => RexType::Call,
            Expr::IsNotNull(..) => RexType::Call,
            Expr::Negative(..) => RexType::Call,
            Expr::GetIndexedField { .. } => RexType::Reference,
            Expr::IsNull(..) => RexType::Call,
            Expr::Between { .. } => RexType::Call,
            Expr::Case { .. } => RexType::Call,
            Expr::Cast { .. } => RexType::Call,
            Expr::TryCast { .. } => RexType::Call,
            Expr::Sort { .. } => RexType::Call,
            Expr::ScalarFunction { .. } => RexType::Call,
            Expr::AggregateFunction { .. } => RexType::Call,
            Expr::WindowFunction { .. } => RexType::Call,
            Expr::AggregateUDF { .. } => RexType::Call,
            Expr::InList { .. } => RexType::Call,
            Expr::Wildcard => RexType::Call,
            Expr::ScalarUDF { .. } => RexType::Call,
            Expr::Exists { .. } => RexType::Call,
            Expr::InSubquery { .. } => RexType::Call,
            Expr::ScalarSubquery(..) => RexType::SubqueryAlias,
            Expr::QualifiedWildcard { .. } => RexType::Reference,
            Expr::GroupingSet(..) => RexType::Call,
        }
    }
}

impl PyExpr {
    /// Split a fqn name into a tuple of (schema, column_name). It is valid that the
    /// `schema` could be a compound identifier like `root.df` instead of just something
    /// like `df`
    fn _schema_column_from_fqn<'a>(&'a self, fqn: &'a str) -> (Option<String>, &str) {
        let parts: Vec<&str> = fqn.split('.').collect();
        match parts.len() {
            3 => (Some(format!("{}.{}", parts[0], parts[1])), parts[2]),
            2 => (Some(parts[0].to_string()), parts[1]),
            _ => (None, fqn),
        }
    }
}

#[pymethods]
impl PyExpr {
    #[staticmethod]
    pub fn literal(value: PyScalarValue) -> PyExpr {
        PyExpr::from(lit(value.scalar_value), None)
    }

    /// Extracts the LogicalPlan from a Subquery, or supported Subquery sub-type, from
    /// the expression instance
    #[pyo3(name = "getSubqueryLogicalPlan")]
    pub fn subquery_plan(&self) -> PyResult<logical::PyLogicalPlan> {
        match &self.expr {
            Expr::ScalarSubquery(subquery) => Ok(subquery.subquery.as_ref().clone().into()),
            _ => Err(py_type_err(format!(
                "Attempted to extract a LogicalPlan instance from invalid Expr {:?}.
                Only Subquery and related variants are supported for this operation.",
                &self.expr
            ))),
        }
    }

    /// If this Expression instances references an existing
    /// Column in the SQL parse tree or not
    #[pyo3(name = "isInputReference")]
    pub fn is_input_reference(&self) -> PyResult<bool> {
        Ok(matches!(&self.expr, Expr::Column(_col)))
    }

    #[pyo3(name = "toString")]
    pub fn to_string(&self) -> PyResult<String> {
        Ok(format!("{}", &self.expr))
    }

    /// Gets the positional index of the Expr instance from the LogicalPlan DFSchema
    #[pyo3(name = "getIndex")]
    pub fn index(&self) -> PyResult<usize> {
        let input: &Option<Vec<Arc<LogicalPlan>>> = &self.input_plan;
        match input {
<<<<<<< HEAD
            Some(input_plans) => {
                if input_plans.len() == 1 {
                    let name: Result<String> = self.expr.name(input_plans[0].schema());
                    match name {
                        Ok(fq_name) => {
                            let mut idx: usize = 0;
                            for schema in input_plans[0].all_schemas() {
                                let (schema_name_opt, column_name) =
                                    self._schema_column_from_fqn(&fq_name);
                                match &schema_name_opt {
                                    Some(e) => {
                                        match schema
                                            .index_of_column_by_name(Some(e.as_str()), column_name)
                                        {
                                            Ok(e) => {
                                                idx = e;
                                                break;
                                            }
                                            Err(_e) => {
                                                println!(
                                                    "Schema_name_opt: {:?} - Column_Name: {:?}",
                                                    schema_name_opt, column_name
                                                );
                                                panic!("Didn't find in index ...")
                                            }
                                        }
                                    }
                                    None => {
                                        match schema.index_of_column_by_name(None, column_name) {
                                            Ok(e) => {
                                                idx = e;
                                                break;
                                            }
                                            Err(_e) => panic!("Didn't find in index ..."),
                                        }
                                    }
                                };
                            }
                            Ok(idx)
                        }
                        Err(e) => Err(py_runtime_err(e)),
                    }
                } else if input_plans.len() >= 2 {
                    let mut base_schema: DFSchema = (**input_plans[0].schema()).clone();
                    for plan in input_plans.iter().skip(1) {
                        base_schema.merge(plan.schema().as_ref());
                    }
                    let name: Result<String> = self.expr.name(&base_schema);
                    match name {
                        Ok(fq_name) => {
                            let idx: Result<usize> =
                                base_schema.index_of_column(&Column::from_qualified_name(&fq_name));
                            match idx {
                                Ok(index) => Ok(index),
                                Err(_) => {
                                    // This logic is encountered when an non-qualified column name is
                                    // provided AND there exists more than one entry with that
                                    // unqualified. This logic will attempt to narrow down to the
                                    // qualified column name.
                                    let qualified_fields: Vec<&DFField> =
                                        base_schema.fields_with_unqualified_name(&fq_name);
                                    for qf in &qualified_fields {
                                        if qf.name().eq(&fq_name) {
                                            let qualifier: String = qf.qualifier().unwrap().clone();
                                            let qual: Option<&str> = Some(&qualifier);
                                            let index: usize = base_schema
                                                .index_of_column_by_name(qual, qf.name())
                                                .unwrap();
                                            return Ok(index);
                                        }
                                    }
                                    Err(py_runtime_err(format!("Unable to find match for column with name: '{}' in DFSchema", &fq_name)))
                                }
                            }
                        }
                        Err(e) => Err(py_runtime_err(e)),
                    }
                } else {
                    Err(py_runtime_err(
                        "Not really sure what we should do right here???",
                    ))
=======
            Some(input_plans) if !input_plans.is_empty() => {
                let mut schema: DFSchema = (**input_plans[0].schema()).clone();
                for plan in input_plans.iter().skip(1) {
                    schema.merge(plan.schema().as_ref());
>>>>>>> b5313411
                }
                get_expr_name(&self.expr, &schema)
                    .and_then(|fq_name| {
                        schema.index_of_column(&Column::from_qualified_name(&fq_name))
                    })
                    .map_err(py_runtime_err)
            }
            _ => Err(py_runtime_err(
                "We need a valid LogicalPlan instance to get the Expr's index in the schema",
            )),
        }
    }

    /// Examine the current/"self" PyExpr and return its "type"
    /// In this context a "type" is what Dask-SQL Python
    /// RexConverter plugin instance should be invoked to handle
    /// the Rex conversion
    #[pyo3(name = "getExprType")]
    pub fn get_expr_type(&self) -> PyResult<String> {
        Ok(String::from(match &self.expr {
            Expr::Alias(..)
            | Expr::Column(..)
            | Expr::Literal(..)
            | Expr::BinaryExpr { .. }
            | Expr::Between { .. }
            | Expr::Cast { .. }
            | Expr::Sort { .. }
            | Expr::ScalarFunction { .. }
            | Expr::AggregateFunction { .. }
            | Expr::InList { .. }
            | Expr::InSubquery { .. }
            | Expr::ScalarUDF { .. }
            | Expr::Exists { .. }
            | Expr::ScalarSubquery(..)
            | Expr::QualifiedWildcard { .. }
            | Expr::Not(..)
            | Expr::GroupingSet(..) => self.expr.variant_name(),
            Expr::ScalarVariable(..)
            | Expr::IsNotNull(..)
            | Expr::Negative(..)
            | Expr::GetIndexedField { .. }
            | Expr::IsNull(..)
            | Expr::Case { .. }
            | Expr::TryCast { .. }
            | Expr::WindowFunction { .. }
            | Expr::AggregateUDF { .. }
            | Expr::Wildcard => {
                return Err(py_type_err(format!(
                    "Encountered unsupported expression type: {}",
                    &self.expr.variant_name()
                )))
            }
        }))
    }

    /// Determines the type of this Expr based on its variant
    #[pyo3(name = "getRexType")]
    pub fn rex_type(&self) -> PyResult<RexType> {
        Ok(self._rex_type(&self.expr))
    }

    /// Python friendly shim code to get the name of a column referenced by an expression
    pub fn column_name(&self, mut plan: logical::PyLogicalPlan) -> PyResult<String> {
        self._column_name(&plan.current_node())
            .map_err(py_runtime_err)
    }

    /// Row expressions, Rex(s), operate on the concept of operands. This maps to expressions that are used in
    /// the "call" logic of the Dask-SQL python codebase. Different variants of Expressions, Expr(s),
    /// store those operands in different datastructures. This function examines the Expr variant and returns
    /// the operands to the calling logic as a Vec of PyExpr instances.
    #[pyo3(name = "getOperands")]
    pub fn get_operands(&self) -> PyResult<Vec<PyExpr>> {
        match &self.expr {
            // Expr variants that are themselves the operand to return
            Expr::Column(..) | Expr::ScalarVariable(..) | Expr::Literal(..) => {
                Ok(vec![PyExpr::from(
                    self.expr.clone(),
                    self.input_plan.clone(),
                )])
            }

            // Expr(s) that house the Expr instance to return in their bounded params
            Expr::Alias(expr, ..)
            | Expr::Not(expr)
            | Expr::IsNull(expr)
            | Expr::IsNotNull(expr)
            | Expr::Negative(expr)
            | Expr::GetIndexedField { expr, .. }
            | Expr::Cast { expr, .. }
            | Expr::TryCast { expr, .. }
            | Expr::Sort { expr, .. }
            | Expr::InSubquery { expr, .. } => {
                Ok(vec![PyExpr::from(*expr.clone(), self.input_plan.clone())])
            }

            // Expr variants containing a collection of Expr(s) for operands
            Expr::AggregateFunction { args, .. }
            | Expr::AggregateUDF { args, .. }
            | Expr::ScalarFunction { args, .. }
            | Expr::ScalarUDF { args, .. }
            | Expr::WindowFunction { args, .. } => Ok(args
                .iter()
                .map(|arg| PyExpr::from(arg.clone(), self.input_plan.clone()))
                .collect()),

            // Expr(s) that require more specific processing
            Expr::Case {
                expr,
                when_then_expr,
                else_expr,
            } => {
                let mut operands: Vec<PyExpr> = Vec::new();

                if let Some(e) = expr {
                    operands.push(PyExpr::from(*e.clone(), self.input_plan.clone()));
                };

                for (when, then) in when_then_expr {
                    operands.push(PyExpr::from(*when.clone(), self.input_plan.clone()));
                    operands.push(PyExpr::from(*then.clone(), self.input_plan.clone()));
                }

                if let Some(e) = else_expr {
                    operands.push(PyExpr::from(*e.clone(), self.input_plan.clone()));
                };

                Ok(operands)
            }
            Expr::InList { expr, list, .. } => {
                let mut operands: Vec<PyExpr> =
                    vec![PyExpr::from(*expr.clone(), self.input_plan.clone())];
                for list_elem in list {
                    operands.push(PyExpr::from(list_elem.clone(), self.input_plan.clone()));
                }

                Ok(operands)
            }
            Expr::BinaryExpr { left, right, .. } => Ok(vec![
                PyExpr::from(*left.clone(), self.input_plan.clone()),
                PyExpr::from(*right.clone(), self.input_plan.clone()),
            ]),
            Expr::Between {
                expr,
                negated: _,
                low,
                high,
            } => Ok(vec![
                PyExpr::from(*expr.clone(), self.input_plan.clone()),
                PyExpr::from(*low.clone(), self.input_plan.clone()),
                PyExpr::from(*high.clone(), self.input_plan.clone()),
            ]),

            // Currently un-support/implemented Expr types for Rex Call operations
            Expr::GroupingSet(..)
            | Expr::Wildcard
            | Expr::QualifiedWildcard { .. }
            | Expr::ScalarSubquery(..)
            | Expr::Exists { .. } => unimplemented!("Unimplmented Expr type"),
        }
    }

    #[pyo3(name = "getOperatorName")]
    pub fn get_operator_name(&self) -> PyResult<String> {
        Ok(match &self.expr {
            Expr::BinaryExpr {
                left: _,
                op,
                right: _,
            } => format!("{}", op),
            Expr::ScalarFunction { fun, args: _ } => format!("{}", fun),
            Expr::ScalarUDF { fun, .. } => fun.name.clone(),
            Expr::Cast { .. } => "cast".to_string(),
            Expr::Between { .. } => "between".to_string(),
            Expr::Case { .. } => "case".to_string(),
            Expr::IsNull(..) => "is null".to_string(),
            Expr::IsNotNull(..) => "is not null".to_string(),
            Expr::InList { .. } => "in list".to_string(),
            Expr::Negative(..) => "negative".to_string(),
            Expr::Not(..) => "not".to_string(),
            _ => {
                return Err(py_type_err(format!(
                    "Catch all triggered in get_operator_name: {:?}",
                    &self.expr
                )))
            }
        })
    }

    /// Gets the ScalarValue represented by the Expression
    #[pyo3(name = "getType")]
    pub fn get_type(&self) -> PyResult<String> {
        Ok(String::from(match &self.expr {
            Expr::BinaryExpr {
                left: _,
                op,
                right: _,
            } => match op {
                Operator::Eq
                | Operator::NotEq
                | Operator::Lt
                | Operator::LtEq
                | Operator::Gt
                | Operator::GtEq
                | Operator::And
                | Operator::Or
                | Operator::Like
                | Operator::NotLike
                | Operator::IsDistinctFrom
                | Operator::IsNotDistinctFrom
                | Operator::RegexMatch
                | Operator::RegexIMatch
                | Operator::RegexNotMatch
                | Operator::RegexNotIMatch
                | Operator::BitwiseAnd
                | Operator::BitwiseOr => "BOOLEAN",
                Operator::Plus | Operator::Minus | Operator::Multiply | Operator::Modulo => {
                    "BIGINT"
                }
                Operator::Divide => "FLOAT",
                Operator::StringConcat => "VARCHAR",
                Operator::BitwiseShiftLeft | Operator::BitwiseShiftRight => {
                    // the type here should be the same as the type of the left expression
                    // but we can only compute that if we have the schema available
                    return Err(py_type_err(
                        "Bitwise shift operators unsupported in get_type".to_string(),
                    ));
                }
            },
            Expr::Literal(scalar_value) => match scalar_value {
                ScalarValue::Boolean(_value) => "Boolean",
                ScalarValue::Float32(_value) => "Float32",
                ScalarValue::Float64(_value) => "Float64",
                ScalarValue::Decimal128(_value, ..) => "Decimal128",
                ScalarValue::Dictionary(..) => "Dictionary",
                ScalarValue::Int8(_value) => "Int8",
                ScalarValue::Int16(_value) => "Int16",
                ScalarValue::Int32(_value) => "Int32",
                ScalarValue::Int64(_value) => "Int64",
                ScalarValue::UInt8(_value) => "UInt8",
                ScalarValue::UInt16(_value) => "UInt16",
                ScalarValue::UInt32(_value) => "UInt32",
                ScalarValue::UInt64(_value) => "UInt64",
                ScalarValue::Utf8(_value) => "Utf8",
                ScalarValue::LargeUtf8(_value) => "LargeUtf8",
                ScalarValue::Binary(_value) => "Binary",
                ScalarValue::LargeBinary(_value) => "LargeBinary",
                ScalarValue::Date32(_value) => "Date32",
                ScalarValue::Date64(_value) => "Date64",
                ScalarValue::Time64(_value) => "Time64",
                ScalarValue::Null => "Null",
                ScalarValue::TimestampSecond(..) => "TimestampSecond",
                ScalarValue::TimestampMillisecond(..) => "TimestampMillisecond",
                ScalarValue::TimestampMicrosecond(..) => "TimestampMicrosecond",
                ScalarValue::TimestampNanosecond(..) => "TimestampNanosecond",
                ScalarValue::IntervalYearMonth(..) => "IntervalYearMonth",
                ScalarValue::IntervalDayTime(..) => "IntervalDayTime",
                ScalarValue::IntervalMonthDayNano(..) => "IntervalMonthDayNano",
                ScalarValue::List(..) => "List",
                ScalarValue::Struct(..) => "Struct",
            },
            Expr::ScalarFunction { fun, args: _ } => match fun {
                BuiltinScalarFunction::Abs => "Abs",
                BuiltinScalarFunction::DatePart => "DatePart",
                _ => {
                    return Err(py_type_err(format!(
                        "Catch all triggered for ScalarFunction in get_type; {:?}",
                        fun
                    )))
                }
            },
            Expr::Cast { expr: _, data_type } => match data_type {
                DataType::Null => "NULL",
                DataType::Boolean => "BOOLEAN",
                DataType::Int8 | DataType::UInt8 => "TINYINT",
                DataType::Int16 | DataType::UInt16 => "SMALLINT",
                DataType::Int32 | DataType::UInt32 => "INTEGER",
                DataType::Int64 | DataType::UInt64 => "BIGINT",
                DataType::Float32 => "FLOAT",
                DataType::Float64 => "DOUBLE",
                DataType::Timestamp { .. } => "TIMESTAMP",
                DataType::Date32 | DataType::Date64 => "DATE",
                DataType::Time32(..) => "TIME32",
                DataType::Time64(..) => "TIME64",
                DataType::Duration(..) => "DURATION",
                DataType::Interval(..) => "INTERVAL",
                DataType::Binary => "BINARY",
                DataType::FixedSizeBinary(..) => "FIXEDSIZEBINARY",
                DataType::LargeBinary => "LARGEBINARY",
                DataType::Utf8 => "VARCHAR",
                DataType::LargeUtf8 => "BIGVARCHAR",
                DataType::List(..) => "LIST",
                DataType::FixedSizeList(..) => "FIXEDSIZELIST",
                DataType::LargeList(..) => "LARGELIST",
                DataType::Struct(..) => "STRUCT",
                DataType::Union(..) => "UNION",
                DataType::Dictionary(..) => "DICTIONARY",
                DataType::Decimal128(..) => "DECIMAL",
                DataType::Decimal256(..) => "DECIMAL",
                DataType::Map(..) => "MAP",
                _ => {
                    return Err(py_type_err(format!(
                        "Catch all triggered for Cast in get_type; {:?}",
                        data_type
                    )))
                }
            },
            _ => {
                return Err(py_type_err(format!(
                    "Catch all triggered in get_type; {:?}",
                    &self.expr
                )))
            }
        }))
    }

    /// TODO: I can't express how much I dislike explicity listing all of these methods out
    /// but PyO3 makes it necessary since its annotations cannot be used in trait impl blocks
    #[pyo3(name = "getFloat32Value")]
    pub fn float_32_value(&mut self) -> PyResult<f32> {
        match &self.expr {
            Expr::Literal(scalar_value) => match scalar_value {
                ScalarValue::Float32(iv) => Ok(iv.unwrap()),
                _ => Err(py_type_err("getValue<T>() - Unexpected value")),
            },
            _ => Err(py_type_err("getValue<T>() - Non literal value encountered")),
        }
    }

    #[pyo3(name = "getFloat64Value")]
    pub fn float_64_value(&mut self) -> PyResult<f64> {
        match &self.expr {
            Expr::Literal(scalar_value) => match scalar_value {
                ScalarValue::Float64(iv) => Ok(iv.unwrap()),
                _ => Err(py_type_err("getValue<T>() - Unexpected value")),
            },
            _ => Err(py_type_err("getValue<T>() - Non literal value encountered")),
        }
    }

    #[pyo3(name = "getInt8Value")]
    pub fn int_8_value(&mut self) -> PyResult<i8> {
        match &self.expr {
            Expr::Literal(scalar_value) => match scalar_value {
                ScalarValue::Int8(iv) => Ok(iv.unwrap()),
                _ => Err(py_type_err("getValue<T>() - Unexpected value")),
            },
            _ => Err(py_type_err("getValue<T>() - Non literal value encountered")),
        }
    }

    #[pyo3(name = "getInt16Value")]
    pub fn int_16_value(&mut self) -> PyResult<i16> {
        match &self.expr {
            Expr::Literal(scalar_value) => match scalar_value {
                ScalarValue::Int16(iv) => Ok(iv.unwrap()),
                _ => Err(py_type_err("getValue<T>() - Unexpected value")),
            },
            _ => Err(py_type_err("getValue<T>() - Non literal value encountered")),
        }
    }

    #[pyo3(name = "getInt32Value")]
    pub fn int_32_value(&mut self) -> PyResult<i32> {
        match &self.expr {
            Expr::Literal(scalar_value) => match scalar_value {
                ScalarValue::Int32(iv) => Ok(iv.unwrap()),
                _ => Err(py_type_err("getValue<T>() - Unexpected value")),
            },
            _ => Err(py_type_err("getValue<T>() - Non literal value encountered")),
        }
    }

    #[pyo3(name = "getInt64Value")]
    pub fn int_64_value(&mut self) -> PyResult<i64> {
        match &self.expr {
            Expr::Literal(scalar_value) => match scalar_value {
                ScalarValue::Int64(iv) => Ok(iv.unwrap()),
                _ => Err(py_type_err("getValue<T>() - Unexpected value")),
            },
            _ => Err(py_type_err("getValue<T>() - Non literal value encountered")),
        }
    }

    #[pyo3(name = "getUInt8Value")]
    pub fn uint_8_value(&mut self) -> PyResult<u8> {
        match &self.expr {
            Expr::Literal(scalar_value) => match scalar_value {
                ScalarValue::UInt8(iv) => Ok(iv.unwrap()),
                _ => Err(py_type_err("getValue<T>() - Unexpected value")),
            },
            _ => Err(py_type_err("getValue<T>() - Non literal value encountered")),
        }
    }

    #[pyo3(name = "getUInt16Value")]
    pub fn uint_16_value(&mut self) -> PyResult<u16> {
        match &self.expr {
            Expr::Literal(scalar_value) => match scalar_value {
                ScalarValue::UInt16(iv) => Ok(iv.unwrap()),
                _ => Err(py_type_err("getValue<T>() - Unexpected value")),
            },
            _ => Err(py_type_err("getValue<T>() - Non literal value encountered")),
        }
    }

    #[pyo3(name = "getUInt32Value")]
    pub fn uint_32_value(&mut self) -> PyResult<u32> {
        match &self.expr {
            Expr::Literal(scalar_value) => match scalar_value {
                ScalarValue::UInt32(iv) => Ok(iv.unwrap()),
                _ => Err(py_type_err("getValue<T>() - Unexpected value")),
            },
            _ => Err(py_type_err("getValue<T>() - Non literal value encountered")),
        }
    }

    #[pyo3(name = "getUInt64Value")]
    pub fn uint_64_value(&mut self) -> PyResult<u64> {
        match &self.expr {
            Expr::Literal(scalar_value) => match scalar_value {
                ScalarValue::UInt64(iv) => Ok(iv.unwrap()),
                _ => Err(py_type_err("getValue<T>() - Unexpected value")),
            },
            _ => Err(py_type_err("getValue<T>() - Non literal value encountered")),
        }
    }

    #[pyo3(name = "getBoolValue")]
    pub fn bool_value(&mut self) -> PyResult<bool> {
        match &self.expr {
            Expr::Literal(scalar_value) => match scalar_value {
                ScalarValue::Boolean(Some(iv)) => Ok(*iv),
                _ => Err(py_type_err("getValue<T>() - Unexpected value")),
            },
            _ => Err(py_type_err("getValue<T>() - Non literal value encountered")),
        }
    }

    #[pyo3(name = "getStringValue")]
    pub fn string_value(&mut self) -> PyResult<String> {
        match &self.expr {
            Expr::Literal(scalar_value) => match scalar_value {
                ScalarValue::Utf8(iv) => Ok(iv.clone().unwrap()),
                _ => Err(py_type_err("getValue<T>() - Unexpected value")),
            },
            _ => Err(py_type_err("getValue<T>() - Non literal value encountered")),
        }
    }

    #[pyo3(name = "getIntervalDayTimeValue")]
    pub fn interval_day_time_value(&mut self) -> (i32, i32) {
        match &self.expr {
            Expr::Literal(scalar_value) => match scalar_value {
                ScalarValue::IntervalDayTime(iv) => {
                    let interval = iv.unwrap() as u64;
                    let days = (interval >> 32) as i32;
                    let ms = interval as i32;
                    (days, ms)
                }
                _ => {
                    panic!("getValue<T>() - Unexpected value")
                }
            },
            _ => panic!("getValue<T>() - Non literal value encountered"),
        }
    }

    #[pyo3(name = "isNegated")]
    pub fn is_negated(&self) -> PyResult<bool> {
        match &self.expr {
            Expr::Between { negated, .. }
            | Expr::Exists { negated, .. }
            | Expr::InList { negated, .. }
            | Expr::InSubquery { negated, .. } => Ok(*negated),
            _ => Err(py_type_err(format!(
                "unknown Expr type {:?} encountered",
                &self.expr
            ))),
        }
    }

    /// Returns if a sort expressions is an ascending sort
    #[pyo3(name = "isSortAscending")]
    pub fn is_sort_ascending(&self) -> PyResult<bool> {
        match &self.expr {
            Expr::Sort { asc, .. } => Ok(*asc),
            _ => Err(py_type_err(format!(
                "Provided Expr {:?} is not a sort type",
                &self.expr
            ))),
        }
    }

    /// Returns if nulls should be placed first in a sort expression
    #[pyo3(name = "isSortNullsFirst")]
    pub fn is_sort_nulls_first(&self) -> PyResult<bool> {
        match &self.expr {
            Expr::Sort { nulls_first, .. } => Ok(*nulls_first),
            _ => Err(py_type_err(format!(
                "Provided Expr {:?} is not a sort type",
                &self.expr
            ))),
        }
    }
}

fn get_expr_name(expr: &Expr, schema: &DFSchema) -> Result<String> {
    match expr {
        Expr::Alias(expr, _) => get_expr_name(expr, schema),
        _ => expr.name(schema),
    }
}

/// Create a [DFField] representing an [Expr], given an input [LogicalPlan] to resolve against
pub fn expr_to_field(expr: &Expr, input_plan: &LogicalPlan) -> Result<DFField> {
    match expr {
        Expr::Sort { expr, .. } => {
            // DataFusion does not support create_name for sort expressions (since they never
            // appear in projections) so we just delegate to the contained expression instead
            expr_to_field(expr, input_plan)
        }
        _ => {
            let fields = exprlist_to_fields(&[expr.clone()], input_plan)?;
            Ok(fields[0].clone())
        }
    }
}<|MERGE_RESOLUTION|>--- conflicted
+++ resolved
@@ -153,94 +153,10 @@
     pub fn index(&self) -> PyResult<usize> {
         let input: &Option<Vec<Arc<LogicalPlan>>> = &self.input_plan;
         match input {
-<<<<<<< HEAD
-            Some(input_plans) => {
-                if input_plans.len() == 1 {
-                    let name: Result<String> = self.expr.name(input_plans[0].schema());
-                    match name {
-                        Ok(fq_name) => {
-                            let mut idx: usize = 0;
-                            for schema in input_plans[0].all_schemas() {
-                                let (schema_name_opt, column_name) =
-                                    self._schema_column_from_fqn(&fq_name);
-                                match &schema_name_opt {
-                                    Some(e) => {
-                                        match schema
-                                            .index_of_column_by_name(Some(e.as_str()), column_name)
-                                        {
-                                            Ok(e) => {
-                                                idx = e;
-                                                break;
-                                            }
-                                            Err(_e) => {
-                                                println!(
-                                                    "Schema_name_opt: {:?} - Column_Name: {:?}",
-                                                    schema_name_opt, column_name
-                                                );
-                                                panic!("Didn't find in index ...")
-                                            }
-                                        }
-                                    }
-                                    None => {
-                                        match schema.index_of_column_by_name(None, column_name) {
-                                            Ok(e) => {
-                                                idx = e;
-                                                break;
-                                            }
-                                            Err(_e) => panic!("Didn't find in index ..."),
-                                        }
-                                    }
-                                };
-                            }
-                            Ok(idx)
-                        }
-                        Err(e) => Err(py_runtime_err(e)),
-                    }
-                } else if input_plans.len() >= 2 {
-                    let mut base_schema: DFSchema = (**input_plans[0].schema()).clone();
-                    for plan in input_plans.iter().skip(1) {
-                        base_schema.merge(plan.schema().as_ref());
-                    }
-                    let name: Result<String> = self.expr.name(&base_schema);
-                    match name {
-                        Ok(fq_name) => {
-                            let idx: Result<usize> =
-                                base_schema.index_of_column(&Column::from_qualified_name(&fq_name));
-                            match idx {
-                                Ok(index) => Ok(index),
-                                Err(_) => {
-                                    // This logic is encountered when an non-qualified column name is
-                                    // provided AND there exists more than one entry with that
-                                    // unqualified. This logic will attempt to narrow down to the
-                                    // qualified column name.
-                                    let qualified_fields: Vec<&DFField> =
-                                        base_schema.fields_with_unqualified_name(&fq_name);
-                                    for qf in &qualified_fields {
-                                        if qf.name().eq(&fq_name) {
-                                            let qualifier: String = qf.qualifier().unwrap().clone();
-                                            let qual: Option<&str> = Some(&qualifier);
-                                            let index: usize = base_schema
-                                                .index_of_column_by_name(qual, qf.name())
-                                                .unwrap();
-                                            return Ok(index);
-                                        }
-                                    }
-                                    Err(py_runtime_err(format!("Unable to find match for column with name: '{}' in DFSchema", &fq_name)))
-                                }
-                            }
-                        }
-                        Err(e) => Err(py_runtime_err(e)),
-                    }
-                } else {
-                    Err(py_runtime_err(
-                        "Not really sure what we should do right here???",
-                    ))
-=======
             Some(input_plans) if !input_plans.is_empty() => {
                 let mut schema: DFSchema = (**input_plans[0].schema()).clone();
                 for plan in input_plans.iter().skip(1) {
                     schema.merge(plan.schema().as_ref());
->>>>>>> b5313411
                 }
                 get_expr_name(&self.expr, &schema)
                     .and_then(|fq_name| {
