--- conflicted
+++ resolved
@@ -64,88 +64,9 @@
         }
     }
 
-<<<<<<< HEAD
-    fn _column_name(&self, plan: LogicalPlan) -> String {
-        match &self.expr {
-            Expr::Alias(expr, name) => {
-                // Only certain LogicalPlan variants are valid in this nested Alias scenario so we
-                // extract the valid ones and error on the invalid ones
-                match expr.as_ref() {
-                    Expr::Column(col) => {
-                        // First we must iterate the current node before getting its input
-                        match plan {
-                            LogicalPlan::Projection(proj) => {
-                                match proj.input.as_ref() {
-                                    LogicalPlan::Aggregate(agg) => {
-                                        let mut exprs = agg.group_expr.clone();
-                                        exprs.extend_from_slice(&agg.aggr_expr);
-                                        let col_index: usize =
-                                            proj.input.schema().index_of_column(col).unwrap();
-                                        // match &exprs[plan.get_index(col)] {
-                                        match &exprs[col_index] {
-                                            Expr::AggregateFunction { args, .. } => {
-                                                match &args[0] {
-                                                    Expr::Column(col) => {
-                                                        println!(
-                                                            "AGGREGATE COLUMN IS {}",
-                                                            col.name
-                                                        );
-                                                        col.name.clone().to_ascii_uppercase()
-                                                    }
-                                                    _ => name.clone().to_ascii_uppercase(),
-                                                }
-                                            }
-                                            _ => name.clone().to_ascii_uppercase(),
-                                        }
-                                    }
-                                    _ => {
-                                        println!("Encountered a non-Aggregate type");
-                                        name.clone().to_ascii_uppercase()
-                                    }
-                                }
-                            }
-                            _ => name.clone().to_ascii_uppercase(),
-                        }
-                    }
-                    _ => name.clone().to_ascii_uppercase(),
-                }
-            }
-            Expr::Column(column) => column.name.clone(),
-            Expr::ScalarVariable(..) => unimplemented!("ScalarVariable!!!"),
-            Expr::Literal(scalar_value) => {
-                println!("Scalar Value: {:?}", scalar_value);
-                unimplemented!("Literal!!!")
-            }
-            Expr::BinaryExpr { .. } => {
-                // If the BinaryExpr does not have an Alias
-                // Ex: `df.a - Int64(1)` then use the String
-                // representation of the Expr to match what is
-                // in the DFSchemaRef instance
-                format!("{}", &self.expr)
-            }
-            Expr::Not(..) => unimplemented!("Not!!!"),
-            Expr::IsNotNull(..) => unimplemented!("IsNotNull!!!"),
-            Expr::Negative(..) => unimplemented!("Negative!!!"),
-            Expr::GetIndexedField { .. } => unimplemented!("GetIndexedField!!!"),
-            Expr::IsNull(..) => unimplemented!("IsNull!!!"),
-            Expr::Between { .. } => unimplemented!("Between!!!"),
-            Expr::Case { .. } => format!("{}", &self.expr),
-            Expr::Cast { .. } => format!("{}", &self.expr),
-            Expr::TryCast { .. } => unimplemented!("TryCast!!!"),
-            Expr::Sort { .. } => unimplemented!("Sort!!!"),
-            Expr::ScalarFunction { .. } => unimplemented!("ScalarFunction!!!"),
-            Expr::AggregateFunction { .. } => unimplemented!("AggregateFunction!!!"),
-            Expr::WindowFunction { .. } => unimplemented!("WindowFunction!!!"),
-            Expr::AggregateUDF { .. } => unimplemented!("AggregateUDF!!!"),
-            Expr::InList { .. } => unimplemented!("InList!!!"),
-            Expr::Wildcard => unimplemented!("Wildcard!!!"),
-            _ => panic!("Nothing found!!!"),
-        }
-=======
     fn _column_name(&self, plan: LogicalPlan) -> Result<String> {
         let field = expr_to_field(&self.expr, &plan)?;
         Ok(field.unqualified_column().name.clone())
->>>>>>> 11b2db43
     }
 
     fn _rex_type(&self, expr: Expr) -> RexType {
