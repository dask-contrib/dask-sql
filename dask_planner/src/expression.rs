--- conflicted
+++ resolved
@@ -61,12 +61,66 @@
         }
     }
 
+    // #[pyo3(name = "getColumnName")]
+    // fn column_name(&mut self, expr: PyExpr) -> PyResult<String> {
+    //     let mut val: String = String::from("OK");
+    //     match expr.expr {
+    //         Expr::Alias(expr, name) => match expr.as_ref() {
+    //             Expr::Column(col) => {
+    //                 let index = self.projection.input.schema().index_of_column(col).unwrap();
+    //                 match self.projection.input.as_ref() {
+    //                     LogicalPlan::Aggregate(agg) => {
+    //                         let mut exprs = agg.group_expr.clone();
+    //                         exprs.extend_from_slice(&agg.aggr_expr);
+    //                         match &exprs[index] {
+    //                             Expr::AggregateFunction { args, .. } => match &args[0] {
+    //                                 Expr::Column(col) => {
+    //                                     println!("AGGREGATE COLUMN IS {}", col.name);
+    //                                     val = col.name.clone();
+    //                                 }
+    //                                 _ => unimplemented!("projection.rs column_name is unimplemented for Expr variant: {:?}", &args[0]),
+    //                             },
+    //                             _ => unimplemented!("projection.rs column_name is unimplemented for Expr variant: {:?}", &exprs[index]),
+    //                         }
+    //                     }
+    //                     LogicalPlan::TableScan(table_scan) => val = table_scan.table_name.clone(),
+    //                     _ => unimplemented!("projection.rs column_name is unimplemented for LogicalPlan variant: {:?}", self.projection.input),
+    //                 }
+    //             }
+    //             Expr::Cast { expr, data_type: _ } => {
+    //                 let ex_type: Expr = *expr.clone();
+    //                 let py_type: PyExpr =
+    //                     PyExpr::from(ex_type, Some(self.projection.input.clone()));
+    //                 val = self.column_name(py_type).unwrap();
+    //                 println!("Setting col name to: {:?}", val);
+    //             }
+    //             _ => val = name.clone().to_ascii_uppercase(),
+    //         },
+    //         Expr::Column(col) => val = col.name.clone(),
+    //         Expr::Cast { expr, data_type: _ } => {
+    //             let ex_type: Expr = *expr;
+    //             let py_type: PyExpr = PyExpr::from(ex_type, Some(self.projection.input.clone()));
+    //             val = self.column_name(py_type).unwrap()
+    //         },
+    //         Expr::Case { expr, when_then_expr, else_expr } => {
+
+    //         },
+    //         _ => {
+    //             panic!(
+    //                 "column_name is unimplemented for Expr variant: {:?}",
+    //                 expr.expr
+    //             );
+    //         }
+    //     }
+    //     Ok(val)
+    // }
+
     fn _column_name(&self, plan: LogicalPlan) -> String {
+        println!("Getting _column_name for expr: {:?}", &self.expr);
         match &self.expr {
             Expr::Alias(expr, name) => {
                 // Only certain LogicalPlan variants are valid in this nested Alias scenario so we
                 // extract the valid ones and error on the invalid ones
-                println!("Alias Expr: {:?} - Alias Name: {:?}", expr, name);
                 match expr.as_ref() {
                     Expr::Column(col) => {
                         // First we must iterate the current node before getting its input
@@ -126,7 +180,12 @@
             Expr::GetIndexedField { .. } => unimplemented!("GetIndexedField!!!"),
             Expr::IsNull(..) => unimplemented!("IsNull!!!"),
             Expr::Between { .. } => unimplemented!("Between!!!"),
-            Expr::Case { .. } => unimplemented!("Case!!!"),
+            Expr::Case { expr, when_then_expr, else_expr } => {
+                println!("expr: {:?}", &expr);
+                println!("when_then_expr: {:?}", &when_then_expr);
+                println!("else_expr: {:?}", &else_expr);
+                unimplemented!("CASE!!!")
+            },
             Expr::Cast { .. } => unimplemented!("Cast!!!"),
             Expr::TryCast { .. } => unimplemented!("TryCast!!!"),
             Expr::Sort { .. } => unimplemented!("Sort!!!"),
@@ -139,33 +198,6 @@
             _ => panic!("Nothing found!!!"),
         }
     }
-
-    fn _rex_type(&self, expr: Expr) -> RexType {
-        match &expr {
-            Expr::Alias(..) => self._rex_type(expr.input),
-            Expr::Column(..) => RexType::Reference,
-            Expr::ScalarVariable(..) => RexType::Literal,
-            Expr::Literal(..) => RexType::Literal,
-            Expr::BinaryExpr { .. } => RexType::Call,
-            Expr::Not(..) => RexType::Call,
-            Expr::IsNotNull(..) => RexType::Call,
-            Expr::Negative(..) => RexType::Call,
-            Expr::GetIndexedField { .. } => RexType::Reference,
-            Expr::IsNull(..) => RexType::Call,
-            Expr::Between { .. } => RexType::Call,
-            Expr::Case { .. } => RexType::Call,
-            Expr::Cast { .. } => RexType::Call,
-            Expr::TryCast { .. } => RexType::Call,
-            Expr::Sort { .. } => RexType::Call,
-            Expr::ScalarFunction { .. } => RexType::Call,
-            Expr::AggregateFunction { .. } => RexType::Call,
-            Expr::WindowFunction { .. } => RexType::Call,
-            Expr::AggregateUDF { .. } => RexType::Call,
-            Expr::InList { .. } => RexType::Call,
-            Expr::Wildcard => RexType::Call,
-            _ => RexType::Other,
-        }
-    }
 }
 
 #[pymethods]
@@ -185,39 +217,6 @@
         }
     }
 
-<<<<<<< HEAD
-    // /// Gets the positional index of the Expr instance from the LogicalPlan DFSchema
-    // #[pyo3(name = "getIndex")]
-    // pub fn index(&self, input_plan: LogicalPlan) -> PyResult<usize> {
-    //     // let input: &Option<Arc<LogicalPlan>> = &self.input_plan;
-    //     match input_plan {
-    //         Some(plan) => {
-    //             let name: Result<String, DataFusionError> = self.expr.name(plan.schema());
-    //             match name {
-    //                 Ok(fq_name) => Ok(plan
-    //                     .schema()
-    //                     .index_of_column(&Column::from_qualified_name(&fq_name))
-    //                     .unwrap()),
-    //                 Err(e) => panic!("{:?}", e),
-    //             }
-    //         }
-    //         None => {
-    //             panic!("We need a valid LogicalPlan instance to get the Expr's index in the schema")
-    //         }
-    //     }
-    // }
-
-    /// Gets the positional index of the Expr instance from the LogicalPlan DFSchema
-    #[pyo3(name = "getIndex")]
-    pub fn index(&self, input_plan: logical::PyLogicalPlan) -> PyResult<usize> {
-        let fq_name: Result<String, DataFusionError> =
-            self.expr.name(input_plan.original_plan.schema());
-        Ok(input_plan
-            .original_plan
-            .schema()
-            .index_of_column(&Column::from_qualified_name(&fq_name.unwrap()))
-            .unwrap())
-=======
     #[pyo3(name = "toString")]
     pub fn to_string(&self) -> PyResult<String> {
         Ok(format!("{}", &self.expr))
@@ -244,7 +243,6 @@
                 panic!("We need a valid LogicalPlan instance to get the Expr's index in the schema")
             }
         }
->>>>>>> 4d2cb6d5
     }
 
     /// Examine the current/"self" PyExpr and return its "type"
@@ -283,14 +281,10 @@
     #[pyo3(name = "getRexType")]
     pub fn rex_type(&self) -> RexType {
         match &self.expr {
-<<<<<<< HEAD
-            Expr::Alias(..) => self.rex_type(),
-=======
             Expr::Alias(expr, name) => {
                 println!("expr: {:?}", *expr);
                 RexType::Reference
             }
->>>>>>> 4d2cb6d5
             Expr::Column(..) => RexType::Reference,
             Expr::ScalarVariable(..) => RexType::Literal,
             Expr::Literal(..) => RexType::Literal,
