--- conflicted
+++ resolved
@@ -159,14 +159,7 @@
                             _ => name.clone().to_ascii_uppercase(),
                         }
                     }
-<<<<<<< HEAD
                     _ => name.clone().to_ascii_uppercase(),
-=======
-                    _ => {
-                        println!("Encountered a non Expr::Column instance");
-                        name.clone()
-                    }
->>>>>>> 32d2c8b9
                 }
             }
             Expr::Column(column) => column.name.clone(),
