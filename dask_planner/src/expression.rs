--- conflicted
+++ resolved
@@ -419,42 +419,11 @@
                 Operator::StringConcat => "VARCHAR",
             },
             Expr::Literal(scalar_value) => match scalar_value {
-<<<<<<< HEAD
-                ScalarValue::Boolean(_value) => Ok(String::from("Boolean")),
-                ScalarValue::Float32(_value) => Ok(String::from("Float32")),
-                ScalarValue::Float64(_value) => Ok(String::from("Float64")),
-                ScalarValue::Decimal128(_value, ..) => Ok(String::from("Decimal128")),
-                ScalarValue::Dictionary(..) => Ok(String::from("Dictionary")),
-                ScalarValue::Int8(_value) => Ok(String::from("Int8")),
-                ScalarValue::Int16(_value) => Ok(String::from("Int16")),
-                ScalarValue::Int32(_value) => Ok(String::from("Int32")),
-                ScalarValue::Int64(_value) => Ok(String::from("Int64")),
-                ScalarValue::UInt8(_value) => Ok(String::from("UInt8")),
-                ScalarValue::UInt16(_value) => Ok(String::from("UInt16")),
-                ScalarValue::UInt32(_value) => Ok(String::from("UInt32")),
-                ScalarValue::UInt64(_value) => Ok(String::from("UInt64")),
-                ScalarValue::Utf8(_value) => Ok(String::from("Utf8")),
-                ScalarValue::LargeUtf8(_value) => Ok(String::from("LargeUtf8")),
-                ScalarValue::Binary(_value) => Ok(String::from("Binary")),
-                ScalarValue::LargeBinary(_value) => Ok(String::from("LargeBinary")),
-                ScalarValue::Date32(_value) => Ok(String::from("Date32")),
-                ScalarValue::Date64(_value) => Ok(String::from("Date64")),
-                ScalarValue::Null => Ok(String::from("Null")),
-                ScalarValue::TimestampSecond(..) => Ok(String::from("TimestampSecond")),
-                ScalarValue::TimestampMillisecond(..) => Ok(String::from("TimestampMillisecond")),
-                ScalarValue::TimestampMicrosecond(..) => Ok(String::from("TimestampMicrosecond")),
-                ScalarValue::TimestampNanosecond(..) => Ok(String::from("TimestampNanosecond")),
-                ScalarValue::IntervalYearMonth(..) => Ok(String::from("IntervalYearMonth")),
-                ScalarValue::IntervalDayTime(..) => Ok(String::from("IntervalDayTime")),
-                ScalarValue::IntervalMonthDayNano(..) => Ok(String::from("IntervalMonthDayNano")),
-                ScalarValue::List(..) => Ok(String::from("List")),
-                ScalarValue::Struct(..) => Ok(String::from("Struct")),
-=======
-                ScalarValue::Null => "Null",
                 ScalarValue::Boolean(_value) => "Boolean",
                 ScalarValue::Float32(_value) => "Float32",
                 ScalarValue::Float64(_value) => "Float64",
                 ScalarValue::Decimal128(_value, ..) => "Decimal128",
+                ScalarValue::Dictionary(..) => "Dictionary",
                 ScalarValue::Int8(_value) => "Int8",
                 ScalarValue::Int16(_value) => "Int16",
                 ScalarValue::Int32(_value) => "Int32",
@@ -469,13 +438,16 @@
                 ScalarValue::LargeBinary(_value) => "LargeBinary",
                 ScalarValue::Date32(_value) => "Date32",
                 ScalarValue::Date64(_value) => "Date64",
-                _ => {
-                    return Err(py_type_err(format!(
-                        "Catch all triggered for Literal in get_type; {:?}",
-                        scalar_value
-                    )))
-                }
->>>>>>> 2866fab3
+                ScalarValue::Null => "Null",
+                ScalarValue::TimestampSecond(..) => "TimestampSecond",
+                ScalarValue::TimestampMillisecond(..) => "TimestampMillisecond",
+                ScalarValue::TimestampMicrosecond(..) => "TimestampMicrosecond",
+                ScalarValue::TimestampNanosecond(..) => "TimestampNanosecond",
+                ScalarValue::IntervalYearMonth(..) => "IntervalYearMonth",
+                ScalarValue::IntervalDayTime(..) => "IntervalDayTime",
+                ScalarValue::IntervalMonthDayNano(..) => "IntervalMonthDayNano",
+                ScalarValue::List(..) => "List",
+                ScalarValue::Struct(..) => "Struct",
             },
             Expr::ScalarFunction { fun, args: _ } => match fun {
                 BuiltinScalarFunction::Abs => "Abs",
@@ -666,11 +638,11 @@
     }
 
     #[pyo3(name = "getIntervalDayTimeValue")]
-    pub fn interval_day_time_value(&mut self) -> (u32, u32) {
+    pub fn interval_day_time_value(&mut self) -> (i32, i32) {
         match &self.expr {
             Expr::Literal(scalar_value) => match scalar_value {
                 ScalarValue::IntervalDayTime(iv) => {
-                    let interval = iv as u64;
+                    let interval = iv.unwrap() as u64;
                     let days = (interval >> 32) as i32;
                     let ms = interval as i32;
                     (days, ms)
