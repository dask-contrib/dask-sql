--- conflicted
+++ resolved
@@ -656,14 +656,7 @@
 
     #[pyo3(name = "getTime64Value")]
     pub fn time_64_value(&self) -> PyResult<Option<i64>> {
-<<<<<<< HEAD
-        match self.get_scalar_value()? {
-            ScalarValue::Time64Nanosecond(value) => Ok(*value),
-            other => Err(unexpected_literal_value(other)),
-        }
-=======
-        extract_scalar_value!(self, Time64)
->>>>>>> 30716dec
+        extract_scalar_value!(self, Time64Nanosecond)
     }
 
     #[pyo3(name = "getTimestampValue")]
