--- conflicted
+++ resolved
@@ -11,11 +11,7 @@
 
 use datafusion::scalar::ScalarValue;
 
-<<<<<<< HEAD
 use datafusion::logical_expr::LogicalPlan;
-=======
-pub use datafusion::logical_expr::LogicalPlan;
->>>>>>> 70309096
 
 use datafusion::prelude::Column;
 
@@ -193,11 +189,7 @@
     #[pyo3(name = "getOperands")]
     pub fn get_operands(&self) -> PyResult<Vec<PyExpr>> {
         match &self.expr {
-<<<<<<< HEAD
-            Expr::BinaryExpr { left, op: _, right } => Ok(vec![
-=======
             Expr::BinaryExpr { left, right, .. } => Ok(vec![
->>>>>>> 70309096
                 PyExpr::from(*left.clone(), self.input_plan.clone()),
                 PyExpr::from(*right.clone(), self.input_plan.clone()),
             ]),
@@ -260,15 +252,9 @@
                 right: _,
             } => Ok(format!("{}", op)),
             Expr::ScalarFunction { fun, args: _ } => Ok(format!("{}", fun)),
-<<<<<<< HEAD
-            Expr::Cast { .. } => Ok(String::from("cast")),
-            Expr::Between { .. } => Ok(String::from("between")),
-            Expr::Case { .. } => Ok(String::from("case")),
-=======
             Expr::Cast { .. } => Ok("cast".to_string()),
             Expr::Between { .. } => Ok("between".to_string()),
             Expr::Case { .. } => Ok("case".to_string()),
->>>>>>> 70309096
             _ => Err(PyErr::new::<pyo3::exceptions::PyTypeError, _>(format!(
                 "Catch all triggered for get_operator_name: {:?}",
                 &self.expr
