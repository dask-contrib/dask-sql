use std::{borrow::Cow, convert::From, sync::Arc};

use datafusion_python::{
    datafusion::arrow::datatypes::DataType,
    datafusion_common::{Column, DFField, DFSchema, OwnedTableReference, ScalarValue},
    datafusion_expr::{
        expr::{AggregateFunction, BinaryExpr, Cast, Sort, TryCast, WindowFunction},
        lit,
        utils::exprlist_to_fields,
        Between,
        BuiltinScalarFunction,
        Case,
        Expr,
        GetIndexedField,
        Like,
        LogicalPlan,
        Operator,
    },
};
use datafusion_sql::TableReference;
use pyo3::prelude::*;

use crate::{
    error::{DaskPlannerError, Result},
    sql::{
        exceptions::{py_runtime_err, py_type_err},
        logical,
        types::RexType,
    },
};

/// An PyExpr that can be used on a DataFrame
#[pyclass(name = "Expression", module = "datafusion", subclass)]
#[derive(Debug, Clone)]
pub struct PyExpr {
    pub expr: Expr,
    // Why a Vec here? Because BinaryExpr on Join might have multiple LogicalPlans
    pub input_plan: Option<Vec<Arc<LogicalPlan>>>,
}

impl From<PyExpr> for Expr {
    fn from(expr: PyExpr) -> Expr {
        expr.expr
    }
}

#[pyclass(name = "ScalarValue", module = "datafusion", subclass)]
#[derive(Debug, Clone)]
pub struct PyScalarValue {
    pub scalar_value: ScalarValue,
}

impl From<PyScalarValue> for ScalarValue {
    fn from(pyscalar: PyScalarValue) -> ScalarValue {
        pyscalar.scalar_value
    }
}

impl From<ScalarValue> for PyScalarValue {
    fn from(scalar_value: ScalarValue) -> PyScalarValue {
        PyScalarValue { scalar_value }
    }
}

/// Convert a list of DataFusion Expr to PyExpr
pub fn py_expr_list(input: &Arc<LogicalPlan>, expr: &[Expr]) -> PyResult<Vec<PyExpr>> {
    Ok(expr
        .iter()
        .map(|e| PyExpr::from(e.clone(), Some(vec![input.clone()])))
        .collect())
}

impl PyExpr {
    /// Generally we would implement the `From` trait offered by Rust
    /// However in this case Expr does not contain the contextual
    /// `LogicalPlan` instance that we need so we need to make a instance
    /// function to take and create the PyExpr.
    pub fn from(expr: Expr, input: Option<Vec<Arc<LogicalPlan>>>) -> PyExpr {
        PyExpr {
            input_plan: input,
            expr,
        }
    }

    /// Determines the name of the `Expr` instance by examining the LogicalPlan
    pub fn _column_name(&self, plan: &LogicalPlan) -> Result<String> {
        let field = expr_to_field(&self.expr, plan)?;
        Ok(field.qualified_column().name)
    }

    fn _rex_type(&self, expr: &Expr) -> RexType {
        match expr {
            Expr::Alias(..) => RexType::Alias,
            Expr::Column(..) | Expr::QualifiedWildcard { .. } | Expr::GetIndexedField { .. } => {
                RexType::Reference
            }
            Expr::ScalarVariable(..) | Expr::Literal(..) => RexType::Literal,
            Expr::BinaryExpr { .. }
            | Expr::Not(..)
            | Expr::IsNotNull(..)
            | Expr::Negative(..)
            | Expr::IsNull(..)
            | Expr::Like { .. }
            | Expr::ILike { .. }
            | Expr::SimilarTo { .. }
            | Expr::Between { .. }
            | Expr::Case { .. }
            | Expr::Cast { .. }
            | Expr::TryCast { .. }
            | Expr::Sort { .. }
            | Expr::ScalarFunction { .. }
            | Expr::AggregateFunction { .. }
            | Expr::WindowFunction { .. }
            | Expr::AggregateUDF { .. }
            | Expr::InList { .. }
            | Expr::Wildcard
            | Expr::ScalarUDF { .. }
            | Expr::Exists { .. }
            | Expr::InSubquery { .. }
            | Expr::GroupingSet(..)
            | Expr::IsTrue(..)
            | Expr::IsFalse(..)
            | Expr::IsUnknown(_)
            | Expr::IsNotTrue(..)
            | Expr::IsNotFalse(..)
            | Expr::Placeholder { .. }
            | Expr::OuterReferenceColumn(_, _)
            | Expr::IsNotUnknown(_) => RexType::Call,
            Expr::ScalarSubquery(..) => RexType::ScalarSubquery,
        }
    }
}

macro_rules! extract_scalar_value {
    ($self: expr, $variant: ident) => {
        match $self.get_scalar_value()? {
            ScalarValue::$variant(value) => Ok(*value),
            other => Err(unexpected_literal_value(other)),
        }
    };
}

#[pymethods]
impl PyExpr {
    #[staticmethod]
    pub fn literal(value: PyScalarValue) -> PyExpr {
        PyExpr::from(lit(value.scalar_value), None)
    }

    /// Extracts the LogicalPlan from a Subquery, or supported Subquery sub-type, from
    /// the expression instance
    #[pyo3(name = "getSubqueryLogicalPlan")]
    pub fn subquery_plan(&self) -> PyResult<logical::PyLogicalPlan> {
        match &self.expr {
            Expr::ScalarSubquery(subquery) => Ok(subquery.subquery.as_ref().clone().into()),
            _ => Err(py_type_err(format!(
                "Attempted to extract a LogicalPlan instance from invalid Expr {:?}.
                Only Subquery and related variants are supported for this operation.",
                &self.expr
            ))),
        }
    }

    /// If this Expression instances references an existing
    /// Column in the SQL parse tree or not
    #[pyo3(name = "isInputReference")]
    pub fn is_input_reference(&self) -> PyResult<bool> {
        Ok(matches!(&self.expr, Expr::Column(_col)))
    }

    #[pyo3(name = "toString")]
    pub fn to_string(&self) -> PyResult<String> {
        Ok(format!("{}", &self.expr))
    }

    /// Gets the positional index of the Expr instance from the LogicalPlan DFSchema
    #[pyo3(name = "getIndex")]
    pub fn index(&self) -> PyResult<usize> {
        let input: &Option<Vec<Arc<LogicalPlan>>> = &self.input_plan;
        match input {
            Some(input_plans) if !input_plans.is_empty() => {
                let mut schema: DFSchema = (**input_plans[0].schema()).clone();
                for plan in input_plans.iter().skip(1) {
                    schema.merge(plan.schema().as_ref());
                }
                let name = get_expr_name(&self.expr).map_err(py_runtime_err)?;
                schema
                    .index_of_column(&Column::from_qualified_name(name.clone()))
                    .or_else(|_| {
                        // Handles cases when from_qualified_name doesn't format the Column correctly.
<<<<<<< HEAD
                        let tbl_reference = OwnedTableReference::from(name);
                        let col = Column {
                            relation: Some(tbl_reference.clone()),
                            name: tbl_reference.table().to_string(),
=======
                        // "name" will always contain the name of the column. Anything in addition to
                        // that will be separated by a '.' and should be further referenced.
                        let parts = name.split('.').collect::<Vec<&str>>();
                        let tbl_reference = match parts.len() {
                            // Single element means name contains just the column name so no TableReference
                            1 => None,
                            // Tablename.column_name
                            2 => Some(
                                TableReference::Bare {
                                    table: Cow::Borrowed(parts[0]),
                                }
                                .to_owned_reference(),
                            ),
                            // Schema_name.table_name.column_name
                            3 => Some(
                                TableReference::Partial {
                                    schema: Cow::Borrowed(parts[0]),
                                    table: Cow::Borrowed(parts[1]),
                                }
                                .to_owned_reference(),
                            ),
                            // catalog_name.schema_name.table_name.column_name
                            4 => Some(
                                TableReference::Full {
                                    catalog: Cow::Borrowed(parts[0]),
                                    schema: Cow::Borrowed(parts[1]),
                                    table: Cow::Borrowed(parts[2]),
                                }
                                .to_owned_reference(),
                            ),
                            _ => None,
                        };

                        let col = Column {
                            relation: tbl_reference.clone(),
                            name: parts[parts.len() - 1].to_string(),
>>>>>>> fa184990
                        };
                        schema.index_of_column(&col).map_err(py_runtime_err)
                    })
            }
            _ => Err(py_runtime_err(
                "We need a valid LogicalPlan instance to get the Expr's index in the schema",
            )),
        }
    }

    /// Examine the current/"self" PyExpr and return its "type"
    /// In this context a "type" is what Dask-SQL Python
    /// RexConverter plugin instance should be invoked to handle
    /// the Rex conversion
    #[pyo3(name = "getExprType")]
    pub fn get_expr_type(&self) -> PyResult<String> {
        Ok(String::from(match &self.expr {
            Expr::Alias(..)
            | Expr::Column(..)
            | Expr::Literal(..)
            | Expr::BinaryExpr { .. }
            | Expr::Between { .. }
            | Expr::Cast { .. }
            | Expr::Sort { .. }
            | Expr::ScalarFunction { .. }
            | Expr::AggregateFunction { .. }
            | Expr::InList { .. }
            | Expr::InSubquery { .. }
            | Expr::ScalarUDF { .. }
            | Expr::AggregateUDF { .. }
            | Expr::Exists { .. }
            | Expr::ScalarSubquery(..)
            | Expr::QualifiedWildcard { .. }
            | Expr::Not(..)
            | Expr::OuterReferenceColumn(_, _)
            | Expr::GroupingSet(..) => self.expr.variant_name(),
            Expr::ScalarVariable(..)
            | Expr::IsNotNull(..)
            | Expr::Negative(..)
            | Expr::GetIndexedField { .. }
            | Expr::IsNull(..)
            | Expr::IsTrue(_)
            | Expr::IsFalse(_)
            | Expr::IsUnknown(_)
            | Expr::IsNotTrue(_)
            | Expr::IsNotFalse(_)
            | Expr::Like { .. }
            | Expr::ILike { .. }
            | Expr::SimilarTo { .. }
            | Expr::IsNotUnknown(_)
            | Expr::Case { .. }
            | Expr::TryCast { .. }
            | Expr::WindowFunction { .. }
            | Expr::Placeholder { .. }
            | Expr::Wildcard => {
                return Err(py_type_err(format!(
                    "Encountered unsupported expression type: {}",
                    &self.expr.variant_name()
                )))
            }
        }))
    }

    /// Determines the type of this Expr based on its variant
    #[pyo3(name = "getRexType")]
    pub fn rex_type(&self) -> PyResult<RexType> {
        Ok(self._rex_type(&self.expr))
    }

    /// Python friendly shim code to get the name of a column referenced by an expression
    pub fn column_name(&self, mut plan: logical::PyLogicalPlan) -> PyResult<String> {
        self._column_name(&plan.current_node())
            .map_err(py_runtime_err)
    }

    /// Row expressions, Rex(s), operate on the concept of operands. This maps to expressions that are used in
    /// the "call" logic of the Dask-SQL python codebase. Different variants of Expressions, Expr(s),
    /// store those operands in different datastructures. This function examines the Expr variant and returns
    /// the operands to the calling logic as a Vec of PyExpr instances.
    #[pyo3(name = "getOperands")]
    pub fn get_operands(&self) -> PyResult<Vec<PyExpr>> {
        match &self.expr {
            // Expr variants that are themselves the operand to return
            Expr::Column(..) | Expr::ScalarVariable(..) | Expr::Literal(..) => {
                Ok(vec![PyExpr::from(
                    self.expr.clone(),
                    self.input_plan.clone(),
                )])
            }

            // Expr(s) that house the Expr instance to return in their bounded params
            Expr::Alias(expr, ..)
            | Expr::Not(expr)
            | Expr::IsNull(expr)
            | Expr::IsNotNull(expr)
            | Expr::IsTrue(expr)
            | Expr::IsFalse(expr)
            | Expr::IsUnknown(expr)
            | Expr::IsNotTrue(expr)
            | Expr::IsNotFalse(expr)
            | Expr::IsNotUnknown(expr)
            | Expr::Negative(expr)
            | Expr::GetIndexedField(GetIndexedField { expr, .. })
            | Expr::Cast(Cast { expr, .. })
            | Expr::TryCast(TryCast { expr, .. })
            | Expr::Sort(Sort { expr, .. })
            | Expr::InSubquery { expr, .. } => {
                Ok(vec![PyExpr::from(*expr.clone(), self.input_plan.clone())])
            }

            // Expr variants containing a collection of Expr(s) for operands
            Expr::AggregateFunction(AggregateFunction { args, .. })
            | Expr::AggregateUDF { args, .. }
            | Expr::ScalarFunction { args, .. }
            | Expr::ScalarUDF { args, .. }
            | Expr::WindowFunction(WindowFunction { args, .. }) => Ok(args
                .iter()
                .map(|arg| PyExpr::from(arg.clone(), self.input_plan.clone()))
                .collect()),

            // Expr(s) that require more specific processing
            Expr::Case(Case {
                expr,
                when_then_expr,
                else_expr,
            }) => {
                let mut operands: Vec<PyExpr> = Vec::new();

                if let Some(e) = expr {
                    operands.push(PyExpr::from(*e.clone(), self.input_plan.clone()));
                };

                for (when, then) in when_then_expr {
                    operands.push(PyExpr::from(*when.clone(), self.input_plan.clone()));
                    operands.push(PyExpr::from(*then.clone(), self.input_plan.clone()));
                }

                if let Some(e) = else_expr {
                    operands.push(PyExpr::from(*e.clone(), self.input_plan.clone()));
                };

                Ok(operands)
            }
            Expr::InList { expr, list, .. } => {
                let mut operands: Vec<PyExpr> =
                    vec![PyExpr::from(*expr.clone(), self.input_plan.clone())];
                for list_elem in list {
                    operands.push(PyExpr::from(list_elem.clone(), self.input_plan.clone()));
                }

                Ok(operands)
            }
            Expr::BinaryExpr(BinaryExpr { left, right, .. }) => Ok(vec![
                PyExpr::from(*left.clone(), self.input_plan.clone()),
                PyExpr::from(*right.clone(), self.input_plan.clone()),
            ]),
            Expr::Like(Like { expr, pattern, .. }) => Ok(vec![
                PyExpr::from(*expr.clone(), self.input_plan.clone()),
                PyExpr::from(*pattern.clone(), self.input_plan.clone()),
            ]),
            Expr::ILike(Like { expr, pattern, .. }) => Ok(vec![
                PyExpr::from(*expr.clone(), self.input_plan.clone()),
                PyExpr::from(*pattern.clone(), self.input_plan.clone()),
            ]),
            Expr::SimilarTo(Like { expr, pattern, .. }) => Ok(vec![
                PyExpr::from(*expr.clone(), self.input_plan.clone()),
                PyExpr::from(*pattern.clone(), self.input_plan.clone()),
            ]),
            Expr::Between(Between {
                expr,
                negated: _,
                low,
                high,
            }) => Ok(vec![
                PyExpr::from(*expr.clone(), self.input_plan.clone()),
                PyExpr::from(*low.clone(), self.input_plan.clone()),
                PyExpr::from(*high.clone(), self.input_plan.clone()),
            ]),

            // Currently un-support/implemented Expr types for Rex Call operations
            Expr::GroupingSet(..)
            | Expr::OuterReferenceColumn(_, _)
            | Expr::Wildcard
            | Expr::QualifiedWildcard { .. }
            | Expr::ScalarSubquery(..)
            | Expr::Placeholder { .. }
            | Expr::Exists { .. } => Err(py_runtime_err(format!(
                "Unimplemented Expr type: {}",
                self.expr
            ))),
        }
    }

    #[pyo3(name = "getOperatorName")]
    pub fn get_operator_name(&self) -> PyResult<String> {
        Ok(match &self.expr {
            Expr::BinaryExpr(BinaryExpr {
                left: _,
                op,
                right: _,
            }) => format!("{op}"),
            Expr::ScalarFunction { fun, args: _ } => format!("{fun}"),
            Expr::ScalarUDF { fun, .. } => fun.name.clone(),
            Expr::Cast { .. } => "cast".to_string(),
            Expr::Between { .. } => "between".to_string(),
            Expr::Case { .. } => "case".to_string(),
            Expr::IsNull(..) => "is null".to_string(),
            Expr::IsNotNull(..) => "is not null".to_string(),
            Expr::IsTrue(_) => "is true".to_string(),
            Expr::IsFalse(_) => "is false".to_string(),
            Expr::IsUnknown(_) => "is unknown".to_string(),
            Expr::IsNotTrue(_) => "is not true".to_string(),
            Expr::IsNotFalse(_) => "is not false".to_string(),
            Expr::IsNotUnknown(_) => "is not unknown".to_string(),
            Expr::InList { .. } => "in list".to_string(),
            Expr::Negative(..) => "negative".to_string(),
            Expr::Not(..) => "not".to_string(),
            Expr::Like(Like { negated, .. }) => {
                if *negated {
                    "not like".to_string()
                } else {
                    "like".to_string()
                }
            }
            Expr::ILike(Like { negated, .. }) => {
                if *negated {
                    "not ilike".to_string()
                } else {
                    "ilike".to_string()
                }
            }
            Expr::SimilarTo(Like { negated, .. }) => {
                if *negated {
                    "not similar to".to_string()
                } else {
                    "similar to".to_string()
                }
            }
            _ => {
                return Err(py_type_err(format!(
                    "Catch all triggered in get_operator_name: {:?}",
                    &self.expr
                )))
            }
        })
    }

    /// Gets the ScalarValue represented by the Expression
    #[pyo3(name = "getType")]
    pub fn get_type(&self) -> PyResult<String> {
        Ok(String::from(match &self.expr {
            Expr::BinaryExpr(BinaryExpr {
                left: _,
                op,
                right: _,
            }) => match op {
                Operator::Eq
                | Operator::NotEq
                | Operator::Lt
                | Operator::LtEq
                | Operator::Gt
                | Operator::GtEq
                | Operator::And
                | Operator::Or
                | Operator::IsDistinctFrom
                | Operator::IsNotDistinctFrom
                | Operator::RegexMatch
                | Operator::RegexIMatch
                | Operator::RegexNotMatch
                | Operator::RegexNotIMatch => "BOOLEAN",
                Operator::Plus | Operator::Minus | Operator::Multiply | Operator::Modulo => {
                    "BIGINT"
                }
                Operator::Divide => "FLOAT",
                Operator::StringConcat => "VARCHAR",
                Operator::BitwiseShiftLeft
                | Operator::BitwiseShiftRight
                | Operator::BitwiseXor
                | Operator::BitwiseAnd
                | Operator::BitwiseOr => {
                    // the type here should be the same as the type of the left expression
                    // but we can only compute that if we have the schema available
                    return Err(py_type_err(
                        "Bitwise operators unsupported in get_type".to_string(),
                    ));
                }
            },
            Expr::Literal(scalar_value) => match scalar_value {
                ScalarValue::Boolean(_value) => "Boolean",
                ScalarValue::Float32(_value) => "Float32",
                ScalarValue::Float64(_value) => "Float64",
                ScalarValue::Decimal128(_value, ..) => "Decimal128",
                ScalarValue::Dictionary(..) => "Dictionary",
                ScalarValue::Int8(_value) => "Int8",
                ScalarValue::Int16(_value) => "Int16",
                ScalarValue::Int32(_value) => "Int32",
                ScalarValue::Int64(_value) => "Int64",
                ScalarValue::UInt8(_value) => "UInt8",
                ScalarValue::UInt16(_value) => "UInt16",
                ScalarValue::UInt32(_value) => "UInt32",
                ScalarValue::UInt64(_value) => "UInt64",
                ScalarValue::Utf8(_value) => "Utf8",
                ScalarValue::LargeUtf8(_value) => "LargeUtf8",
                ScalarValue::Binary(_value) => "Binary",
                ScalarValue::LargeBinary(_value) => "LargeBinary",
                ScalarValue::Date32(_value) => "Date32",
                ScalarValue::Date64(_value) => "Date64",
                ScalarValue::Time32Second(_value) => "Time32",
                ScalarValue::Time32Millisecond(_value) => "Time32",
                ScalarValue::Time64Microsecond(_value) => "Time64",
                ScalarValue::Time64Nanosecond(_value) => "Time64",
                ScalarValue::Null => "Null",
                ScalarValue::TimestampSecond(..) => "TimestampSecond",
                ScalarValue::TimestampMillisecond(..) => "TimestampMillisecond",
                ScalarValue::TimestampMicrosecond(..) => "TimestampMicrosecond",
                ScalarValue::TimestampNanosecond(..) => "TimestampNanosecond",
                ScalarValue::IntervalYearMonth(..) => "IntervalYearMonth",
                ScalarValue::IntervalDayTime(..) => "IntervalDayTime",
                ScalarValue::IntervalMonthDayNano(..) => "IntervalMonthDayNano",
                ScalarValue::List(..) => "List",
                ScalarValue::Struct(..) => "Struct",
                ScalarValue::FixedSizeBinary(_, _) => "FixedSizeBinary",
            },
            Expr::ScalarFunction { fun, args: _ } => match fun {
                BuiltinScalarFunction::Abs => "Abs",
                BuiltinScalarFunction::DatePart => "DatePart",
                _ => {
                    return Err(py_type_err(format!(
                        "Catch all triggered for ScalarFunction in get_type; {fun:?}"
                    )))
                }
            },
            Expr::Cast(Cast { expr: _, data_type }) => match data_type {
                DataType::Null => "NULL",
                DataType::Boolean => "BOOLEAN",
                DataType::Int8 | DataType::UInt8 => "TINYINT",
                DataType::Int16 | DataType::UInt16 => "SMALLINT",
                DataType::Int32 | DataType::UInt32 => "INTEGER",
                DataType::Int64 | DataType::UInt64 => "BIGINT",
                DataType::Float32 => "FLOAT",
                DataType::Float64 => "DOUBLE",
                DataType::Timestamp { .. } => "TIMESTAMP",
                DataType::Date32 | DataType::Date64 => "DATE",
                DataType::Time32(..) => "TIME32",
                DataType::Time64(..) => "TIME64",
                DataType::Duration(..) => "DURATION",
                DataType::Interval(..) => "INTERVAL",
                DataType::Binary => "BINARY",
                DataType::FixedSizeBinary(..) => "FIXEDSIZEBINARY",
                DataType::LargeBinary => "LARGEBINARY",
                DataType::Utf8 => "VARCHAR",
                DataType::LargeUtf8 => "BIGVARCHAR",
                DataType::List(..) => "LIST",
                DataType::FixedSizeList(..) => "FIXEDSIZELIST",
                DataType::LargeList(..) => "LARGELIST",
                DataType::Struct(..) => "STRUCT",
                DataType::Union(..) => "UNION",
                DataType::Dictionary(..) => "DICTIONARY",
                DataType::Decimal128(..) => "DECIMAL",
                DataType::Decimal256(..) => "DECIMAL",
                DataType::Map(..) => "MAP",
                _ => {
                    return Err(py_type_err(format!(
                        "Catch all triggered for Cast in get_type; {data_type:?}"
                    )))
                }
            },
            _ => {
                return Err(py_type_err(format!(
                    "Catch all triggered in get_type; {:?}",
                    &self.expr
                )))
            }
        }))
    }

    #[pyo3(name = "getFilterExpr")]
    pub fn get_filter_expr(&self) -> PyResult<Option<PyExpr>> {
        // TODO refactor to avoid duplication
        match &self.expr {
            Expr::Alias(expr, _) => match expr.as_ref() {
                Expr::AggregateFunction(AggregateFunction { filter, .. })
                | Expr::AggregateUDF { filter, .. } => match filter {
                    Some(filter) => {
                        Ok(Some(PyExpr::from(*filter.clone(), self.input_plan.clone())))
                    }
                    None => Ok(None),
                },
                _ => Err(py_type_err(
                    "getFilterExpr() - Non-aggregate expression encountered",
                )),
            },
            Expr::AggregateFunction(AggregateFunction { filter, .. })
            | Expr::AggregateUDF { filter, .. } => match filter {
                Some(filter) => Ok(Some(PyExpr::from(*filter.clone(), self.input_plan.clone()))),
                None => Ok(None),
            },
            _ => Err(py_type_err(
                "getFilterExpr() - Non-aggregate expression encountered",
            )),
        }
    }

    #[pyo3(name = "getFloat32Value")]
    pub fn float_32_value(&self) -> PyResult<Option<f32>> {
        extract_scalar_value!(self, Float32)
    }

    #[pyo3(name = "getFloat64Value")]
    pub fn float_64_value(&self) -> PyResult<Option<f64>> {
        extract_scalar_value!(self, Float64)
    }

    #[pyo3(name = "getDecimal128Value")]
    pub fn decimal_128_value(&mut self) -> PyResult<(Option<i128>, u8, i8)> {
        match self.get_scalar_value()? {
            ScalarValue::Decimal128(value, precision, scale) => Ok((*value, *precision, *scale)),
            other => Err(unexpected_literal_value(other)),
        }
    }

    #[pyo3(name = "getInt8Value")]
    pub fn int_8_value(&self) -> PyResult<Option<i8>> {
        extract_scalar_value!(self, Int8)
    }

    #[pyo3(name = "getInt16Value")]
    pub fn int_16_value(&self) -> PyResult<Option<i16>> {
        extract_scalar_value!(self, Int16)
    }

    #[pyo3(name = "getInt32Value")]
    pub fn int_32_value(&self) -> PyResult<Option<i32>> {
        extract_scalar_value!(self, Int32)
    }

    #[pyo3(name = "getInt64Value")]
    pub fn int_64_value(&self) -> PyResult<Option<i64>> {
        extract_scalar_value!(self, Int64)
    }

    #[pyo3(name = "getUInt8Value")]
    pub fn uint_8_value(&self) -> PyResult<Option<u8>> {
        extract_scalar_value!(self, UInt8)
    }

    #[pyo3(name = "getUInt16Value")]
    pub fn uint_16_value(&self) -> PyResult<Option<u16>> {
        extract_scalar_value!(self, UInt16)
    }

    #[pyo3(name = "getUInt32Value")]
    pub fn uint_32_value(&self) -> PyResult<Option<u32>> {
        extract_scalar_value!(self, UInt32)
    }

    #[pyo3(name = "getUInt64Value")]
    pub fn uint_64_value(&self) -> PyResult<Option<u64>> {
        extract_scalar_value!(self, UInt64)
    }

    #[pyo3(name = "getDate32Value")]
    pub fn date_32_value(&self) -> PyResult<Option<i32>> {
        extract_scalar_value!(self, Date32)
    }

    #[pyo3(name = "getDate64Value")]
    pub fn date_64_value(&self) -> PyResult<Option<i64>> {
        extract_scalar_value!(self, Date64)
    }

    #[pyo3(name = "getTime64Value")]
    pub fn time_64_value(&self) -> PyResult<Option<i64>> {
        extract_scalar_value!(self, Time64Nanosecond)
    }

    #[pyo3(name = "getTimestampValue")]
    pub fn timestamp_value(&mut self) -> PyResult<(Option<i64>, Option<String>)> {
        match self.get_scalar_value()? {
            ScalarValue::TimestampNanosecond(iv, tz)
            | ScalarValue::TimestampMicrosecond(iv, tz)
            | ScalarValue::TimestampMillisecond(iv, tz)
            | ScalarValue::TimestampSecond(iv, tz) => Ok((*iv, tz.clone())),
            other => Err(unexpected_literal_value(other)),
        }
    }

    #[pyo3(name = "getBoolValue")]
    pub fn bool_value(&self) -> PyResult<Option<bool>> {
        extract_scalar_value!(self, Boolean)
    }

    #[pyo3(name = "getStringValue")]
    pub fn string_value(&self) -> PyResult<Option<String>> {
        match self.get_scalar_value()? {
            ScalarValue::Utf8(value) => Ok(value.clone()),
            other => Err(unexpected_literal_value(other)),
        }
    }

    #[pyo3(name = "getIntervalDayTimeValue")]
    pub fn interval_day_time_value(&self) -> PyResult<Option<(i32, i32)>> {
        match self.get_scalar_value()? {
            ScalarValue::IntervalDayTime(Some(iv)) => {
                let interval = *iv as u64;
                let days = (interval >> 32) as i32;
                let ms = interval as i32;
                Ok(Some((days, ms)))
            }
            ScalarValue::IntervalDayTime(None) => Ok(None),
            other => Err(unexpected_literal_value(other)),
        }
    }

    #[pyo3(name = "isNegated")]
    pub fn is_negated(&self) -> PyResult<bool> {
        match &self.expr {
            Expr::Between(Between { negated, .. })
            | Expr::Exists { negated, .. }
            | Expr::InList { negated, .. }
            | Expr::InSubquery { negated, .. } => Ok(*negated),
            _ => Err(py_type_err(format!(
                "unknown Expr type {:?} encountered",
                &self.expr
            ))),
        }
    }

    #[pyo3(name = "isDistinctAgg")]
    pub fn is_distinct_aggregation(&self) -> PyResult<bool> {
        // TODO refactor to avoid duplication
        match &self.expr {
            Expr::AggregateFunction(funct) => Ok(funct.distinct),
            Expr::AggregateUDF { .. } => Ok(false),
            Expr::Alias(expr, _) => match expr.as_ref() {
                Expr::AggregateFunction(funct) => Ok(funct.distinct),
                Expr::AggregateUDF { .. } => Ok(false),
                _ => Err(py_type_err(
                    "isDistinctAgg() - Non-aggregate expression encountered",
                )),
            },
            _ => Err(py_type_err(
                "getFilterExpr() - Non-aggregate expression encountered",
            )),
        }
    }

    /// Returns if a sort expressions is an ascending sort
    #[pyo3(name = "isSortAscending")]
    pub fn is_sort_ascending(&self) -> PyResult<bool> {
        match &self.expr {
            Expr::Sort(Sort { asc, .. }) => Ok(*asc),
            _ => Err(py_type_err(format!(
                "Provided Expr {:?} is not a sort type",
                &self.expr
            ))),
        }
    }

    /// Returns if nulls should be placed first in a sort expression
    #[pyo3(name = "isSortNullsFirst")]
    pub fn is_sort_nulls_first(&self) -> PyResult<bool> {
        match &self.expr {
            Expr::Sort(Sort { nulls_first, .. }) => Ok(*nulls_first),
            _ => Err(py_type_err(format!(
                "Provided Expr {:?} is not a sort type",
                &self.expr
            ))),
        }
    }

    /// Returns the escape char for like/ilike/similar to expr variants
    #[pyo3(name = "getEscapeChar")]
    pub fn get_escape_char(&self) -> PyResult<Option<char>> {
        match &self.expr {
            Expr::Like(Like { escape_char, .. })
            | Expr::ILike(Like { escape_char, .. })
            | Expr::SimilarTo(Like { escape_char, .. }) => Ok(*escape_char),
            _ => Err(py_type_err(format!(
                "Provided Expr {:?} not one of Like/ILike/SimilarTo",
                &self.expr
            ))),
        }
    }
}

impl PyExpr {
    /// Get the scalar value represented by this literal expression, returning an error
    /// if this is not a literal expression
    fn get_scalar_value(&self) -> Result<&ScalarValue> {
        match &self.expr {
            Expr::Literal(v) => Ok(v),
            _ => Err(DaskPlannerError::Internal(
                "get_scalar_value() called on non-literal expression".to_string(),
            )),
        }
    }
}

fn unexpected_literal_value(value: &ScalarValue) -> PyErr {
    DaskPlannerError::Internal(format!("getValue<T>() - Unexpected value: {value}")).into()
}

fn get_expr_name(expr: &Expr) -> Result<String> {
    match expr {
        Expr::Alias(expr, _) => get_expr_name(expr),
        _ => Ok(expr.canonical_name()),
    }
}

/// Create a [DFField] representing an [Expr], given an input [LogicalPlan] to resolve against
pub fn expr_to_field(expr: &Expr, input_plan: &LogicalPlan) -> Result<DFField> {
    match expr {
        Expr::Sort(Sort { expr, .. }) => {
            // DataFusion does not support create_name for sort expressions (since they never
            // appear in projections) so we just delegate to the contained expression instead
            expr_to_field(expr, input_plan)
        }
        _ => {
            let fields =
                exprlist_to_fields(&[expr.clone()], input_plan).map_err(DaskPlannerError::from)?;
            Ok(fields[0].clone())
        }
    }
}

#[cfg(test)]
mod test {
    use datafusion_python::{
        datafusion_common::{Column, ScalarValue},
        datafusion_expr::Expr,
    };

    use crate::{error::Result, expression::PyExpr};

    #[test]
    fn get_value_u32() -> Result<()> {
        test_get_value(ScalarValue::UInt32(None))?;
        test_get_value(ScalarValue::UInt32(Some(123)))
    }

    #[test]
    fn get_value_utf8() -> Result<()> {
        test_get_value(ScalarValue::Utf8(None))?;
        test_get_value(ScalarValue::Utf8(Some("hello".to_string())))
    }

    #[test]
    fn get_value_non_literal() -> Result<()> {
        let expr = PyExpr::from(Expr::Column(Column::from_qualified_name("a.b")), None);
        let error = expr
            .get_scalar_value()
            .expect_err("cannot get scalar value from column");
        assert_eq!(
            "Internal(\"get_scalar_value() called on non-literal expression\")",
            &format!("{:?}", error)
        );
        Ok(())
    }

    fn test_get_value(value: ScalarValue) -> Result<()> {
        let expr = PyExpr::from(Expr::Literal(value.clone()), None);
        assert_eq!(&value, expr.get_scalar_value()?);
        Ok(())
    }
}<|MERGE_RESOLUTION|>--- conflicted
+++ resolved
@@ -2,7 +2,7 @@
 
 use datafusion_python::{
     datafusion::arrow::datatypes::DataType,
-    datafusion_common::{Column, DFField, DFSchema, OwnedTableReference, ScalarValue},
+    datafusion_common::{Column, DFField, DFSchema, ScalarValue},
     datafusion_expr::{
         expr::{AggregateFunction, BinaryExpr, Cast, Sort, TryCast, WindowFunction},
         lit,
@@ -16,8 +16,8 @@
         LogicalPlan,
         Operator,
     },
+    datafusion_sql::TableReference,
 };
-use datafusion_sql::TableReference;
 use pyo3::prelude::*;
 
 use crate::{
@@ -188,12 +188,6 @@
                     .index_of_column(&Column::from_qualified_name(name.clone()))
                     .or_else(|_| {
                         // Handles cases when from_qualified_name doesn't format the Column correctly.
-<<<<<<< HEAD
-                        let tbl_reference = OwnedTableReference::from(name);
-                        let col = Column {
-                            relation: Some(tbl_reference.clone()),
-                            name: tbl_reference.table().to_string(),
-=======
                         // "name" will always contain the name of the column. Anything in addition to
                         // that will be separated by a '.' and should be further referenced.
                         let parts = name.split('.').collect::<Vec<&str>>();
@@ -230,7 +224,6 @@
                         let col = Column {
                             relation: tbl_reference.clone(),
                             name: parts[parts.len() - 1].to_string(),
->>>>>>> fa184990
                         };
                         schema.index_of_column(&col).map_err(py_runtime_err)
                     })
