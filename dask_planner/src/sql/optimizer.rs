use std::sync::Arc;

use datafusion_common::DataFusionError;
use datafusion_expr::LogicalPlan;
use datafusion_optimizer::{
    common_subexpr_eliminate::CommonSubexprEliminate,
    decorrelate_where_exists::DecorrelateWhereExists,
    decorrelate_where_in::DecorrelateWhereIn,
    eliminate_cross_join::EliminateCrossJoin,
    eliminate_limit::EliminateLimit,
    eliminate_outer_join::EliminateOuterJoin,
    filter_null_join_keys::FilterNullJoinKeys,
    inline_table_scan::InlineTableScan,
    optimizer::{Optimizer, OptimizerRule},
    push_down_filter::PushDownFilter,
    push_down_limit::PushDownLimit,
    push_down_projection::PushDownProjection,
    rewrite_disjunctive_predicate::RewriteDisjunctivePredicate,
    scalar_subquery_to_join::ScalarSubqueryToJoin,
    simplify_expressions::SimplifyExpressions,
    type_coercion::TypeCoercion,
    unwrap_cast_in_comparison::UnwrapCastInComparison,
    OptimizerContext,
};
use log::trace;

mod filter_columns_post_join;

mod join_reorder;
use join_reorder::JoinReorder;

/// Houses the optimization logic for Dask-SQL. This optimization controls the optimizations
/// and their ordering in regards to their impact on the underlying `LogicalPlan` instance
pub struct DaskSqlOptimizer {
    optimizer: Optimizer,
}

impl DaskSqlOptimizer {
    /// Creates a new instance of the DaskSqlOptimizer with all the DataFusion desired
    /// optimizers as well as any custom `OptimizerRule` trait impls that might be desired.
    pub fn new() -> Self {
        let rules: Vec<Arc<dyn OptimizerRule + Sync + Send>> = vec![
            Arc::new(InlineTableScan::new()),
            Arc::new(TypeCoercion::new()),
            Arc::new(SimplifyExpressions::new()),
            Arc::new(UnwrapCastInComparison::new()),
            Arc::new(DecorrelateWhereExists::new()),
            Arc::new(DecorrelateWhereIn::new()),
            Arc::new(ScalarSubqueryToJoin::new()),
            // simplify expressions does not simplify expressions in subqueries, so we
            // run it again after running the optimizations that potentially converted
            // subqueries to joins
            Arc::new(SimplifyExpressions::new()),
            // TODO: need to handle EmptyRelation for GPU cases
            // Arc::new(EliminateFilter::new()),
            Arc::new(EliminateCrossJoin::new()),
            Arc::new(CommonSubexprEliminate::new()),
            Arc::new(EliminateLimit::new()),
            Arc::new(RewriteDisjunctivePredicate::new()),
            Arc::new(FilterNullJoinKeys::default()),
            Arc::new(EliminateOuterJoin::new()),
            Arc::new(PushDownFilter::new()),
            Arc::new(PushDownLimit::new()),
            // Dask-SQL specific optimizations
<<<<<<< HEAD
            Arc::new(FilterColumnsPostJoin::new()),
            Arc::new(JoinReorder::default()),
=======
            // Arc::new(FilterColumnsPostJoin::new()),
>>>>>>> 26fbe16c
            // The previous optimizations added expressions and projections,
            // that might benefit from the following rules
            Arc::new(SimplifyExpressions::new()),
            Arc::new(UnwrapCastInComparison::new()),
            Arc::new(CommonSubexprEliminate::new()),
            Arc::new(PushDownProjection::new()),
        ];

        Self {
            optimizer: Optimizer::with_rules(rules),
        }
    }

    /// Iterates through the configured `OptimizerRule`(s) to transform the input `LogicalPlan`
    /// to its final optimized form
    pub(crate) fn optimize(&self, plan: LogicalPlan) -> Result<LogicalPlan, DataFusionError> {
        let config = OptimizerContext::new();
        self.optimizer.optimize(&plan, &config, Self::observe)
    }

    fn observe(optimized_plan: &LogicalPlan, optimization: &dyn OptimizerRule) {
        trace!(
            "== AFTER APPLYING RULE {} ==\n{}\n",
            optimization.name(),
            optimized_plan.display_indent()
        );
    }
}

#[cfg(test)]
mod tests {
    use std::{any::Any, collections::HashMap, sync::Arc};

    use datafusion::arrow::datatypes::{DataType, Field, Schema, SchemaRef};
    use datafusion_common::{config::ConfigOptions, DataFusionError, Result};
    use datafusion_expr::{AggregateUDF, LogicalPlan, ScalarUDF, TableSource};
    use datafusion_sql::{
        planner::{ContextProvider, SqlToRel},
        sqlparser::{ast::Statement, parser::Parser},
        TableReference,
    };

    use crate::{dialect::DaskDialect, sql::optimizer::DaskSqlOptimizer};

    #[test]
    fn subquery_filter_with_cast() -> Result<()> {
        // regression test for https://github.com/apache/arrow-datafusion/issues/3760
        let sql = "SELECT col_int32 FROM test \
    WHERE col_int32 > (\
      SELECT AVG(col_int32) FROM test \
      WHERE col_utf8 BETWEEN '2002-05-08' \
        AND (cast('2002-05-08' as date) + interval '5 days')\
    )";
        let plan = test_sql(sql)?;
        let expected = r#"Projection: test.col_int32
  Filter: CAST(test.col_int32 AS Float64) > __scalar_sq_1.__value
    CrossJoin:
      TableScan: test projection=[col_int32]
      SubqueryAlias: __scalar_sq_1
        Projection: AVG(test.col_int32) AS __value
          Aggregate: groupBy=[[]], aggr=[[AVG(test.col_int32)]]
            Filter: test.col_utf8 >= Utf8("2002-05-08") AND test.col_utf8 <= Utf8("2002-05-13")
              TableScan: test projection=[col_int32, col_utf8]"#;
        assert_eq!(expected, format!("{:?}", plan));
        Ok(())
    }

    fn test_sql(sql: &str) -> Result<LogicalPlan> {
        // parse the SQL
        let dialect = DaskDialect {};
        let ast: Vec<Statement> = Parser::parse_sql(&dialect, sql).unwrap();
        let statement = &ast[0];

        // create a logical query plan
        let schema_provider = MySchemaProvider::new();
        let sql_to_rel = SqlToRel::new(&schema_provider);
        let plan = sql_to_rel.sql_statement_to_plan(statement.clone()).unwrap();

        // optimize the logical plan
        let optimizer = DaskSqlOptimizer::new();
        optimizer.optimize(plan)
    }

    struct MySchemaProvider {
        options: ConfigOptions,
    }

    impl MySchemaProvider {
        fn new() -> Self {
            Self {
                options: ConfigOptions::default(),
            }
        }
    }

    impl ContextProvider for MySchemaProvider {
        fn options(&self) -> &ConfigOptions {
            &self.options
        }

        fn get_table_provider(
            &self,
            name: TableReference,
        ) -> datafusion_common::Result<Arc<dyn TableSource>> {
            let table_name = name.table();
            if table_name.starts_with("test") {
                let schema = Schema::new_with_metadata(
                    vec![
                        Field::new("col_int32", DataType::Int32, true),
                        Field::new("col_uint32", DataType::UInt32, true),
                        Field::new("col_utf8", DataType::Utf8, true),
                        Field::new("col_date32", DataType::Date32, true),
                        Field::new("col_date64", DataType::Date64, true),
                    ],
                    HashMap::new(),
                );

                Ok(Arc::new(MyTableSource {
                    schema: Arc::new(schema),
                }))
            } else {
                Err(DataFusionError::Plan("table does not exist".to_string()))
            }
        }

        fn get_function_meta(&self, _name: &str) -> Option<Arc<ScalarUDF>> {
            None
        }

        fn get_aggregate_meta(&self, _name: &str) -> Option<Arc<AggregateUDF>> {
            None
        }

        fn get_variable_type(&self, _variable_names: &[String]) -> Option<DataType> {
            None
        }
    }

    struct MyTableSource {
        schema: SchemaRef,
    }

    impl TableSource for MyTableSource {
        fn as_any(&self) -> &dyn Any {
            self
        }

        fn schema(&self) -> SchemaRef {
            self.schema.clone()
        }
    }
}<|MERGE_RESOLUTION|>--- conflicted
+++ resolved
@@ -62,12 +62,8 @@
             Arc::new(PushDownFilter::new()),
             Arc::new(PushDownLimit::new()),
             // Dask-SQL specific optimizations
-<<<<<<< HEAD
-            Arc::new(FilterColumnsPostJoin::new()),
+            // Arc::new(FilterColumnsPostJoin::new()),
             Arc::new(JoinReorder::default()),
-=======
-            // Arc::new(FilterColumnsPostJoin::new()),
->>>>>>> 26fbe16c
             // The previous optimizations added expressions and projections,
             // that might benefit from the following rules
             Arc::new(SimplifyExpressions::new()),
