use datafusion_common::DataFusionError;
use datafusion_expr::LogicalPlan;
use datafusion_optimizer::decorrelate_scalar_subquery::DecorrelateScalarSubquery;
use datafusion_optimizer::decorrelate_where_exists::DecorrelateWhereExists;
use datafusion_optimizer::decorrelate_where_in::DecorrelateWhereIn;
use datafusion_optimizer::{
    common_subexpr_eliminate::CommonSubexprEliminate, eliminate_limit::EliminateLimit,
    filter_null_join_keys::FilterNullJoinKeys, filter_push_down::FilterPushDown,
    limit_push_down::LimitPushDown, optimizer::OptimizerRule,
    projection_push_down::ProjectionPushDown, single_distinct_to_groupby::SingleDistinctToGroupBy,
    subquery_filter_to_join::SubqueryFilterToJoin, OptimizerConfig,
};

mod eliminate_agg_distinct;
use eliminate_agg_distinct::EliminateAggDistinct;

/// Houses the optimization logic for Dask-SQL. This optimization controls the optimizations
/// and their ordering in regards to their impact on the underlying `LogicalPlan` instance
pub struct DaskSqlOptimizer {
    optimizations: Vec<Box<dyn OptimizerRule + Send + Sync>>,
}

impl DaskSqlOptimizer {
    /// Creates a new instance of the DaskSqlOptimizer with all the DataFusion desired
    /// optimizers as well as any custom `OptimizerRule` trait impls that might be desired.
    pub fn new() -> Self {
<<<<<<< HEAD
        let mut rules: Vec<Box<dyn OptimizerRule + Send + Sync>> = Vec::new();
        rules.push(Box::new(CommonSubexprEliminate::new()));
        rules.push(Box::new(EliminateLimit::new()));
        rules.push(Box::new(FilterNullJoinKeys::default()));
        rules.push(Box::new(FilterPushDown::new()));
        rules.push(Box::new(LimitPushDown::new()));
        rules.push(Box::new(ProjectionPushDown::new()));
        rules.push(Box::new(SingleDistinctToGroupBy::new()));
        rules.push(Box::new(SubqueryFilterToJoin::new()));
        // Dask-SQL specific optimizations
        rules.push(Box::new(EliminateAggDistinct::new()));
=======
        let rules: Vec<Box<dyn OptimizerRule + Send + Sync>> = vec![
            Box::new(CommonSubexprEliminate::new()),
            Box::new(DecorrelateWhereExists::new()),
            Box::new(DecorrelateWhereIn::new()),
            Box::new(DecorrelateScalarSubquery::new()),
            Box::new(EliminateLimit::new()),
            Box::new(FilterNullJoinKeys::default()),
            Box::new(FilterPushDown::new()),
            Box::new(LimitPushDown::new()),
            Box::new(ProjectionPushDown::new()),
            Box::new(SingleDistinctToGroupBy::new()),
            Box::new(SubqueryFilterToJoin::new()),
        ];
>>>>>>> fb26dbd0
        Self {
            optimizations: rules,
        }
    }

    /// Iteratoes through the configured `OptimizerRule`(s) to transform the input `LogicalPlan`
    /// to its final optimized form
    pub(crate) fn run_optimizations(
        &self,
        plan: LogicalPlan,
    ) -> Result<LogicalPlan, DataFusionError> {
        let mut resulting_plan: LogicalPlan = plan;
        for optimization in &self.optimizations {
            match optimization.optimize(&resulting_plan, &mut OptimizerConfig::new()) {
                Ok(optimized_plan) => resulting_plan = optimized_plan,
                Err(e) => {
                    println!(
                        "Skipping optimizer rule {} due to unexpected error: {}",
                        optimization.name(),
                        e
                    );
                }
            }
        }
        Ok(resulting_plan)
    }
}<|MERGE_RESOLUTION|>--- conflicted
+++ resolved
@@ -1,10 +1,10 @@
 use datafusion_common::DataFusionError;
 use datafusion_expr::LogicalPlan;
 use datafusion_optimizer::decorrelate_scalar_subquery::DecorrelateScalarSubquery;
-use datafusion_optimizer::decorrelate_where_exists::DecorrelateWhereExists;
 use datafusion_optimizer::decorrelate_where_in::DecorrelateWhereIn;
 use datafusion_optimizer::{
-    common_subexpr_eliminate::CommonSubexprEliminate, eliminate_limit::EliminateLimit,
+    common_subexpr_eliminate::CommonSubexprEliminate,
+    decorrelate_where_exists::DecorrelateWhereExists, eliminate_limit::EliminateLimit,
     filter_null_join_keys::FilterNullJoinKeys, filter_push_down::FilterPushDown,
     limit_push_down::LimitPushDown, optimizer::OptimizerRule,
     projection_push_down::ProjectionPushDown, single_distinct_to_groupby::SingleDistinctToGroupBy,
@@ -24,19 +24,6 @@
     /// Creates a new instance of the DaskSqlOptimizer with all the DataFusion desired
     /// optimizers as well as any custom `OptimizerRule` trait impls that might be desired.
     pub fn new() -> Self {
-<<<<<<< HEAD
-        let mut rules: Vec<Box<dyn OptimizerRule + Send + Sync>> = Vec::new();
-        rules.push(Box::new(CommonSubexprEliminate::new()));
-        rules.push(Box::new(EliminateLimit::new()));
-        rules.push(Box::new(FilterNullJoinKeys::default()));
-        rules.push(Box::new(FilterPushDown::new()));
-        rules.push(Box::new(LimitPushDown::new()));
-        rules.push(Box::new(ProjectionPushDown::new()));
-        rules.push(Box::new(SingleDistinctToGroupBy::new()));
-        rules.push(Box::new(SubqueryFilterToJoin::new()));
-        // Dask-SQL specific optimizations
-        rules.push(Box::new(EliminateAggDistinct::new()));
-=======
         let rules: Vec<Box<dyn OptimizerRule + Send + Sync>> = vec![
             Box::new(CommonSubexprEliminate::new()),
             Box::new(DecorrelateWhereExists::new()),
@@ -49,8 +36,9 @@
             Box::new(ProjectionPushDown::new()),
             Box::new(SingleDistinctToGroupBy::new()),
             Box::new(SubqueryFilterToJoin::new()),
+            // Dask-SQL specific optimizations
+            Box::new(EliminateAggDistinct::new()),
         ];
->>>>>>> fb26dbd0
         Self {
             optimizations: rules,
         }
