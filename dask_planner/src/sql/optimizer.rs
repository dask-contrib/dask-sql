use std::sync::Arc;

<<<<<<< HEAD
use datafusion_python::{
    datafusion_common::DataFusionError,
    datafusion_expr::LogicalPlan,
    datafusion_optimizer::{
        common_subexpr_eliminate::CommonSubexprEliminate,
        decorrelate_where_exists::DecorrelateWhereExists,
        decorrelate_where_in::DecorrelateWhereIn,
        eliminate_cross_join::EliminateCrossJoin,
        eliminate_limit::EliminateLimit,
        eliminate_outer_join::EliminateOuterJoin,
        filter_null_join_keys::FilterNullJoinKeys,
        inline_table_scan::InlineTableScan,
        optimizer::{Optimizer, OptimizerRule},
        push_down_filter::PushDownFilter,
        push_down_limit::PushDownLimit,
        push_down_projection::PushDownProjection,
        rewrite_disjunctive_predicate::RewriteDisjunctivePredicate,
        scalar_subquery_to_join::ScalarSubqueryToJoin,
        simplify_expressions::SimplifyExpressions,
        type_coercion::TypeCoercion,
        unwrap_cast_in_comparison::UnwrapCastInComparison,
        OptimizerContext,
    },
=======
use datafusion_common::DataFusionError;
use datafusion_expr::LogicalPlan;
use datafusion_optimizer::{
    // common_subexpr_eliminate::CommonSubexprEliminate,
    decorrelate_where_exists::DecorrelateWhereExists,
    decorrelate_where_in::DecorrelateWhereIn,
    eliminate_cross_join::EliminateCrossJoin,
    // eliminate_duplicated_expr::EliminateDuplicatedExpr,
    // eliminate_filter::EliminateFilter,
    eliminate_limit::EliminateLimit,
    eliminate_outer_join::EliminateOuterJoin,
    eliminate_project::EliminateProjection,
    // extract_equijoin_predicate::ExtractEquijoinPredicate,
    filter_null_join_keys::FilterNullJoinKeys,
    // merge_projection::MergeProjection,
    optimizer::{Optimizer, OptimizerRule},
    // propagate_empty_relation::PropagateEmptyRelation,
    push_down_filter::PushDownFilter,
    push_down_limit::PushDownLimit,
    push_down_projection::PushDownProjection,
    // replace_distinct_aggregate::ReplaceDistinctWithAggregate,
    rewrite_disjunctive_predicate::RewriteDisjunctivePredicate,
    scalar_subquery_to_join::ScalarSubqueryToJoin,
    simplify_expressions::SimplifyExpressions,
    // single_distinct_to_groupby::SingleDistinctToGroupBy,
    type_coercion::TypeCoercion,
    unwrap_cast_in_comparison::UnwrapCastInComparison,
    OptimizerContext,
>>>>>>> fa184990
};
use log::{debug, trace};

mod join_reorder;
use join_reorder::JoinReorder;

/// Houses the optimization logic for Dask-SQL. This optimization controls the optimizations
/// and their ordering in regards to their impact on the underlying `LogicalPlan` instance
pub struct DaskSqlOptimizer {
    optimizer: Optimizer,
}

impl DaskSqlOptimizer {
    /// Creates a new instance of the DaskSqlOptimizer with all the DataFusion desired
    /// optimizers as well as any custom `OptimizerRule` trait impls that might be desired.
    pub fn new() -> Self {
        debug!("Creating new instance of DaskSqlOptimizer");
        let rules: Vec<Arc<dyn OptimizerRule + Sync + Send>> = vec![
            Arc::new(TypeCoercion::new()),
            Arc::new(SimplifyExpressions::new()),
            Arc::new(UnwrapCastInComparison::new()),
            // Arc::new(ReplaceDistinctWithAggregate::new()),
            Arc::new(DecorrelateWhereExists::new()),
            Arc::new(DecorrelateWhereIn::new()),
            Arc::new(ScalarSubqueryToJoin::new()),
            //Arc::new(ExtractEquijoinPredicate::new()),

            // simplify expressions does not simplify expressions in subqueries, so we
            // run it again after running the optimizations that potentially converted
            // subqueries to joins
            Arc::new(SimplifyExpressions::new()),
            // Arc::new(MergeProjection::new()),
            Arc::new(RewriteDisjunctivePredicate::new()),
            // Arc::new(EliminateDuplicatedExpr::new()),

            // TODO: need to handle EmptyRelation for GPU cases
            // Arc::new(EliminateFilter::new()),
            Arc::new(EliminateCrossJoin::new()),
            // Arc::new(CommonSubexprEliminate::new()),
            Arc::new(EliminateLimit::new()),
            // Arc::new(PropagateEmptyRelation::new()),
            Arc::new(FilterNullJoinKeys::default()),
            Arc::new(EliminateOuterJoin::new()),
            // Filters can't be pushed down past Limits, we should do PushDownFilter after PushDownLimit
            Arc::new(PushDownLimit::new()),
            Arc::new(PushDownFilter::new()),
            // Arc::new(SingleDistinctToGroupBy::new()),
            // Dask-SQL specific optimizations
            Arc::new(JoinReorder::default()),
            // The previous optimizations added expressions and projections,
            // that might benefit from the following rules
            Arc::new(SimplifyExpressions::new()),
            Arc::new(UnwrapCastInComparison::new()),
            // Arc::new(CommonSubexprEliminate::new()),
            Arc::new(PushDownProjection::new()),
            Arc::new(EliminateProjection::new()),
            // PushDownProjection can pushdown Projections through Limits, do PushDownLimit again.
            Arc::new(PushDownLimit::new()),
        ];

        Self {
            optimizer: Optimizer::with_rules(rules),
        }
    }

    /// Iterates through the configured `OptimizerRule`(s) to transform the input `LogicalPlan`
    /// to its final optimized form
    pub(crate) fn optimize(&self, plan: LogicalPlan) -> Result<LogicalPlan, DataFusionError> {
        let config = OptimizerContext::new();
        self.optimizer.optimize(&plan, &config, Self::observe)
    }

    fn observe(optimized_plan: &LogicalPlan, optimization: &dyn OptimizerRule) {
        trace!(
            "== AFTER APPLYING RULE {} ==\n{}\n",
            optimization.name(),
            optimized_plan.display_indent()
        );
    }
}

#[cfg(test)]
mod tests {
    use std::{any::Any, collections::HashMap, sync::Arc};

    use datafusion_python::{
        datafusion::arrow::datatypes::{DataType, Field, Schema, SchemaRef},
        datafusion_common::{config::ConfigOptions, DataFusionError, Result},
        datafusion_expr::{AggregateUDF, LogicalPlan, ScalarUDF, TableSource},
        datafusion_sql::{
            planner::{ContextProvider, SqlToRel},
            sqlparser::{ast::Statement, parser::Parser},
            TableReference,
        },
    };

    use crate::{dialect::DaskDialect, sql::optimizer::DaskSqlOptimizer};

    #[test]
    fn subquery_filter_with_cast() -> Result<()> {
        // regression test for https://github.com/apache/arrow-datafusion/issues/3760
        let sql = "SELECT col_int32 FROM test \
    WHERE col_int32 > (\
      SELECT AVG(col_int32) FROM test \
      WHERE col_utf8 BETWEEN '2002-05-08' \
        AND (cast('2002-05-08' as date) + interval '5 days')\
    )";
        let plan = test_sql(sql)?;
        let expected = r#"Projection: test.col_int32
  Filter: CAST(test.col_int32 AS Float64) > __scalar_sq_1.__value
    CrossJoin:
      TableScan: test projection=[col_int32]
      SubqueryAlias: __scalar_sq_1
        Projection: AVG(test.col_int32) AS __value
          Aggregate: groupBy=[[]], aggr=[[AVG(test.col_int32)]]
            Projection: test.col_int32
              Filter: test.col_utf8 >= Utf8("2002-05-08") AND test.col_utf8 <= Utf8("2002-05-13")
                TableScan: test projection=[col_int32, col_utf8]"#;
        assert_eq!(expected, format!("{:?}", plan));
        Ok(())
    }

    fn test_sql(sql: &str) -> Result<LogicalPlan> {
        // parse the SQL
        let dialect = DaskDialect {};
        let ast: Vec<Statement> = Parser::parse_sql(&dialect, sql).unwrap();
        let statement = &ast[0];

        // create a logical query plan
        let schema_provider = MySchemaProvider::new();
        let sql_to_rel = SqlToRel::new(&schema_provider);
        let plan = sql_to_rel.sql_statement_to_plan(statement.clone()).unwrap();

        // optimize the logical plan
        let optimizer = DaskSqlOptimizer::new();
        optimizer.optimize(plan)
    }

    struct MySchemaProvider {
        options: ConfigOptions,
    }

    impl MySchemaProvider {
        fn new() -> Self {
            Self {
                options: ConfigOptions::default(),
            }
        }
    }

    impl ContextProvider for MySchemaProvider {
        fn options(&self) -> &ConfigOptions {
            &self.options
        }

        fn get_table_provider(
            &self,
            name: TableReference,
        ) -> datafusion_common::Result<Arc<dyn TableSource>> {
            let table_name = name.table();
            if table_name.starts_with("test") {
                let schema = Schema::new_with_metadata(
                    vec![
                        Field::new("col_int32", DataType::Int32, true),
                        Field::new("col_uint32", DataType::UInt32, true),
                        Field::new("col_utf8", DataType::Utf8, true),
                        Field::new("col_date32", DataType::Date32, true),
                        Field::new("col_date64", DataType::Date64, true),
                    ],
                    HashMap::new(),
                );

                Ok(Arc::new(MyTableSource {
                    schema: Arc::new(schema),
                }))
            } else {
                Err(DataFusionError::Plan("table does not exist".to_string()))
            }
        }

        fn get_function_meta(&self, _name: &str) -> Option<Arc<ScalarUDF>> {
            None
        }

        fn get_aggregate_meta(&self, _name: &str) -> Option<Arc<AggregateUDF>> {
            None
        }

        fn get_variable_type(&self, _variable_names: &[String]) -> Option<DataType> {
            None
        }
    }

    struct MyTableSource {
        schema: SchemaRef,
    }

    impl TableSource for MyTableSource {
        fn as_any(&self) -> &dyn Any {
            self
        }

        fn schema(&self) -> SchemaRef {
            self.schema.clone()
        }
    }
}<|MERGE_RESOLUTION|>--- conflicted
+++ resolved
@@ -1,33 +1,6 @@
 use std::sync::Arc;
 
-<<<<<<< HEAD
-use datafusion_python::{
-    datafusion_common::DataFusionError,
-    datafusion_expr::LogicalPlan,
-    datafusion_optimizer::{
-        common_subexpr_eliminate::CommonSubexprEliminate,
-        decorrelate_where_exists::DecorrelateWhereExists,
-        decorrelate_where_in::DecorrelateWhereIn,
-        eliminate_cross_join::EliminateCrossJoin,
-        eliminate_limit::EliminateLimit,
-        eliminate_outer_join::EliminateOuterJoin,
-        filter_null_join_keys::FilterNullJoinKeys,
-        inline_table_scan::InlineTableScan,
-        optimizer::{Optimizer, OptimizerRule},
-        push_down_filter::PushDownFilter,
-        push_down_limit::PushDownLimit,
-        push_down_projection::PushDownProjection,
-        rewrite_disjunctive_predicate::RewriteDisjunctivePredicate,
-        scalar_subquery_to_join::ScalarSubqueryToJoin,
-        simplify_expressions::SimplifyExpressions,
-        type_coercion::TypeCoercion,
-        unwrap_cast_in_comparison::UnwrapCastInComparison,
-        OptimizerContext,
-    },
-=======
-use datafusion_common::DataFusionError;
-use datafusion_expr::LogicalPlan;
-use datafusion_optimizer::{
+use datafusion_python::datafusion_optimizer::{
     // common_subexpr_eliminate::CommonSubexprEliminate,
     decorrelate_where_exists::DecorrelateWhereExists,
     decorrelate_where_in::DecorrelateWhereIn,
@@ -50,11 +23,11 @@
     scalar_subquery_to_join::ScalarSubqueryToJoin,
     simplify_expressions::SimplifyExpressions,
     // single_distinct_to_groupby::SingleDistinctToGroupBy,
-    type_coercion::TypeCoercion,
+    // type_coercion::TypeCoercion,
     unwrap_cast_in_comparison::UnwrapCastInComparison,
     OptimizerContext,
->>>>>>> fa184990
 };
+use datafusion_python::{datafusion_common::DataFusionError, datafusion_expr::LogicalPlan};
 use log::{debug, trace};
 
 mod join_reorder;
@@ -72,7 +45,7 @@
     pub fn new() -> Self {
         debug!("Creating new instance of DaskSqlOptimizer");
         let rules: Vec<Arc<dyn OptimizerRule + Sync + Send>> = vec![
-            Arc::new(TypeCoercion::new()),
+            // Arc::new(TypeCoercion::new()),
             Arc::new(SimplifyExpressions::new()),
             Arc::new(UnwrapCastInComparison::new()),
             // Arc::new(ReplaceDistinctWithAggregate::new()),
