--- conflicted
+++ resolved
@@ -1,11 +1,7 @@
 use crate::expression::PyExpr;
 
 use crate::sql::exceptions::py_type_err;
-<<<<<<< HEAD
-use datafusion::logical_expr::{logical_plan::Sort, LogicalPlan};
-=======
-use datafusion_expr::{logical_plan::Sort, Expr, LogicalPlan};
->>>>>>> 230d7261
+use datafusion_expr::{logical_plan::Sort, LogicalPlan};
 use pyo3::prelude::*;
 
 #[pyclass(name = "Sort", module = "dask_planner", subclass)]
@@ -14,31 +10,6 @@
     sort: Sort,
 }
 
-<<<<<<< HEAD
-=======
-impl PySort {
-    /// Returns if a sort expressions denotes an ascending sort
-    fn is_ascending(&self, expr: &Expr) -> Result<bool, PyErr> {
-        match expr {
-            Expr::Sort { asc, .. } => Ok(*asc),
-            _ => Err(PyErr::new::<pyo3::exceptions::PyTypeError, _>(format!(
-                "Provided Expr {:?} is not a sort type",
-                expr
-            ))),
-        }
-    }
-    /// Returns if nulls should be placed first in a sort expression
-    fn is_nulls_first(&self, expr: &Expr) -> Result<bool, PyErr> {
-        match &expr {
-            Expr::Sort { nulls_first, .. } => Ok(*nulls_first),
-            _ => Err(PyErr::new::<pyo3::exceptions::PyTypeError, _>(format!(
-                "Provided Expr {:?} is not a sort type",
-                expr
-            ))),
-        }
-    }
-}
->>>>>>> 230d7261
 #[pymethods]
 impl PySort {
     /// Returns a Vec of the sort expressions
