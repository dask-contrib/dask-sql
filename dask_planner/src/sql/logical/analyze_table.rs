--- conflicted
+++ resolved
@@ -34,14 +34,10 @@
 
 impl Hash for AnalyzeTablePlanNode {
     fn hash<H: Hasher>(&self, state: &mut H) {
-<<<<<<< HEAD
-        self.dyn_hash(state);
-=======
         self.schema.hash(state);
         self.table_name.hash(state);
         self.schema_name.hash(state);
         self.columns.hash(state);
->>>>>>> fa184990
     }
 }
 
