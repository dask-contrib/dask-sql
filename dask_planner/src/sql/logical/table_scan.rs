--- conflicted
+++ resolved
@@ -2,13 +2,9 @@
 
 use datafusion_python::{
     datafusion_common::{DFSchema, ScalarValue},
-<<<<<<< HEAD
-    datafusion_expr::{logical_plan::TableScan, Expr, LogicalPlan},
+    datafusion_expr::{expr::InList, logical_plan::TableScan, Expr, LogicalPlan},
     errors::py_type_err,
     expr::PyExpr,
-=======
-    datafusion_expr::{expr::InList, logical_plan::TableScan, Expr, LogicalPlan},
->>>>>>> 8997f7f7
 };
 use pyo3::prelude::*;
 
@@ -49,7 +45,6 @@
     /// it as well if needed.
     pub fn _expand_dnf_filter(
         filter: &Expr,
-        input: &Arc<LogicalPlan>,
         py: Python,
     ) -> Result<Vec<(PyExpr, FilterTuple)>, DaskPlannerError> {
         let mut filter_tuple: Vec<(PyExpr, FilterTuple)> = Vec::new();
@@ -105,7 +100,7 @@
                         .collect();
 
                     filter_tuple.push((
-                        PyExpr::from(filter.clone(), Some(vec![input.clone()])),
+                        PyExpr::from(filter.clone()),
                         (
                             ident.unwrap_or(expr.canonical_name()),
                             op.to_string(),
@@ -132,7 +127,7 @@
                 };
 
                 filter_tuple.push((
-                    PyExpr::from(filter.clone(), Some(vec![input.clone()])),
+                    PyExpr::from(filter.clone()),
                     (
                         ident.unwrap_or(expr.canonical_name()),
                         "is not".to_string(),
@@ -155,17 +150,13 @@
     /// DNF format that can be directly passed to PyArrow IO readers for Predicate Pushdown. Expr(s)
     /// that cannot be converted to correlating PyArrow IO calls will be returned as is and can be
     /// used in the Python logic to form Dask tasks for the graph to do computational filtering.
-    pub fn _expand_dnf_filters(
-        _input: &Arc<LogicalPlan>,
-        filters: &[Expr],
-        py: Python,
-    ) -> PyFilteredResult {
+    pub fn _expand_dnf_filters(filters: &[Expr], py: Python) -> PyFilteredResult {
         let mut filtered_exprs: Vec<(PyExpr, FilterTuple)> = Vec::new();
         let mut unfiltered_exprs: Vec<PyExpr> = Vec::new();
 
         filters
             .iter()
-            .for_each(|f| match PyTableScan::_expand_dnf_filter(f, input, py) {
+            .for_each(|f| match PyTableScan::_expand_dnf_filter(f, py) {
                 Ok(mut expanded_dnf_filter) => filtered_exprs.append(&mut expanded_dnf_filter),
                 Err(_e) => unfiltered_exprs.push(PyExpr::from(f.clone())),
             });
@@ -207,7 +198,7 @@
 
     #[pyo3(name = "getDNFFilters")]
     fn dnf_io_filters(&self, py: Python) -> PyResult<PyFilteredResult> {
-        let results = PyTableScan::_expand_dnf_filters(&self.input, &self.table_scan.filters, py);
+        let results = PyTableScan::_expand_dnf_filters(&self.table_scan.filters, py);
         Ok(results)
     }
 }
