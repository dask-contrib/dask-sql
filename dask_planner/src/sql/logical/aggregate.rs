--- conflicted
+++ resolved
@@ -1,20 +1,12 @@
-<<<<<<< HEAD
 use datafusion_python::{
     datafusion_expr::{
-        expr::AggregateFunction,
+        expr::{AggregateFunction, AggregateUDF},
         logical_plan::{Aggregate, Distinct},
         Expr,
         LogicalPlan,
     },
     errors::py_type_err,
     expr::PyExpr,
-=======
-use datafusion_python::datafusion_expr::{
-    expr::{AggregateFunction, AggregateUDF},
-    logical_plan::{Aggregate, Distinct},
-    Expr,
-    LogicalPlan,
->>>>>>> 8997f7f7
 };
 use pyo3::prelude::*;
 
