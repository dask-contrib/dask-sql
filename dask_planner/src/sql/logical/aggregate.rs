--- conflicted
+++ resolved
@@ -66,7 +66,6 @@
         }
     }
 
-<<<<<<< HEAD
     #[pyo3(name = "isAggExprDistinct")]
     pub fn distinct_agg_expr(&self, expr: PyExpr) -> PyResult<bool> {
         Ok(match expr.expr {
@@ -81,15 +80,7 @@
 
     #[pyo3(name = "isDistinctNode")]
     pub fn distinct_node(&self) -> PyResult<bool> {
-        Ok(match self.distinct {
-            Some(_) => true,
-            None => false,
-        })
-=======
-    #[pyo3(name = "isDistinct")]
-    pub fn distinct(&self) -> PyResult<bool> {
         Ok(self.distinct.is_some())
->>>>>>> fb26dbd0
     }
 }
 
