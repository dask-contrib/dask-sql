use crate::sql::exceptions::py_type_err;
use crate::sql::logical;
use pyo3::prelude::*;

use datafusion_expr::logical_plan::UserDefinedLogicalNode;
use datafusion_expr::{Expr, LogicalPlan};
use datafusion_sql::sqlparser::ast::{Expr as SqlParserExpr, Value};

use fmt::Debug;
use std::collections::HashMap;
use std::{any::Any, fmt, sync::Arc};

use datafusion_common::{DFSchema, DFSchemaRef};

#[derive(Clone)]
pub struct CreateTablePlanNode {
    pub schema: DFSchemaRef,
    pub table_schema: String, // "something" in `something.table_name`
    pub table_name: String,
    pub if_not_exists: bool,
    pub or_replace: bool,
    pub with_options: Vec<SqlParserExpr>,
}

impl Debug for CreateTablePlanNode {
    fn fmt(&self, f: &mut fmt::Formatter) -> fmt::Result {
        self.fmt_for_explain(f)
    }
}

impl UserDefinedLogicalNode for CreateTablePlanNode {
    fn as_any(&self) -> &dyn Any {
        self
    }

    fn inputs(&self) -> Vec<&LogicalPlan> {
        vec![]
    }

    fn schema(&self) -> &DFSchemaRef {
        &self.schema
    }

    fn expressions(&self) -> Vec<Expr> {
        // there is no need to expose any expressions here since DataFusion would
        // not be able to do anything with expressions that are specific to
        // CREATE TABLE
        vec![]
    }

    fn fmt_for_explain(&self, f: &mut fmt::Formatter) -> fmt::Result {
        write!(f, "CreateTable: table_name={}", self.table_name)
    }

    fn from_template(
        &self,
        _exprs: &[Expr],
        _inputs: &[LogicalPlan],
    ) -> Arc<dyn UserDefinedLogicalNode> {
        Arc::new(CreateTablePlanNode {
            schema: Arc::new(DFSchema::empty()),
            table_schema: self.table_schema.clone(),
            table_name: self.table_name.clone(),
            if_not_exists: self.if_not_exists,
            or_replace: self.or_replace,
            with_options: self.with_options.clone(),
        })
    }
}

#[pyclass(name = "CreateTable", module = "dask_planner", subclass)]
pub struct PyCreateTable {
    pub(crate) create_table: CreateTablePlanNode,
}

#[pymethods]
impl PyCreateTable {
    #[pyo3(name = "getTableName")]
    fn get_table_name(&self) -> PyResult<String> {
        Ok(self.create_table.table_name.clone())
    }

    #[pyo3(name = "getIfNotExists")]
    fn get_if_not_exists(&self) -> PyResult<bool> {
        Ok(self.create_table.if_not_exists)
    }

<<<<<<< HEAD
    #[pyo3(name = "getReplace")]
    fn get_replace(&self) -> PyResult<bool> {
=======
    #[pyo3(name = "getOrReplace")]
    fn get_or_replace(&self) -> PyResult<bool> {
>>>>>>> b78ea3ce
        Ok(self.create_table.or_replace)
    }

    #[pyo3(name = "getSQLWithOptions")]
    fn sql_with_options(&self) -> PyResult<HashMap<String, String>> {
        let mut options: HashMap<String, String> = HashMap::new();
        for elem in &self.create_table.with_options {
            if let SqlParserExpr::BinaryOp { left, op: _, right } = elem {
                let key: Result<String, PyErr> = match *left.clone() {
                    SqlParserExpr::Identifier(ident) => Ok(ident.value),
                    _ => Err(py_type_err(format!(
                        "unexpected `left` Value type encountered: {:?}",
                        left
                    ))),
                };
                let val: Result<String, PyErr> = match *right.clone() {
                    SqlParserExpr::Value(value) => match value {
                        Value::SingleQuotedString(e) => Ok(e.replace('\'', "")),
                        Value::DoubleQuotedString(e) => Ok(e.replace('\"', "")),
                        Value::Boolean(e) => {
                            if e {
                                Ok("True".to_string())
                            } else {
                                Ok("False".to_string())
                            }
                        }
                        Value::Number(e, ..) => Ok(e),
                        _ => Err(py_type_err(format!(
                            "unexpected Value type encountered: {:?}",
                            value
                        ))),
                    },
                    _ => Err(py_type_err(format!(
                        "encountered unexpected Expr type: {:?}",
                        right
                    ))),
                };
                options.insert(key?, val?);
            }
        }
        Ok(options)
    }
}

impl TryFrom<logical::LogicalPlan> for PyCreateTable {
    type Error = PyErr;

    fn try_from(logical_plan: logical::LogicalPlan) -> Result<Self, Self::Error> {
        match logical_plan {
            logical::LogicalPlan::Extension(extension) => {
                if let Some(ext) = extension
                    .node
                    .as_any()
                    .downcast_ref::<CreateTablePlanNode>()
                {
                    Ok(PyCreateTable {
                        create_table: ext.clone(),
                    })
                } else {
                    Err(py_type_err("unexpected plan"))
                }
            }
            _ => Err(py_type_err("unexpected plan")),
        }
    }
}<|MERGE_RESOLUTION|>--- conflicted
+++ resolved
@@ -85,13 +85,8 @@
         Ok(self.create_table.if_not_exists)
     }
 
-<<<<<<< HEAD
-    #[pyo3(name = "getReplace")]
-    fn get_replace(&self) -> PyResult<bool> {
-=======
     #[pyo3(name = "getOrReplace")]
     fn get_or_replace(&self) -> PyResult<bool> {
->>>>>>> b78ea3ce
         Ok(self.create_table.or_replace)
     }
 
