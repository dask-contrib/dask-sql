use crate::expression::PyExpr;

pub use datafusion_expr::LogicalPlan;
use datafusion_expr::{logical_plan::Projection, Expr};

use pyo3::prelude::*;

#[pyclass(name = "Projection", module = "dask_planner", subclass)]
#[derive(Clone)]
pub struct PyProjection {
    pub(crate) projection: Projection,
}

impl PyProjection {
    /// Projection: Gets the names of the fields that should be projected
    fn projected_expressions(&mut self, local_expr: &PyExpr) -> Vec<PyExpr> {
        let mut projs: Vec<PyExpr> = Vec::new();
        match &local_expr.expr {
            Expr::Alias(expr, _name) => {
                let ex: Expr = *expr.clone();
                let mut py_expr: PyExpr = PyExpr::from(ex, Some(self.projection.input.clone()));
                py_expr.input_plan = local_expr.input_plan.clone();
                projs.extend_from_slice(self.projected_expressions(&py_expr).as_slice());
            }
            _ => projs.push(local_expr.clone()),
        }
        projs
    }
}

#[pymethods]
impl PyProjection {
    #[pyo3(name = "getNamedProjects")]
    fn named_projects(&mut self) -> PyResult<Vec<(String, PyExpr)>> {
        let mut named: Vec<(String, PyExpr)> = Vec::new();
        for expression in self.projection.expr.clone() {
            let mut py_expr: PyExpr = PyExpr::from(expression, Some(self.projection.input.clone()));
            py_expr.input_plan = Some(self.projection.input.clone());
            for expr in self.projected_expressions(&py_expr) {
<<<<<<< HEAD
                let plan: &LogicalPlan = &*self.projection.input;
                let name: String = expr.column_name(plan.clone().into());
                println!("Named Project: {:?} - Expr: {:?}", &name, &expr);
=======
                let name: String = self.column_name(expr.clone()).unwrap();
>>>>>>> 32d2c8b9
                named.push((name, expr.clone()));
            }
        }
        Ok(named)
    }
}

impl From<LogicalPlan> for PyProjection {
    fn from(logical_plan: LogicalPlan) -> PyProjection {
        match logical_plan {
            LogicalPlan::Projection(projection) => PyProjection {
                projection: projection,
            },
            _ => panic!("something went wrong here"),
        }
    }
}<|MERGE_RESOLUTION|>--- conflicted
+++ resolved
@@ -37,13 +37,9 @@
             let mut py_expr: PyExpr = PyExpr::from(expression, Some(self.projection.input.clone()));
             py_expr.input_plan = Some(self.projection.input.clone());
             for expr in self.projected_expressions(&py_expr) {
-<<<<<<< HEAD
                 let plan: &LogicalPlan = &*self.projection.input;
                 let name: String = expr.column_name(plan.clone().into());
                 println!("Named Project: {:?} - Expr: {:?}", &name, &expr);
-=======
-                let name: String = self.column_name(expr.clone()).unwrap();
->>>>>>> 32d2c8b9
                 named.push((name, expr.clone()));
             }
         }
