--- conflicted
+++ resolved
@@ -1,18 +1,11 @@
-<<<<<<< HEAD
-use crate::sql::exceptions::py_type_err;
-use crate::sql::logical;
-use datafusion_expr::logical_plan::UserDefinedLogicalNode;
-use datafusion_expr::{Expr, LogicalPlan};
-use pyo3::prelude::*;
-
-use fmt::Debug;
-=======
->>>>>>> d9fc2c1e
 use std::{any::Any, fmt, sync::Arc};
 
 use datafusion_common::{DFSchema, DFSchemaRef};
 use datafusion_expr::{logical_plan::UserDefinedLogicalNode, Expr, LogicalPlan};
 use fmt::Debug;
+use pyo3::prelude::*;
+
+use crate::sql::logical::py_type_err;
 
 #[derive(Clone)]
 pub struct ShowModelsPlanNode {
@@ -80,12 +73,12 @@
     }
 }
 
-impl TryFrom<logical::LogicalPlan> for PyShowModels {
+impl TryFrom<LogicalPlan> for PyShowModels {
     type Error = PyErr;
 
-    fn try_from(logical_plan: logical::LogicalPlan) -> Result<Self, Self::Error> {
+    fn try_from(logical_plan: LogicalPlan) -> Result<Self, Self::Error> {
         match logical_plan {
-            logical::LogicalPlan::Extension(extension) => {
+            LogicalPlan::Extension(extension) => {
                 if let Some(ext) = extension.node.as_any().downcast_ref::<ShowModelsPlanNode>() {
                     Ok(PyShowModels {
                         show_models: ext.clone(),
