--- conflicted
+++ resolved
@@ -14,7 +14,6 @@
 
 use pyo3::prelude::*;
 
-use datafusion::datasource::TableType;
 use std::any::Any;
 use std::sync::Arc;
 
@@ -65,11 +64,7 @@
     }
 
     fn table_type(&self) -> TableType {
-<<<<<<< HEAD
-        todo!()
-=======
         TableType::Base
->>>>>>> 43f862d8
     }
 
     async fn scan(
