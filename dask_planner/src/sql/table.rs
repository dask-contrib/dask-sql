--- conflicted
+++ resolved
@@ -1,12 +1,8 @@
 use std::{any::Any, sync::Arc};
 
 use async_trait::async_trait;
-<<<<<<< HEAD
-use datafusion_common::{DFField, Statistics};
-=======
 use datafusion::arrow::datatypes::{DataType, Field, SchemaRef};
 use datafusion_common::DFField;
->>>>>>> 26fbe16c
 use datafusion_expr::{Expr, LogicalPlan, TableProviderFilterPushDown, TableSource};
 use datafusion_optimizer::utils::split_conjunction;
 use datafusion_sql::TableReference;
@@ -29,41 +25,17 @@
 /// DaskTable wrapper that is compatible with DataFusion logical query plans
 pub struct DaskTableSource {
     schema: SchemaRef,
-<<<<<<< HEAD
-    statistics: Option<Statistics>,
-}
-
-impl DaskTableSource {
-    /// Initialize a new `EmptyTable` from a schema.
-    pub fn new(schema: SchemaRef) -> Self {
-        Self {
-            schema,
-            statistics: None,
-        }
-    }
-
-    /// Initialize a new `EmptyTable` from a schema.
-    #[allow(dead_code)]
-    pub fn new_with_statistics(schema: SchemaRef, statistics: Option<Statistics>) -> Self {
-=======
-    #[allow(dead_code)]
     statistics: Option<DaskStatistics>,
 }
 
 impl DaskTableSource {
     /// Initialize a new `EmptyTable` from a schema
     pub fn new(schema: SchemaRef, statistics: Option<DaskStatistics>) -> Self {
->>>>>>> 26fbe16c
         Self { schema, statistics }
     }
 
     /// Access optional statistics associated with this table source
-<<<<<<< HEAD
-    pub fn statistics(&self) -> Option<&Statistics> {
-=======
-    #[allow(dead_code)]
     pub fn statistics(&self) -> Option<&DaskStatistics> {
->>>>>>> 26fbe16c
         self.statistics.as_ref()
     }
 }
