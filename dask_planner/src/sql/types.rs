--- conflicted
+++ resolved
@@ -233,25 +233,6 @@
         }
     }
 
-<<<<<<< HEAD
-    pub fn from_arrow(data_type: &DataType) -> Self {
-        match data_type {
-            DataType::Null => SqlTypeName::NULL,
-            DataType::Boolean => SqlTypeName::BOOLEAN,
-            DataType::Int8 => SqlTypeName::TINYINT,
-            DataType::Int16 => SqlTypeName::SMALLINT,
-            DataType::Int32 => SqlTypeName::INTEGER,
-            DataType::Int64 => SqlTypeName::BIGINT,
-            DataType::UInt8 => SqlTypeName::TINYINT,
-            DataType::UInt16 => SqlTypeName::SMALLINT,
-            DataType::UInt32 => SqlTypeName::INTEGER,
-            DataType::UInt64 => SqlTypeName::BIGINT,
-            DataType::Float16 => SqlTypeName::REAL,
-            DataType::Float32 => SqlTypeName::FLOAT,
-            DataType::Float64 => SqlTypeName::DOUBLE,
-            DataType::Time32(_unit) => SqlTypeName::TIME32,
-            DataType::Time64(_unit) => SqlTypeName::TIME64,
-=======
     pub fn from_arrow(arrow_type: &DataType) -> Result<Self, DaskPlannerError> {
         match arrow_type {
             DataType::Null => Ok(SqlTypeName::NULL),
@@ -267,7 +248,8 @@
             DataType::Float16 => Ok(SqlTypeName::REAL),
             DataType::Float32 => Ok(SqlTypeName::FLOAT),
             DataType::Float64 => Ok(SqlTypeName::DOUBLE),
->>>>>>> 607eccf8
+            DataType::Time32(_unit) => Ok(SqlTypeName::TIME32),
+            DataType::Time64(_unit) => Ok(SqlTypeName::TIME64),
             DataType::Timestamp(_unit, tz) => match tz {
                 Some(_) => Ok(SqlTypeName::TIMESTAMP_WITH_LOCAL_TIME_ZONE),
                 None => Ok(SqlTypeName::TIMESTAMP),
@@ -299,62 +281,6 @@
 impl SqlTypeName {
     #[pyo3(name = "fromString")]
     #[staticmethod]
-<<<<<<< HEAD
-    pub fn from_string(input_type: &str) -> Self {
-        match input_type {
-            "ANY" => SqlTypeName::ANY,
-            "ARRAY" => SqlTypeName::ARRAY,
-            "NULL" => SqlTypeName::NULL,
-            "BOOLEAN" => SqlTypeName::BOOLEAN,
-            "COLUMN_LIST" => SqlTypeName::COLUMN_LIST,
-            "DISTINCT" => SqlTypeName::DISTINCT,
-            "CURSOR" => SqlTypeName::CURSOR,
-            "TINYINT" => SqlTypeName::TINYINT,
-            "SMALLINT" => SqlTypeName::SMALLINT,
-            "INT" => SqlTypeName::INTEGER,
-            "INTEGER" => SqlTypeName::INTEGER,
-            "BIGINT" => SqlTypeName::BIGINT,
-            "REAL" => SqlTypeName::REAL,
-            "FLOAT" => SqlTypeName::FLOAT,
-            "GEOMETRY" => SqlTypeName::GEOMETRY,
-            "DOUBLE" => SqlTypeName::DOUBLE,
-            "TIME" => SqlTypeName::TIME,
-            "TIME_WITH_LOCAL_TIME_ZONE" => SqlTypeName::TIME_WITH_LOCAL_TIME_ZONE,
-            "TIME32" => SqlTypeName::TIME32,
-            "TIME64" => SqlTypeName::TIME64,
-            "TIMESTAMP" => SqlTypeName::TIMESTAMP,
-            "TIMESTAMP_WITH_LOCAL_TIME_ZONE" => SqlTypeName::TIMESTAMP_WITH_LOCAL_TIME_ZONE,
-            "DATE" => SqlTypeName::DATE,
-            "INTERVAL" => SqlTypeName::INTERVAL,
-            "INTERVAL_DAY" => SqlTypeName::INTERVAL_DAY,
-            "INTERVAL_DAY_HOUR" => SqlTypeName::INTERVAL_DAY_HOUR,
-            "INTERVAL_DAY_MINUTE" => SqlTypeName::INTERVAL_DAY_MINUTE,
-            "INTERVAL_DAY_SECOND" => SqlTypeName::INTERVAL_DAY_SECOND,
-            "INTERVAL_HOUR" => SqlTypeName::INTERVAL_HOUR,
-            "INTERVAL_HOUR_MINUTE" => SqlTypeName::INTERVAL_HOUR_MINUTE,
-            "INTERVAL_HOUR_SECOND" => SqlTypeName::INTERVAL_HOUR_SECOND,
-            "INTERVAL_MINUTE" => SqlTypeName::INTERVAL_MINUTE,
-            "INTERVAL_MINUTE_SECOND" => SqlTypeName::INTERVAL_MINUTE_SECOND,
-            "INTERVAL_MONTH" => SqlTypeName::INTERVAL_MONTH,
-            "INTERVAL_SECOND" => SqlTypeName::INTERVAL_SECOND,
-            "INTERVAL_YEAR" => SqlTypeName::INTERVAL_YEAR,
-            "INTERVAL_YEAR_MONTH" => SqlTypeName::INTERVAL_YEAR_MONTH,
-            "MAP" => SqlTypeName::MAP,
-            "MULTISET" => SqlTypeName::MULTISET,
-            "OTHER" => SqlTypeName::OTHER,
-            "ROW" => SqlTypeName::ROW,
-            "SARG" => SqlTypeName::SARG,
-            "BINARY" => SqlTypeName::BINARY,
-            "VARBINARY" => SqlTypeName::VARBINARY,
-            "CHAR" => SqlTypeName::CHAR,
-            "VARCHAR" => SqlTypeName::VARCHAR,
-            "STRUCTURED" => SqlTypeName::STRUCTURED,
-            "SYMBOL" => SqlTypeName::SYMBOL,
-            "DECIMAL" => SqlTypeName::DECIMAL,
-            "DYNAMIC_STAT" => SqlTypeName::DYNAMIC_STAR,
-            "UNKNOWN" => SqlTypeName::UNKNOWN,
-            _ => unimplemented!("SqlTypeName::from_string() for str type: {}", input_type),
-=======
     pub fn py_from_string(input_type: &str) -> PyResult<Self> {
         SqlTypeName::from_string(input_type).map_err(|e| e.into())
     }
@@ -380,6 +306,8 @@
             "GEOMETRY" => Ok(SqlTypeName::GEOMETRY),
             "DOUBLE" => Ok(SqlTypeName::DOUBLE),
             "TIME" => Ok(SqlTypeName::TIME),
+            "TIME32" => Ok(SqlTypeName::TIME32),
+            "TIME64" => Ok(SqlTypeName::TIME64),
             "TIME_WITH_LOCAL_TIME_ZONE" => Ok(SqlTypeName::TIME_WITH_LOCAL_TIME_ZONE),
             "TIMESTAMP" => Ok(SqlTypeName::TIMESTAMP),
             "TIMESTAMP_WITH_LOCAL_TIME_ZONE" => Ok(SqlTypeName::TIMESTAMP_WITH_LOCAL_TIME_ZONE),
@@ -430,7 +358,6 @@
                     ))),
                 }
             }
->>>>>>> 607eccf8
         }
     }
 }
