--- conflicted
+++ resolved
@@ -32,11 +32,8 @@
 use self::create_model::CreateModelPlanNode;
 use self::create_table::CreateTablePlanNode;
 use self::drop_model::DropModelPlanNode;
-<<<<<<< HEAD
 use self::predict_model::PredictModelPlanNode;
-=======
 use self::show_columns::ShowColumnsPlanNode;
->>>>>>> c24f6394
 use self::show_schema::ShowSchemasPlanNode;
 use self::show_tables::ShowTablesPlanNode;
 
@@ -166,13 +163,12 @@
         to_py_plan(self.current_node.as_ref())
     }
 
-<<<<<<< HEAD
     /// LogicalPlan::Extension::PredictModel as PyPredictModel
     pub fn predict_model(&self) -> PyResult<predict_model::PyPredictModel> {
-=======
+        to_py_plan(self.current_node.as_ref())
+    }
     /// LogicalPlan::Extension::ShowColumns as PyShowColumns
     pub fn show_columns(&self) -> PyResult<show_columns::PyShowColumns> {
->>>>>>> c24f6394
         to_py_plan(self.current_node.as_ref())
     }
 
