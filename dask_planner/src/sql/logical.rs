use crate::sql::table;
use crate::sql::types::rel_data_type::RelDataType;
use crate::sql::types::rel_data_type_field::RelDataTypeField;

pub mod aggregate;
<<<<<<< HEAD
pub mod create_catalog_schema;
=======
pub mod analyze_table;
>>>>>>> dd773343
pub mod create_memory_table;
pub mod create_model;
pub mod create_table;
pub mod drop_model;
pub mod drop_schema;
pub mod drop_table;
pub mod empty_relation;
pub mod explain;
pub mod filter;
pub mod join;
pub mod limit;
pub mod predict_model;
pub mod projection;
pub mod repartition_by;
pub mod show_columns;
pub mod show_schema;
pub mod show_tables;
pub mod sort;
pub mod table_scan;
pub mod use_schema;
pub mod window;

use datafusion_common::{DFSchemaRef, DataFusionError, Result};
use datafusion_expr::LogicalPlan;

use crate::sql::exceptions::py_type_err;
use pyo3::prelude::*;

<<<<<<< HEAD
use self::create_catalog_schema::CreateCatalogSchemaPlanNode;
=======
use self::analyze_table::AnalyzeTablePlanNode;
>>>>>>> dd773343
use self::create_model::CreateModelPlanNode;
use self::create_table::CreateTablePlanNode;
use self::drop_model::DropModelPlanNode;
use self::drop_schema::DropSchemaPlanNode;
use self::predict_model::PredictModelPlanNode;
use self::show_columns::ShowColumnsPlanNode;
use self::show_schema::ShowSchemasPlanNode;
use self::show_tables::ShowTablesPlanNode;
use self::use_schema::UseSchemaPlanNode;

#[pyclass(name = "LogicalPlan", module = "dask_planner", subclass)]
#[derive(Debug, Clone)]
pub struct PyLogicalPlan {
    /// The original LogicalPlan that was parsed by DataFusion from the input SQL
    pub(crate) original_plan: LogicalPlan,
    /// The original_plan is traversed. current_node stores the current node of this traversal
    pub(crate) current_node: Option<LogicalPlan>,
}

/// Unfortunately PyO3 forces us to do this as placing these methods in the #[pymethods] version
/// of `impl PyLogicalPlan` causes issues with types not properly being mapped to Python from Rust
impl PyLogicalPlan {
    /// Getter method for the LogicalPlan, if current_node is None return original_plan.
    pub(crate) fn current_node(&mut self) -> LogicalPlan {
        match &self.current_node {
            Some(current) => current.clone(),
            None => {
                self.current_node = Some(self.original_plan.clone());
                self.current_node.clone().unwrap()
            }
        }
    }
}

/// Convert a LogicalPlan to a Python equivalent type
fn to_py_plan<T: TryFrom<LogicalPlan, Error = PyErr>>(
    current_node: Option<&LogicalPlan>,
) -> PyResult<T> {
    match current_node {
        Some(plan) => plan.clone().try_into(),
        _ => Err(py_type_err("current_node was None")),
    }
}

#[pymethods]
impl PyLogicalPlan {
    /// LogicalPlan::Aggregate as PyAggregate
    pub fn aggregate(&self) -> PyResult<aggregate::PyAggregate> {
        to_py_plan(self.current_node.as_ref())
    }

    /// LogicalPlan::EmptyRelation as PyEmptyRelation
    pub fn empty_relation(&self) -> PyResult<empty_relation::PyEmptyRelation> {
        to_py_plan(self.current_node.as_ref())
    }

    /// LogicalPlan::Explain as PyExplain
    pub fn explain(&self) -> PyResult<explain::PyExplain> {
        to_py_plan(self.current_node.as_ref())
    }

    /// LogicalPlan::Filter as PyFilter
    pub fn filter(&self) -> PyResult<filter::PyFilter> {
        to_py_plan(self.current_node.as_ref())
    }

    /// LogicalPlan::Join as PyJoin
    pub fn join(&self) -> PyResult<join::PyJoin> {
        to_py_plan(self.current_node.as_ref())
    }

    /// LogicalPlan::Limit as PyLimit
    pub fn limit(&self) -> PyResult<limit::PyLimit> {
        to_py_plan(self.current_node.as_ref())
    }

    /// LogicalPlan::Projection as PyProjection
    pub fn projection(&self) -> PyResult<projection::PyProjection> {
        to_py_plan(self.current_node.as_ref())
    }

    /// LogicalPlan::Sort as PySort
    pub fn sort(&self) -> PyResult<sort::PySort> {
        to_py_plan(self.current_node.as_ref())
    }

    /// LogicalPlan::Window as PyWindow
    pub fn window(&self) -> PyResult<window::PyWindow> {
        to_py_plan(self.current_node.as_ref())
    }

    /// LogicalPlan::TableScan as PyTableScan
    pub fn table_scan(&self) -> PyResult<table_scan::PyTableScan> {
        to_py_plan(self.current_node.as_ref())
    }

    /// LogicalPlan::CreateMemoryTable as PyCreateMemoryTable
    pub fn create_memory_table(&self) -> PyResult<create_memory_table::PyCreateMemoryTable> {
        to_py_plan(self.current_node.as_ref())
    }

    /// LogicalPlan::CreateModel as PyCreateModel
    pub fn create_model(&self) -> PyResult<create_model::PyCreateModel> {
        to_py_plan(self.current_node.as_ref())
    }

    /// LogicalPlan::DropTable as DropTable
    pub fn drop_table(&self) -> PyResult<drop_table::PyDropTable> {
        to_py_plan(self.current_node.as_ref())
    }

    /// LogicalPlan::DropModel as DropModel
    pub fn drop_model(&self) -> PyResult<drop_model::PyDropModel> {
        to_py_plan(self.current_node.as_ref())
    }

    /// LogicalPlan::Extension::ShowSchemas as PyShowSchemas
    pub fn show_schemas(&self) -> PyResult<show_schema::PyShowSchema> {
        to_py_plan(self.current_node.as_ref())
    }

    /// LogicalPlan::Repartition as PyRepartitionBy
    pub fn repartition_by(&self) -> PyResult<repartition_by::PyRepartitionBy> {
        to_py_plan(self.current_node.as_ref())
    }

    /// LogicalPlan::Extension::ShowTables as PyShowTables
    pub fn show_tables(&self) -> PyResult<show_tables::PyShowTables> {
        to_py_plan(self.current_node.as_ref())
    }

    /// LogicalPlan::Extension::CreateTable as PyCreateTable
    pub fn create_table(&self) -> PyResult<create_table::PyCreateTable> {
        to_py_plan(self.current_node.as_ref())
    }

    /// LogicalPlan::Extension::PredictModel as PyPredictModel
    pub fn predict_model(&self) -> PyResult<predict_model::PyPredictModel> {
        to_py_plan(self.current_node.as_ref())
    }

    /// LogicalPlan::Extension::ShowColumns as PyShowColumns
    pub fn show_columns(&self) -> PyResult<show_columns::PyShowColumns> {
        to_py_plan(self.current_node.as_ref())
    }
    /// LogicalPlan::Extension::ShowColumns as PyShowColumns
    pub fn analyze_table(&self) -> PyResult<analyze_table::PyAnalyzeTable> {
        to_py_plan(self.current_node.as_ref())
    }

    /// LogicalPlan::CreateCatalogSchema as PyCreateCatalogSchema
    pub fn create_catalog_schema(&self) -> PyResult<create_catalog_schema::PyCreateCatalogSchema> {
        to_py_plan(self.current_node.as_ref())
    }

    /// LogicalPlan::Extension::DropSchema as PyDropSchema
    pub fn drop_schema(&self) -> PyResult<drop_schema::PyDropSchema> {
        to_py_plan(self.current_node.as_ref())
    }

    /// LogicalPlan::Extension::UseSchema as PyUseSchema
    pub fn use_schema(&self) -> PyResult<use_schema::PyUseSchema> {
        to_py_plan(self.current_node.as_ref())
    }

    /// Gets the "input" for the current LogicalPlan
    pub fn get_inputs(&mut self) -> PyResult<Vec<PyLogicalPlan>> {
        let mut py_inputs: Vec<PyLogicalPlan> = Vec::new();
        for input in self.current_node().inputs() {
            py_inputs.push(input.clone().into());
        }
        Ok(py_inputs)
    }

    /// If the LogicalPlan represents access to a Table that instance is returned
    /// otherwise None is returned
    #[pyo3(name = "getTable")]
    pub fn table(&mut self) -> PyResult<table::DaskTable> {
        match table::table_from_logical_plan(&self.current_node()) {
            Some(table) => Ok(table),
            None => Err(py_type_err(
                "Unable to compute DaskTable from DataFusion LogicalPlan",
            )),
        }
    }

    #[pyo3(name = "getCurrentNodeSchemaName")]
    pub fn get_current_node_schema_name(&self) -> PyResult<&str> {
        match &self.current_node {
            Some(e) => {
                let _sch: &DFSchemaRef = e.schema();
                //TODO: Where can I actually get this in the context of the running query?
                Ok("root")
            }
            None => Err(py_type_err(DataFusionError::Plan(format!(
                "Current schema not found. Defaulting to {:?}",
                "root"
            )))),
        }
    }

    #[pyo3(name = "getCurrentNodeTableName")]
    pub fn get_current_node_table_name(&mut self) -> PyResult<String> {
        match self.table() {
            Ok(dask_table) => Ok(dask_table.name),
            Err(_e) => Err(py_type_err("Unable to determine current node table name")),
        }
    }

    /// Gets the Relation "type" of the current node. Ex: Projection, TableScan, etc
    pub fn get_current_node_type(&mut self) -> PyResult<&str> {
        Ok(match self.current_node() {
            LogicalPlan::Distinct(_) => "Distinct",
            LogicalPlan::Projection(_projection) => "Projection",
            LogicalPlan::Filter(_filter) => "Filter",
            LogicalPlan::Window(_window) => "Window",
            LogicalPlan::Aggregate(_aggregate) => "Aggregate",
            LogicalPlan::Sort(_sort) => "Sort",
            LogicalPlan::Join(_join) => "Join",
            LogicalPlan::CrossJoin(_cross_join) => "CrossJoin",
            LogicalPlan::Repartition(_repartition) => "Repartition",
            LogicalPlan::Union(_union) => "Union",
            LogicalPlan::TableScan(_table_scan) => "TableScan",
            LogicalPlan::EmptyRelation(_empty_relation) => "EmptyRelation",
            LogicalPlan::Limit(_limit) => "Limit",
            LogicalPlan::CreateExternalTable(_create_external_table) => "CreateExternalTable",
            LogicalPlan::CreateMemoryTable(_create_memory_table) => "CreateMemoryTable",
            LogicalPlan::DropTable(_drop_table) => "DropTable",
            LogicalPlan::Values(_values) => "Values",
            LogicalPlan::Explain(_explain) => "Explain",
            LogicalPlan::Analyze(_analyze) => "Analyze",
            LogicalPlan::Subquery(_sub_query) => "Subquery",
            LogicalPlan::SubqueryAlias(_sqalias) => "SubqueryAlias",
            LogicalPlan::CreateCatalogSchema(_create) => "CreateCatalogSchema",
            LogicalPlan::CreateCatalog(_create_catalog) => "CreateCatalog",
            LogicalPlan::CreateView(_create_view) => "CreateView",
            // Further examine and return the name that is a possible Dask-SQL Extension type
            LogicalPlan::Extension(extension) => {
                let node = extension.node.as_any();
                if node.downcast_ref::<CreateModelPlanNode>().is_some() {
                    "CreateModel"
                } else if node.downcast_ref::<CreateCatalogSchemaPlanNode>().is_some() {
                    "CreateCatalogSchema"
                } else if node.downcast_ref::<CreateTablePlanNode>().is_some() {
                    "CreateTable"
                } else if node.downcast_ref::<DropModelPlanNode>().is_some() {
                    "DropModel"
                } else if node.downcast_ref::<PredictModelPlanNode>().is_some() {
                    "PredictModel"
                } else if node.downcast_ref::<ShowSchemasPlanNode>().is_some() {
                    "ShowSchemas"
                } else if node.downcast_ref::<ShowTablesPlanNode>().is_some() {
                    "ShowTables"
                } else if node.downcast_ref::<ShowColumnsPlanNode>().is_some() {
                    "ShowColumns"
<<<<<<< HEAD
                } else if node.downcast_ref::<DropSchemaPlanNode>().is_some() {
                    "DropSchema"
                } else if node.downcast_ref::<UseSchemaPlanNode>().is_some() {
                    "UseSchema"
=======
                } else if node.downcast_ref::<AnalyzeTablePlanNode>().is_some() {
                    "AnalyzeTable"
>>>>>>> dd773343
                } else {
                    // Default to generic `Extension`
                    "Extension"
                }
            }
        })
    }

    /// Explain plan for the full and original LogicalPlan
    pub fn explain_original(&self) -> PyResult<String> {
        Ok(format!("{}", self.original_plan.display_indent()))
    }

    /// Explain plan from the current node onward
    pub fn explain_current(&mut self) -> PyResult<String> {
        Ok(format!("{}", self.current_node().display_indent()))
    }

    #[pyo3(name = "getRowType")]
    pub fn row_type(&self) -> PyResult<RelDataType> {
        match &self.original_plan {
            LogicalPlan::Join(join) => {
                let mut lhs_fields: Vec<RelDataTypeField> = join
                    .left
                    .schema()
                    .fields()
                    .iter()
                    .map(|f| RelDataTypeField::from(f, join.left.schema().as_ref()))
                    .collect::<Result<Vec<_>>>()
                    .map_err(py_type_err)?;

                let mut rhs_fields: Vec<RelDataTypeField> = join
                    .right
                    .schema()
                    .fields()
                    .iter()
                    .map(|f| RelDataTypeField::from(f, join.right.schema().as_ref()))
                    .collect::<Result<Vec<_>>>()
                    .map_err(py_type_err)?;

                lhs_fields.append(&mut rhs_fields);
                Ok(RelDataType::new(false, lhs_fields))
            }
            LogicalPlan::Distinct(distinct) => {
                let schema = distinct.input.schema();
                let rel_fields: Vec<RelDataTypeField> = schema
                    .fields()
                    .iter()
                    .map(|f| RelDataTypeField::from(f, schema.as_ref()))
                    .collect::<Result<Vec<_>>>()
                    .map_err(py_type_err)?;
                Ok(RelDataType::new(false, rel_fields))
            }
            _ => {
                let schema = self.original_plan.schema();
                let rel_fields: Vec<RelDataTypeField> = schema
                    .fields()
                    .iter()
                    .map(|f| RelDataTypeField::from(f, schema.as_ref()))
                    .collect::<Result<Vec<_>>>()
                    .map_err(py_type_err)?;
                Ok(RelDataType::new(false, rel_fields))
            }
        }
    }
}

impl From<PyLogicalPlan> for LogicalPlan {
    fn from(logical_plan: PyLogicalPlan) -> LogicalPlan {
        logical_plan.original_plan
    }
}

impl From<LogicalPlan> for PyLogicalPlan {
    fn from(logical_plan: LogicalPlan) -> PyLogicalPlan {
        PyLogicalPlan {
            original_plan: logical_plan,
            current_node: None,
        }
    }
}<|MERGE_RESOLUTION|>--- conflicted
+++ resolved
@@ -3,11 +3,8 @@
 use crate::sql::types::rel_data_type_field::RelDataTypeField;
 
 pub mod aggregate;
-<<<<<<< HEAD
+pub mod analyze_table;
 pub mod create_catalog_schema;
-=======
-pub mod analyze_table;
->>>>>>> dd773343
 pub mod create_memory_table;
 pub mod create_model;
 pub mod create_table;
@@ -36,11 +33,8 @@
 use crate::sql::exceptions::py_type_err;
 use pyo3::prelude::*;
 
-<<<<<<< HEAD
+use self::analyze_table::AnalyzeTablePlanNode;
 use self::create_catalog_schema::CreateCatalogSchemaPlanNode;
-=======
-use self::analyze_table::AnalyzeTablePlanNode;
->>>>>>> dd773343
 use self::create_model::CreateModelPlanNode;
 use self::create_table::CreateTablePlanNode;
 use self::drop_model::DropModelPlanNode;
@@ -296,15 +290,12 @@
                     "ShowTables"
                 } else if node.downcast_ref::<ShowColumnsPlanNode>().is_some() {
                     "ShowColumns"
-<<<<<<< HEAD
                 } else if node.downcast_ref::<DropSchemaPlanNode>().is_some() {
                     "DropSchema"
                 } else if node.downcast_ref::<UseSchemaPlanNode>().is_some() {
                     "UseSchema"
-=======
                 } else if node.downcast_ref::<AnalyzeTablePlanNode>().is_some() {
                     "AnalyzeTable"
->>>>>>> dd773343
                 } else {
                     // Default to generic `Extension`
                     "Extension"
