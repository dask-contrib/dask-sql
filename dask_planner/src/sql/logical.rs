use crate::sql::table;
use crate::sql::types::rel_data_type::RelDataType;
use crate::sql::types::rel_data_type_field::RelDataTypeField;

mod aggregate;
mod cross_join;
mod explain;
mod filter;
mod join;
mod limit;
mod offset;
mod projection;
mod sort;
mod table_scan;
mod union;
mod window;

use datafusion_common::{Column, DFSchemaRef, DataFusionError, Result};
use datafusion_expr::LogicalPlan;

use crate::sql::exceptions::py_type_err;
use pyo3::prelude::*;

#[pyclass(name = "LogicalPlan", module = "dask_planner", subclass)]
#[derive(Debug, Clone)]
pub struct PyLogicalPlan {
    /// The orginal LogicalPlan that was parsed by DataFusion from the input SQL
    pub(crate) original_plan: LogicalPlan,
    /// The original_plan is traversed. current_node stores the current node of this traversal
    pub(crate) current_node: Option<LogicalPlan>,
}

/// Unfortunately PyO3 forces us to do this as placing these methods in the #[pymethods] version
/// of `impl PyLogicalPlan` causes issues with types not properly being mapped to Python from Rust
impl PyLogicalPlan {
    /// Getter method for the LogicalPlan, if current_node is None return original_plan.
    pub(crate) fn current_node(&mut self) -> LogicalPlan {
        match &self.current_node {
            Some(current) => current.clone(),
            None => {
                self.current_node = Some(self.original_plan.clone());
                self.current_node.clone().unwrap()
            }
        }
    }

    /// Gets the index of the column from the input schema
    pub(crate) fn get_index(&mut self, col: &Column) -> usize {
        let proj: projection::PyProjection = self.projection().unwrap();
        proj.projection.input.schema().index_of_column(col).unwrap()
    }
}

/// Convert a LogicalPlan to a Python equivalent type
fn to_py_plan<T: TryFrom<LogicalPlan, Error = PyErr>>(
    current_node: Option<&LogicalPlan>,
) -> PyResult<T> {
    match current_node {
        Some(plan) => plan.clone().try_into(),
        _ => Err(py_type_err("current_node was None")),
    }
}

#[pymethods]
impl PyLogicalPlan {
    /// LogicalPlan::Aggregate as PyAggregate
    pub fn aggregate(&self) -> PyResult<aggregate::PyAggregate> {
        to_py_plan(self.current_node.as_ref())
    }

    /// LogicalPlan::CrossJoin as PyCrossJoin
    pub fn cross_join(&self) -> PyResult<cross_join::PyCrossJoin> {
        to_py_plan(self.current_node.as_ref())
    }

    /// LogicalPlan::Explain as PyExplain
    pub fn explain(&self) -> PyResult<explain::PyExplain> {
        to_py_plan(self.current_node.as_ref())
    }

    /// LogicalPlan::Union as PyUnion
    pub fn union(&self) -> PyResult<union::PyUnion> {
        to_py_plan(self.current_node.as_ref())
    }

    /// LogicalPlan::Filter as PyFilter
    pub fn filter(&self) -> PyResult<filter::PyFilter> {
        to_py_plan(self.current_node.as_ref())
    }

    /// LogicalPlan::Join as PyJoin
    pub fn join(&self) -> PyResult<join::PyJoin> {
        to_py_plan(self.current_node.as_ref())
    }

    /// LogicalPlan::Limit as PyLimit
    pub fn limit(&self) -> PyResult<limit::PyLimit> {
        to_py_plan(self.current_node.as_ref())
    }

    /// LogicalPlan::Offset as PyOffset
    pub fn offset(&self) -> PyResult<offset::PyOffset> {
        to_py_plan(self.current_node.as_ref())
    }

    /// LogicalPlan::Projection as PyProjection
    pub fn projection(&self) -> PyResult<projection::PyProjection> {
        to_py_plan(self.current_node.as_ref())
    }

    /// LogicalPlan::Sort as PySort
    pub fn sort(&self) -> PyResult<sort::PySort> {
        to_py_plan(self.current_node.as_ref())
    }

<<<<<<< HEAD
    pub fn window(&self) -> PyResult<window::PyWindow> {
=======
    /// LogicalPlan::TableScan as PyTableScan
    pub fn table_scan(&self) -> PyResult<table_scan::PyTableScan> {
>>>>>>> 230d7261
        to_py_plan(self.current_node.as_ref())
    }

    /// Gets the "input" for the current LogicalPlan
    pub fn get_inputs(&mut self) -> PyResult<Vec<PyLogicalPlan>> {
        let mut py_inputs: Vec<PyLogicalPlan> = Vec::new();
        for input in self.current_node().inputs() {
            py_inputs.push(input.clone().into());
        }
        Ok(py_inputs)
    }

    /// If the LogicalPlan represents access to a Table that instance is returned
    /// otherwise None is returned
    #[pyo3(name = "getTable")]
    pub fn table(&mut self) -> PyResult<table::DaskTable> {
        match table::table_from_logical_plan(&self.current_node()) {
            Some(table) => Ok(table),
            None => Err(PyErr::new::<pyo3::exceptions::PyTypeError, _>(
                "Unable to compute DaskTable from DataFusion LogicalPlan",
            )),
        }
    }

    #[pyo3(name = "getCurrentNodeSchemaName")]
    pub fn get_current_node_schema_name(&self) -> PyResult<&str> {
        match &self.current_node {
            Some(e) => {
                let _sch: &DFSchemaRef = e.schema();
                //TODO: Where can I actually get this in the context of the running query?
                Ok("root")
            }
            None => Err(py_type_err(DataFusionError::Plan(format!(
                "Current schema not found. Defaulting to {:?}",
                "root"
            )))),
        }
    }

    #[pyo3(name = "getCurrentNodeTableName")]
    pub fn get_current_node_table_name(&mut self) -> PyResult<String> {
        match self.table() {
            Ok(dask_table) => Ok(dask_table.name),
            Err(_e) => Err(PyErr::new::<pyo3::exceptions::PyTypeError, _>(
                "Unable to determine current node table name",
            )),
        }
    }

    /// Gets the Relation "type" of the current node. Ex: Projection, TableScan, etc
    pub fn get_current_node_type(&mut self) -> PyResult<&str> {
        Ok(match self.current_node() {
            LogicalPlan::Projection(_projection) => "Projection",
            LogicalPlan::Filter(_filter) => "Filter",
            LogicalPlan::Window(_window) => "Window",
            LogicalPlan::Aggregate(_aggregate) => "Aggregate",
            LogicalPlan::Sort(_sort) => "Sort",
            LogicalPlan::Join(_join) => "Join",
            LogicalPlan::CrossJoin(_cross_join) => "CrossJoin",
            LogicalPlan::Repartition(_repartition) => "Repartition",
            LogicalPlan::Union(_union) => "Union",
            LogicalPlan::TableScan(_table_scan) => "TableScan",
            LogicalPlan::EmptyRelation(_empty_relation) => "EmptyRelation",
            LogicalPlan::Limit(_limit) => "Limit",
            LogicalPlan::Offset(_offset) => "Offset",
            LogicalPlan::CreateExternalTable(_create_external_table) => "CreateExternalTable",
            LogicalPlan::CreateMemoryTable(_create_memory_table) => "CreateMemoryTable",
            LogicalPlan::DropTable(_drop_table) => "DropTable",
            LogicalPlan::Values(_values) => "Values",
            LogicalPlan::Explain(_explain) => "Explain",
            LogicalPlan::Analyze(_analyze) => "Analyze",
            LogicalPlan::Extension(_extension) => "Extension",
            LogicalPlan::Subquery(_sub_query) => "Subquery",
            LogicalPlan::SubqueryAlias(_sqalias) => "SubqueryAlias",
            LogicalPlan::CreateCatalogSchema(_create) => "CreateCatalogSchema",
            LogicalPlan::CreateCatalog(_create_catalog) => "CreateCatalog",
            LogicalPlan::CreateView(_create_view) => "CreateView",
        })
    }

    /// Explain plan for the full and original LogicalPlan
    pub fn explain_original(&self) -> PyResult<String> {
        Ok(format!("{}", self.original_plan.display_indent()))
    }

    /// Explain plan from the current node onward
    pub fn explain_current(&mut self) -> PyResult<String> {
        Ok(format!("{}", self.current_node().display_indent()))
    }

    #[pyo3(name = "getRowType")]
    pub fn row_type(&self) -> PyResult<RelDataType> {
        let schema = self.original_plan.schema();
        let rel_fields: Vec<RelDataTypeField> = schema
            .fields()
            .iter()
            .map(|f| RelDataTypeField::from(f, schema.as_ref()))
            .collect::<Result<Vec<_>>>()
            .map_err(py_type_err)?;
        Ok(RelDataType::new(false, rel_fields))
    }
}

impl From<PyLogicalPlan> for LogicalPlan {
    fn from(logical_plan: PyLogicalPlan) -> LogicalPlan {
        logical_plan.original_plan
    }
}

impl From<LogicalPlan> for PyLogicalPlan {
    fn from(logical_plan: LogicalPlan) -> PyLogicalPlan {
        PyLogicalPlan {
            original_plan: logical_plan,
            current_node: None,
        }
    }
}<|MERGE_RESOLUTION|>--- conflicted
+++ resolved
@@ -113,12 +113,13 @@
         to_py_plan(self.current_node.as_ref())
     }
 
-<<<<<<< HEAD
+    /// LogicalPlan::Window as PyWindow
     pub fn window(&self) -> PyResult<window::PyWindow> {
-=======
+        to_py_plan(self.current_node.as_ref())
+    }
+
     /// LogicalPlan::TableScan as PyTableScan
     pub fn table_scan(&self) -> PyResult<table_scan::PyTableScan> {
->>>>>>> 230d7261
         to_py_plan(self.current_node.as_ref())
     }
 
