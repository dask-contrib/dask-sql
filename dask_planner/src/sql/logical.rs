use crate::sql::table;
use crate::sql::types::rel_data_type::RelDataType;
use crate::sql::types::rel_data_type_field::RelDataTypeField;

mod aggregate;
<<<<<<< HEAD
mod cross_join;
=======
mod explain;
>>>>>>> 75116de5
mod filter;
mod join;
pub mod projection;

pub use datafusion::logical_expr::LogicalPlan;

use datafusion::common::Result;
use datafusion::prelude::Column;

use crate::sql::exceptions::py_type_err;
use pyo3::prelude::*;

#[pyclass(name = "LogicalPlan", module = "dask_planner", subclass)]
#[derive(Debug, Clone)]
pub struct PyLogicalPlan {
    /// The orginal LogicalPlan that was parsed by DataFusion from the input SQL
    pub(crate) original_plan: LogicalPlan,
    /// The original_plan is traversed. current_node stores the current node of this traversal
    pub(crate) current_node: Option<LogicalPlan>,
}

/// Unfortunately PyO3 forces us to do this as placing these methods in the #[pymethods] version
/// of `impl PyLogicalPlan` causes issues with types not properly being mapped to Python from Rust
impl PyLogicalPlan {
    /// Getter method for the LogicalPlan, if current_node is None return original_plan.
    pub(crate) fn current_node(&mut self) -> LogicalPlan {
        match &self.current_node {
            Some(current) => current.clone(),
            None => {
                self.current_node = Some(self.original_plan.clone());
                self.current_node.clone().unwrap()
            }
        }
    }

    /// Gets the index of the column from the input schema
    pub(crate) fn get_index(&mut self, col: &Column) -> usize {
        let proj: projection::PyProjection = self.current_node.clone().unwrap().into();
        proj.projection.input.schema().index_of_column(col).unwrap()
    }
}

#[pymethods]
impl PyLogicalPlan {
    /// LogicalPlan::Aggregate as PyAggregate
    pub fn aggregate(&self) -> PyResult<aggregate::PyAggregate> {
        self.current_node
            .as_ref()
            .map(|plan| plan.clone().into())
            .ok_or(PyErr::new::<pyo3::exceptions::PyRuntimeError, _>(
                "current_node was None",
            ))
    }

    /// LogicalPlan::Explain as PyExplain
    pub fn explain(&self) -> PyResult<explain::PyExplain> {
        self.current_node
            .as_ref()
            .map(|plan| plan.clone().into())
            .ok_or(PyErr::new::<pyo3::exceptions::PyRuntimeError, _>(
                "current_node was None",
            ))
    }

    /// LogicalPlan::Filter as PyFilter
    pub fn filter(&self) -> PyResult<filter::PyFilter> {
        self.current_node
            .as_ref()
            .map(|plan| plan.clone().into())
            .ok_or(PyErr::new::<pyo3::exceptions::PyRuntimeError, _>(
                "current_node was None",
            ))
    }

    /// LogicalPlan::Join as PyJoin
    pub fn join(&self) -> PyResult<join::PyJoin> {
        self.current_node
            .as_ref()
            .map(|plan| plan.clone().into())
            .ok_or(PyErr::new::<pyo3::exceptions::PyRuntimeError, _>(
                "current_node was None",
            ))
    }

<<<<<<< HEAD
    /// LogicalPlan::CrossJoin as PyCrossJoin
    pub fn cross_join(&self) -> PyResult<cross_join::PyCrossJoin> {
        let cross_join: cross_join::PyCrossJoin = self.current_node.clone().unwrap().into();
        Ok(cross_join)
    }

    /// LogicalPlan::Aggregate as PyAggregate
    pub fn aggregate(&self) -> PyResult<aggregate::PyAggregate> {
        let agg: aggregate::PyAggregate = self.current_node.clone().unwrap().into();
        Ok(agg)
=======
    /// LogicalPlan::Projection as PyProjection
    pub fn projection(&self) -> PyResult<projection::PyProjection> {
        self.current_node
            .as_ref()
            .map(|plan| plan.clone().into())
            .ok_or(PyErr::new::<pyo3::exceptions::PyRuntimeError, _>(
                "current_node was None",
            ))
>>>>>>> 75116de5
    }

    /// Gets the "input" for the current LogicalPlan
    pub fn get_inputs(&mut self) -> PyResult<Vec<PyLogicalPlan>> {
        let mut py_inputs: Vec<PyLogicalPlan> = Vec::new();
        for input in self.current_node().inputs() {
            py_inputs.push(input.clone().into());
        }
        Ok(py_inputs)
    }

    /// Examines the current_node and get the fields associated with it
    pub fn get_field_names(&mut self) -> PyResult<Vec<String>> {
        let mut field_names: Vec<String> = Vec::new();
        for field in self.current_node().schema().fields() {
            field_names.push(String::from(field.name()));
        }
        Ok(field_names)
    }

    /// If the LogicalPlan represents access to a Table that instance is returned
    /// otherwise None is returned
    #[pyo3(name = "getTable")]
    pub fn table(&mut self) -> PyResult<table::DaskTable> {
        match table::table_from_logical_plan(&self.current_node()) {
            Some(table) => Ok(table),
            None => Err(PyErr::new::<pyo3::exceptions::PyTypeError, _>(
                "Unable to compute DaskTable from DataFusion LogicalPlan",
            )),
        }
    }

    /// Gets the Relation "type" of the current node. Ex: Projection, TableScan, etc
    pub fn get_current_node_type(&mut self) -> PyResult<&str> {
        Ok(match self.current_node() {
            LogicalPlan::Projection(_projection) => "Projection",
            LogicalPlan::Filter(_filter) => "Filter",
            LogicalPlan::Window(_window) => "Window",
            LogicalPlan::Aggregate(_aggregate) => "Aggregate",
            LogicalPlan::Sort(_sort) => "Sort",
            LogicalPlan::Join(_join) => "Join",
            LogicalPlan::CrossJoin(_cross_join) => "CrossJoin",
            LogicalPlan::Repartition(_repartition) => "Repartition",
            LogicalPlan::Union(_union) => "Union",
            LogicalPlan::TableScan(_table_scan) => "TableScan",
            LogicalPlan::EmptyRelation(_empty_relation) => "EmptyRelation",
            LogicalPlan::Limit(_limit) => "Limit",
            LogicalPlan::CreateExternalTable(_create_external_table) => "CreateExternalTable",
            LogicalPlan::CreateMemoryTable(_create_memory_table) => "CreateMemoryTable",
            LogicalPlan::DropTable(_drop_table) => "DropTable",
            LogicalPlan::Values(_values) => "Values",
            LogicalPlan::Explain(_explain) => "Explain",
            LogicalPlan::Analyze(_analyze) => "Analyze",
            LogicalPlan::Extension(_extension) => "Extension",
            LogicalPlan::Subquery(_sub_query) => "Subquery",
            LogicalPlan::SubqueryAlias(_sqalias) => "SubqueryAlias",
            LogicalPlan::CreateCatalogSchema(_create) => "CreateCatalogSchema",
            LogicalPlan::CreateCatalog(_create_catalog) => "CreateCatalog",
        })
    }

    /// Explain plan for the full and original LogicalPlan
    pub fn explain_original(&self) -> PyResult<String> {
        Ok(format!("{}", self.original_plan.display_indent()))
    }

    /// Explain plan from the current node onward
    pub fn explain_current(&mut self) -> PyResult<String> {
        Ok(format!("{}", self.current_node().display_indent()))
    }

    #[pyo3(name = "getRowType")]
    pub fn row_type(&self) -> PyResult<RelDataType> {
        let schema = self.original_plan.schema();
        let mut rel_fields: Vec<RelDataTypeField> = schema
            .fields()
            .iter()
            .map(|f| RelDataTypeField::from(f, schema.as_ref()))
            .collect::<Result<Vec<_>>>()
            .map_err(|e| py_type_err(e))?;
        Ok(RelDataType::new(false, rel_fields))
    }
}

impl From<PyLogicalPlan> for LogicalPlan {
    fn from(logical_plan: PyLogicalPlan) -> LogicalPlan {
        logical_plan.original_plan
    }
}

impl From<LogicalPlan> for PyLogicalPlan {
    fn from(logical_plan: LogicalPlan) -> PyLogicalPlan {
        PyLogicalPlan {
            original_plan: logical_plan,
            current_node: None,
        }
    }
}<|MERGE_RESOLUTION|>--- conflicted
+++ resolved
@@ -3,11 +3,8 @@
 use crate::sql::types::rel_data_type_field::RelDataTypeField;
 
 mod aggregate;
-<<<<<<< HEAD
 mod cross_join;
-=======
 mod explain;
->>>>>>> 75116de5
 mod filter;
 mod join;
 pub mod projection;
@@ -92,18 +89,16 @@
             ))
     }
 
-<<<<<<< HEAD
     /// LogicalPlan::CrossJoin as PyCrossJoin
     pub fn cross_join(&self) -> PyResult<cross_join::PyCrossJoin> {
-        let cross_join: cross_join::PyCrossJoin = self.current_node.clone().unwrap().into();
-        Ok(cross_join)
-    }
-
-    /// LogicalPlan::Aggregate as PyAggregate
-    pub fn aggregate(&self) -> PyResult<aggregate::PyAggregate> {
-        let agg: aggregate::PyAggregate = self.current_node.clone().unwrap().into();
-        Ok(agg)
-=======
+        self.current_node
+            .as_ref()
+            .map(|plan| plan.clone().into())
+            .ok_or(PyErr::new::<pyo3::exceptions::PyRuntimeError, _>(
+                "current_node was None",
+            ))
+    }
+
     /// LogicalPlan::Projection as PyProjection
     pub fn projection(&self) -> PyResult<projection::PyProjection> {
         self.current_node
@@ -112,7 +107,6 @@
             .ok_or(PyErr::new::<pyo3::exceptions::PyRuntimeError, _>(
                 "current_node was None",
             ))
->>>>>>> 75116de5
     }
 
     /// Gets the "input" for the current LogicalPlan
