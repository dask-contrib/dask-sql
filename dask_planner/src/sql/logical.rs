use crate::sql::table;
use crate::sql::types::rel_data_type::RelDataType;
use crate::sql::types::rel_data_type_field::RelDataTypeField;

pub mod aggregate;
pub mod create_memory_table;
pub mod create_model;
pub mod create_table;
pub mod drop_model;
pub mod drop_table;
pub mod empty_relation;
pub mod explain;
pub mod filter;
pub mod join;
pub mod limit;
pub mod projection;
pub mod repartition_by;
pub mod show_schema;
pub mod show_tables;
pub mod sort;
pub mod table_scan;
pub mod window;

use datafusion_common::{DFSchemaRef, DataFusionError, Result};
use datafusion_expr::LogicalPlan;

use crate::sql::exceptions::py_type_err;
use pyo3::prelude::*;

use self::create_model::CreateModelPlanNode;
use self::create_table::CreateTablePlanNode;
use self::drop_model::DropModelPlanNode;
use self::show_schema::ShowSchemasPlanNode;
use self::show_tables::ShowTablesPlanNode;

#[pyclass(name = "LogicalPlan", module = "dask_planner", subclass)]
#[derive(Debug, Clone)]
pub struct PyLogicalPlan {
    /// The original LogicalPlan that was parsed by DataFusion from the input SQL
    pub(crate) original_plan: LogicalPlan,
    /// The original_plan is traversed. current_node stores the current node of this traversal
    pub(crate) current_node: Option<LogicalPlan>,
}

/// Unfortunately PyO3 forces us to do this as placing these methods in the #[pymethods] version
/// of `impl PyLogicalPlan` causes issues with types not properly being mapped to Python from Rust
impl PyLogicalPlan {
    /// Getter method for the LogicalPlan, if current_node is None return original_plan.
    pub(crate) fn current_node(&mut self) -> LogicalPlan {
        match &self.current_node {
            Some(current) => current.clone(),
            None => {
                self.current_node = Some(self.original_plan.clone());
                self.current_node.clone().unwrap()
            }
        }
    }
}

/// Convert a LogicalPlan to a Python equivalent type
fn to_py_plan<T: TryFrom<LogicalPlan, Error = PyErr>>(
    current_node: Option<&LogicalPlan>,
) -> PyResult<T> {
    match current_node {
        Some(plan) => plan.clone().try_into(),
        _ => Err(py_type_err("current_node was None")),
    }
}

#[pymethods]
impl PyLogicalPlan {
    /// LogicalPlan::Aggregate as PyAggregate
    pub fn aggregate(&self) -> PyResult<aggregate::PyAggregate> {
        to_py_plan(self.current_node.as_ref())
    }

    /// LogicalPlan::EmptyRelation as PyEmptyRelation
    pub fn empty_relation(&self) -> PyResult<empty_relation::PyEmptyRelation> {
        to_py_plan(self.current_node.as_ref())
    }

    /// LogicalPlan::Explain as PyExplain
    pub fn explain(&self) -> PyResult<explain::PyExplain> {
        to_py_plan(self.current_node.as_ref())
    }

    /// LogicalPlan::Filter as PyFilter
    pub fn filter(&self) -> PyResult<filter::PyFilter> {
        to_py_plan(self.current_node.as_ref())
    }

    /// LogicalPlan::Join as PyJoin
    pub fn join(&self) -> PyResult<join::PyJoin> {
        to_py_plan(self.current_node.as_ref())
    }

    /// LogicalPlan::Limit as PyLimit
    pub fn limit(&self) -> PyResult<limit::PyLimit> {
        to_py_plan(self.current_node.as_ref())
    }

    /// LogicalPlan::Projection as PyProjection
    pub fn projection(&self) -> PyResult<projection::PyProjection> {
        to_py_plan(self.current_node.as_ref())
    }

    /// LogicalPlan::Sort as PySort
    pub fn sort(&self) -> PyResult<sort::PySort> {
        to_py_plan(self.current_node.as_ref())
    }

    /// LogicalPlan::Window as PyWindow
    pub fn window(&self) -> PyResult<window::PyWindow> {
        to_py_plan(self.current_node.as_ref())
    }

    /// LogicalPlan::TableScan as PyTableScan
    pub fn table_scan(&self) -> PyResult<table_scan::PyTableScan> {
        to_py_plan(self.current_node.as_ref())
    }

    /// LogicalPlan::CreateMemoryTable as PyCreateMemoryTable
    pub fn create_memory_table(&self) -> PyResult<create_memory_table::PyCreateMemoryTable> {
        to_py_plan(self.current_node.as_ref())
    }

    /// LogicalPlan::CreateModel as PyCreateModel
    pub fn create_model(&self) -> PyResult<create_model::PyCreateModel> {
        to_py_plan(self.current_node.as_ref())
    }

    /// LogicalPlan::DropTable as DropTable
    pub fn drop_table(&self) -> PyResult<drop_table::PyDropTable> {
        to_py_plan(self.current_node.as_ref())
    }

    /// LogicalPlan::Extension::ShowSchemas as PyShowSchemas
    pub fn show_schemas(&self) -> PyResult<show_schema::PyShowSchema> {
        to_py_plan(self.current_node.as_ref())
    }

<<<<<<< HEAD
    /// LogicalPlan::Extension::ShowTables as PyShowTables
=======
    /// LogicalPlan::Repartition as PyRepartitionBy
    pub fn repartition_by(&self) -> PyResult<repartition_by::PyRepartitionBy> {
        to_py_plan(self.current_node.as_ref())
    }

    /// LogicalPlan::Extension::ShowTables as ShowTables
>>>>>>> 89b7a3dd
    pub fn show_tables(&self) -> PyResult<show_tables::PyShowTables> {
        to_py_plan(self.current_node.as_ref())
    }

    /// LogicalPlan::Extension::CreateTable as PyCreateTable
    pub fn create_table(&self) -> PyResult<create_table::PyCreateTable> {
        to_py_plan(self.current_node.as_ref())
    }

    /// Gets the "input" for the current LogicalPlan
    pub fn get_inputs(&mut self) -> PyResult<Vec<PyLogicalPlan>> {
        let mut py_inputs: Vec<PyLogicalPlan> = Vec::new();
        for input in self.current_node().inputs() {
            py_inputs.push(input.clone().into());
        }
        Ok(py_inputs)
    }

    /// If the LogicalPlan represents access to a Table that instance is returned
    /// otherwise None is returned
    #[pyo3(name = "getTable")]
    pub fn table(&mut self) -> PyResult<table::DaskTable> {
        match table::table_from_logical_plan(&self.current_node()) {
            Some(table) => Ok(table),
            None => Err(py_type_err(
                "Unable to compute DaskTable from DataFusion LogicalPlan",
            )),
        }
    }

    #[pyo3(name = "getCurrentNodeSchemaName")]
    pub fn get_current_node_schema_name(&self) -> PyResult<&str> {
        match &self.current_node {
            Some(e) => {
                let _sch: &DFSchemaRef = e.schema();
                //TODO: Where can I actually get this in the context of the running query?
                Ok("root")
            }
            None => Err(py_type_err(DataFusionError::Plan(format!(
                "Current schema not found. Defaulting to {:?}",
                "root"
            )))),
        }
    }

    #[pyo3(name = "getCurrentNodeTableName")]
    pub fn get_current_node_table_name(&mut self) -> PyResult<String> {
        match self.table() {
            Ok(dask_table) => Ok(dask_table.name),
            Err(_e) => Err(py_type_err("Unable to determine current node table name")),
        }
    }

    /// Gets the Relation "type" of the current node. Ex: Projection, TableScan, etc
    pub fn get_current_node_type(&mut self) -> PyResult<&str> {
        Ok(match self.current_node() {
            LogicalPlan::Distinct(_) => "Distinct",
            LogicalPlan::Projection(_projection) => "Projection",
            LogicalPlan::Filter(_filter) => "Filter",
            LogicalPlan::Window(_window) => "Window",
            LogicalPlan::Aggregate(_aggregate) => "Aggregate",
            LogicalPlan::Sort(_sort) => "Sort",
            LogicalPlan::Join(_join) => "Join",
            LogicalPlan::CrossJoin(_cross_join) => "CrossJoin",
            LogicalPlan::Repartition(_repartition) => "Repartition",
            LogicalPlan::Union(_union) => "Union",
            LogicalPlan::TableScan(_table_scan) => "TableScan",
            LogicalPlan::EmptyRelation(_empty_relation) => "EmptyRelation",
            LogicalPlan::Limit(_limit) => "Limit",
            LogicalPlan::CreateExternalTable(_create_external_table) => "CreateExternalTable",
            LogicalPlan::CreateMemoryTable(_create_memory_table) => "CreateMemoryTable",
            LogicalPlan::DropTable(_drop_table) => "DropTable",
            LogicalPlan::Values(_values) => "Values",
            LogicalPlan::Explain(_explain) => "Explain",
            LogicalPlan::Analyze(_analyze) => "Analyze",
            LogicalPlan::Subquery(_sub_query) => "Subquery",
            LogicalPlan::SubqueryAlias(_sqalias) => "SubqueryAlias",
            LogicalPlan::CreateCatalogSchema(_create) => "CreateCatalogSchema",
            LogicalPlan::CreateCatalog(_create_catalog) => "CreateCatalog",
            LogicalPlan::CreateView(_create_view) => "CreateView",
            // Further examine and return the name that is a possible Dask-SQL Extension type
            LogicalPlan::Extension(extension) => {
                let node = extension.node.as_any();
                if node.downcast_ref::<CreateModelPlanNode>().is_some() {
                    "CreateModel"
                } else if node.downcast_ref::<CreateTablePlanNode>().is_some() {
                    "CreateTable"
                } else if node.downcast_ref::<DropModelPlanNode>().is_some() {
                    "DropModel"
                } else if node.downcast_ref::<ShowSchemasPlanNode>().is_some() {
                    "ShowSchemas"
                } else if node.downcast_ref::<ShowTablesPlanNode>().is_some() {
                    "ShowTables"
                } else {
                    // Default to generic `Extension`
                    "Extension"
                }
            }
        })
    }

    /// Explain plan for the full and original LogicalPlan
    pub fn explain_original(&self) -> PyResult<String> {
        Ok(format!("{}", self.original_plan.display_indent()))
    }

    /// Explain plan from the current node onward
    pub fn explain_current(&mut self) -> PyResult<String> {
        Ok(format!("{}", self.current_node().display_indent()))
    }

    #[pyo3(name = "getRowType")]
    pub fn row_type(&self) -> PyResult<RelDataType> {
        match &self.original_plan {
            LogicalPlan::Join(join) => {
                let mut lhs_fields: Vec<RelDataTypeField> = join
                    .left
                    .schema()
                    .fields()
                    .iter()
                    .map(|f| RelDataTypeField::from(f, join.left.schema().as_ref()))
                    .collect::<Result<Vec<_>>>()
                    .map_err(py_type_err)?;

                let mut rhs_fields: Vec<RelDataTypeField> = join
                    .right
                    .schema()
                    .fields()
                    .iter()
                    .map(|f| RelDataTypeField::from(f, join.right.schema().as_ref()))
                    .collect::<Result<Vec<_>>>()
                    .map_err(py_type_err)?;

                lhs_fields.append(&mut rhs_fields);
                Ok(RelDataType::new(false, lhs_fields))
            }
            LogicalPlan::Distinct(distinct) => {
                let schema = distinct.input.schema();
                let rel_fields: Vec<RelDataTypeField> = schema
                    .fields()
                    .iter()
                    .map(|f| RelDataTypeField::from(f, schema.as_ref()))
                    .collect::<Result<Vec<_>>>()
                    .map_err(py_type_err)?;
                Ok(RelDataType::new(false, rel_fields))
            }
            _ => {
                let schema = self.original_plan.schema();
                let rel_fields: Vec<RelDataTypeField> = schema
                    .fields()
                    .iter()
                    .map(|f| RelDataTypeField::from(f, schema.as_ref()))
                    .collect::<Result<Vec<_>>>()
                    .map_err(py_type_err)?;
                Ok(RelDataType::new(false, rel_fields))
            }
        }
    }
}

impl From<PyLogicalPlan> for LogicalPlan {
    fn from(logical_plan: PyLogicalPlan) -> LogicalPlan {
        logical_plan.original_plan
    }
}

impl From<LogicalPlan> for PyLogicalPlan {
    fn from(logical_plan: LogicalPlan) -> PyLogicalPlan {
        PyLogicalPlan {
            original_plan: logical_plan,
            current_node: None,
        }
    }
}<|MERGE_RESOLUTION|>--- conflicted
+++ resolved
@@ -139,16 +139,12 @@
         to_py_plan(self.current_node.as_ref())
     }
 
-<<<<<<< HEAD
-    /// LogicalPlan::Extension::ShowTables as PyShowTables
-=======
     /// LogicalPlan::Repartition as PyRepartitionBy
     pub fn repartition_by(&self) -> PyResult<repartition_by::PyRepartitionBy> {
         to_py_plan(self.current_node.as_ref())
     }
 
-    /// LogicalPlan::Extension::ShowTables as ShowTables
->>>>>>> 89b7a3dd
+    /// LogicalPlan::Extension::ShowTables as PyShowTables
     pub fn show_tables(&self) -> PyResult<show_tables::PyShowTables> {
         to_py_plan(self.current_node.as_ref())
     }
