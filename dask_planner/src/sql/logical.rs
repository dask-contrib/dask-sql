use crate::sql::table;
use crate::sql::types::rel_data_type::RelDataType;
use crate::sql::types::rel_data_type_field::RelDataTypeField;

mod aggregate;
mod cross_join;
mod explain;
mod filter;
mod join;
pub mod projection;
mod sort;

pub use datafusion::logical_expr::LogicalPlan;

use datafusion::common::Result;
use datafusion::prelude::Column;

use crate::sql::exceptions::py_type_err;
use pyo3::prelude::*;

#[pyclass(name = "LogicalPlan", module = "dask_planner", subclass)]
#[derive(Debug, Clone)]
pub struct PyLogicalPlan {
    /// The orginal LogicalPlan that was parsed by DataFusion from the input SQL
    pub(crate) original_plan: LogicalPlan,
    /// The original_plan is traversed. current_node stores the current node of this traversal
    pub(crate) current_node: Option<LogicalPlan>,
}

/// Unfortunately PyO3 forces us to do this as placing these methods in the #[pymethods] version
/// of `impl PyLogicalPlan` causes issues with types not properly being mapped to Python from Rust
impl PyLogicalPlan {
    /// Getter method for the LogicalPlan, if current_node is None return original_plan.
    pub(crate) fn current_node(&mut self) -> LogicalPlan {
        match &self.current_node {
            Some(current) => current.clone(),
            None => {
                self.current_node = Some(self.original_plan.clone());
                self.current_node.clone().unwrap()
            }
        }
    }

    /// Gets the index of the column from the input schema
    pub(crate) fn get_index(&mut self, col: &Column) -> usize {
        let proj: projection::PyProjection = self.current_node.clone().unwrap().into();
        proj.projection.input.schema().index_of_column(col).unwrap()
    }
}

/// Convert a LogicalPlan to a Python equivalent type
fn to_py_plan<T: From<LogicalPlan>>(current_node: Option<&LogicalPlan>) -> PyResult<T> {
    current_node
        .map(|plan| plan.clone().into())
        .ok_or(PyErr::new::<pyo3::exceptions::PyRuntimeError, _>(
            "current_node was None",
        ))
}

#[pymethods]
impl PyLogicalPlan {
    /// LogicalPlan::Aggregate as PyAggregate
    pub fn aggregate(&self) -> PyResult<aggregate::PyAggregate> {
        to_py_plan(self.current_node.as_ref())
<<<<<<< HEAD
    }

    /// LogicalPlan::CrossJoin as PyCrossJoin
    pub fn cross_join(&self) -> PyResult<cross_join::PyCrossJoin> {
        to_py_plan(self.current_node.as_ref())
=======
>>>>>>> c1ebe537
    }

    /// LogicalPlan::Explain as PyExplain
    pub fn explain(&self) -> PyResult<explain::PyExplain> {
        to_py_plan(self.current_node.as_ref())
    }

    /// LogicalPlan::Filter as PyFilter
    pub fn filter(&self) -> PyResult<filter::PyFilter> {
        to_py_plan(self.current_node.as_ref())
    }

    /// LogicalPlan::Join as PyJoin
    pub fn join(&self) -> PyResult<join::PyJoin> {
        to_py_plan(self.current_node.as_ref())
    }

    /// LogicalPlan::Projection as PyProjection
    pub fn projection(&self) -> PyResult<projection::PyProjection> {
        to_py_plan(self.current_node.as_ref())
<<<<<<< HEAD
=======
    }

    /// LogicalPlan::Sort as PySort
    pub fn sort(&self) -> PyResult<sort::PySort> {
        self.current_node
            .as_ref()
            .map(|plan| plan.clone().into())
            .ok_or(PyErr::new::<pyo3::exceptions::PyRuntimeError, _>(
                "current_node was None",
            ))
>>>>>>> c1ebe537
    }

    /// Gets the "input" for the current LogicalPlan
    pub fn get_inputs(&mut self) -> PyResult<Vec<PyLogicalPlan>> {
        let mut py_inputs: Vec<PyLogicalPlan> = Vec::new();
        for input in self.current_node().inputs() {
            py_inputs.push(input.clone().into());
        }
        Ok(py_inputs)
    }

    /// Examines the current_node and get the fields associated with it
    pub fn get_field_names(&mut self) -> PyResult<Vec<String>> {
        let mut field_names: Vec<String> = Vec::new();
        for field in self.current_node().schema().fields() {
            field_names.push(String::from(field.name()));
        }
        Ok(field_names)
    }

    /// If the LogicalPlan represents access to a Table that instance is returned
    /// otherwise None is returned
    #[pyo3(name = "getTable")]
    pub fn table(&mut self) -> PyResult<table::DaskTable> {
        match table::table_from_logical_plan(&self.current_node()) {
            Some(table) => Ok(table),
            None => Err(PyErr::new::<pyo3::exceptions::PyTypeError, _>(
                "Unable to compute DaskTable from DataFusion LogicalPlan",
            )),
        }
    }

    /// Gets the Relation "type" of the current node. Ex: Projection, TableScan, etc
    pub fn get_current_node_type(&mut self) -> PyResult<&str> {
        Ok(match self.current_node() {
            LogicalPlan::Projection(_projection) => "Projection",
            LogicalPlan::Filter(_filter) => "Filter",
            LogicalPlan::Window(_window) => "Window",
            LogicalPlan::Aggregate(_aggregate) => "Aggregate",
            LogicalPlan::Sort(_sort) => "Sort",
            LogicalPlan::Join(_join) => "Join",
            LogicalPlan::CrossJoin(_cross_join) => "CrossJoin",
            LogicalPlan::Repartition(_repartition) => "Repartition",
            LogicalPlan::Union(_union) => "Union",
            LogicalPlan::TableScan(_table_scan) => "TableScan",
            LogicalPlan::EmptyRelation(_empty_relation) => "EmptyRelation",
            LogicalPlan::Limit(_limit) => "Limit",
            LogicalPlan::CreateExternalTable(_create_external_table) => "CreateExternalTable",
            LogicalPlan::CreateMemoryTable(_create_memory_table) => "CreateMemoryTable",
            LogicalPlan::DropTable(_drop_table) => "DropTable",
            LogicalPlan::Values(_values) => "Values",
            LogicalPlan::Explain(_explain) => "Explain",
            LogicalPlan::Analyze(_analyze) => "Analyze",
            LogicalPlan::Extension(_extension) => "Extension",
            LogicalPlan::Subquery(_sub_query) => "Subquery",
            LogicalPlan::SubqueryAlias(_sqalias) => "SubqueryAlias",
            LogicalPlan::CreateCatalogSchema(_create) => "CreateCatalogSchema",
            LogicalPlan::CreateCatalog(_create_catalog) => "CreateCatalog",
            LogicalPlan::CreateView(_) => "CreateView",
        })
    }

    /// Explain plan for the full and original LogicalPlan
    pub fn explain_original(&self) -> PyResult<String> {
        Ok(format!("{}", self.original_plan.display_indent()))
    }

    /// Explain plan from the current node onward
    pub fn explain_current(&mut self) -> PyResult<String> {
        Ok(format!("{}", self.current_node().display_indent()))
    }

    #[pyo3(name = "getRowType")]
    pub fn row_type(&self) -> PyResult<RelDataType> {
        let schema = self.original_plan.schema();
        let rel_fields: Vec<RelDataTypeField> = schema
            .fields()
            .iter()
            .map(|f| RelDataTypeField::from(f, schema.as_ref()))
            .collect::<Result<Vec<_>>>()
            .map_err(|e| py_type_err(e))?;
        Ok(RelDataType::new(false, rel_fields))
    }
}

impl From<PyLogicalPlan> for LogicalPlan {
    fn from(logical_plan: PyLogicalPlan) -> LogicalPlan {
        logical_plan.original_plan
    }
}

impl From<LogicalPlan> for PyLogicalPlan {
    fn from(logical_plan: LogicalPlan) -> PyLogicalPlan {
        PyLogicalPlan {
            original_plan: logical_plan,
            current_node: None,
        }
    }
}<|MERGE_RESOLUTION|>--- conflicted
+++ resolved
@@ -62,14 +62,11 @@
     /// LogicalPlan::Aggregate as PyAggregate
     pub fn aggregate(&self) -> PyResult<aggregate::PyAggregate> {
         to_py_plan(self.current_node.as_ref())
-<<<<<<< HEAD
     }
 
     /// LogicalPlan::CrossJoin as PyCrossJoin
     pub fn cross_join(&self) -> PyResult<cross_join::PyCrossJoin> {
         to_py_plan(self.current_node.as_ref())
-=======
->>>>>>> c1ebe537
     }
 
     /// LogicalPlan::Explain as PyExplain
@@ -90,19 +87,11 @@
     /// LogicalPlan::Projection as PyProjection
     pub fn projection(&self) -> PyResult<projection::PyProjection> {
         to_py_plan(self.current_node.as_ref())
-<<<<<<< HEAD
-=======
     }
 
     /// LogicalPlan::Sort as PySort
     pub fn sort(&self) -> PyResult<sort::PySort> {
-        self.current_node
-            .as_ref()
-            .map(|plan| plan.clone().into())
-            .ok_or(PyErr::new::<pyo3::exceptions::PyRuntimeError, _>(
-                "current_node was None",
-            ))
->>>>>>> c1ebe537
+        to_py_plan(self.current_node.as_ref())
     }
 
     /// Gets the "input" for the current LogicalPlan
