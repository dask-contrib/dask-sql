--- conflicted
+++ resolved
@@ -3,7 +3,6 @@
 use datafusion_sql::sqlparser::{
     ast::{Expr, Function, FunctionArg, FunctionArgExpr, Ident, ObjectName, Value},
     dialect::Dialect,
-    keywords::Keyword,
     parser::{Parser, ParserError},
     tokenizer::Token,
 };
@@ -48,6 +47,70 @@
     fn parse_prefix(&self, parser: &mut Parser) -> Option<Result<Expr, ParserError>> {
         fn parse_expr(parser: &mut Parser) -> Result<Option<Expr>, ParserError> {
             match parser.peek_token() {
+                Token::Word(w) if w.value.to_lowercase() == "ceil" => {
+                    // CEIL(d TO DAY)
+                    parser.next_token(); // skip ceil
+                    parser.expect_token(&Token::LParen)?;
+                    let expr = parser.parse_expr()?;
+                    let keyword_to = parser.parse_keyword(Keyword::TO);
+                    if !keyword_to {
+                        // Parse CEIL(expr) as normal
+                        parser.prev_token();
+                        parser.prev_token();
+                        parser.prev_token();
+                        return Ok(None);
+                    }
+                    let time_unit = parser.next_token();
+                    parser.expect_token(&Token::RParen)?;
+
+                    // convert to function args
+                    let args = vec![
+                        FunctionArg::Unnamed(FunctionArgExpr::Expr(expr)),
+                        FunctionArg::Unnamed(FunctionArgExpr::Expr(Expr::Value(
+                            Value::SingleQuotedString(time_unit.to_string()),
+                        ))),
+                    ];
+
+                    Ok(Some(Expr::Function(Function {
+                        name: ObjectName(vec![Ident::new("timestampceil")]),
+                        args,
+                        over: None,
+                        distinct: false,
+                        special: false,
+                    })))
+                }
+                Token::Word(w) if w.value.to_lowercase() == "floor" => {
+                    // FLOOR(d TO DAY)
+                    parser.next_token(); // skip floor
+                    parser.expect_token(&Token::LParen)?;
+                    let expr = parser.parse_expr()?;
+                    let keyword_to = parser.parse_keyword(Keyword::TO);
+                    if !keyword_to {
+                        // Parse FLOOR(expr) as normal
+                        parser.prev_token();
+                        parser.prev_token();
+                        parser.prev_token();
+                        return Ok(None);
+                    }
+                    let time_unit = parser.next_token();
+                    parser.expect_token(&Token::RParen)?;
+
+                    // convert to function args
+                    let args = vec![
+                        FunctionArg::Unnamed(FunctionArgExpr::Expr(expr)),
+                        FunctionArg::Unnamed(FunctionArgExpr::Expr(Expr::Value(
+                            Value::SingleQuotedString(time_unit.to_string()),
+                        ))),
+                    ];
+
+                    Ok(Some(Expr::Function(Function {
+                        name: ObjectName(vec![Ident::new("timestampfloor")]),
+                        args,
+                        over: None,
+                        distinct: false,
+                        special: false,
+                    })))
+                }
                 Token::Word(w) if w.value.to_lowercase() == "timestampadd" => {
                     // TIMESTAMPADD(YEAR, 2, d)
                     parser.next_token(); // skip timestampadd
@@ -76,22 +139,6 @@
                         special: false,
                     })))
                 }
-<<<<<<< HEAD
-                Token::Word(w) if w.value.to_lowercase() == "ceil" => {
-                    // CEIL(d TO DAY)
-                    parser.next_token(); // skip ceil
-                    parser.expect_token(&Token::LParen)?;
-                    let expr = parser.parse_expr()?;
-                    let keyword_to = parser.parse_keyword(Keyword::TO);
-                    if !keyword_to {
-                        // Parse CEIL(expr) as normal
-                        parser.prev_token();
-                        parser.prev_token();
-                        parser.prev_token();
-                        return Ok(None);
-                    }
-                    let time_unit = parser.next_token();
-=======
                 Token::Word(w) if w.value.to_lowercase() == "timestampdiff" => {
                     parser.next_token(); // skip timestampdiff
                     parser.expect_token(&Token::LParen)?;
@@ -100,53 +147,10 @@
                     let expr1 = parser.parse_expr()?;
                     parser.expect_token(&Token::Comma)?;
                     let expr2 = parser.parse_expr()?;
->>>>>>> d2896fa6
-                    parser.expect_token(&Token::RParen)?;
-
-                    // convert to function args
-                    let args = vec![
-<<<<<<< HEAD
-                        FunctionArg::Unnamed(FunctionArgExpr::Expr(expr)),
-                        FunctionArg::Unnamed(FunctionArgExpr::Expr(Expr::Value(
-                            Value::SingleQuotedString(time_unit.to_string()),
-                        ))),
-                    ];
-
-                    Ok(Some(Expr::Function(Function {
-                        name: ObjectName(vec![Ident::new("timestampceil")]),
-                        args,
-                        over: None,
-                        distinct: false,
-                        special: false,
-                    })))
-                }
-                Token::Word(w) if w.value.to_lowercase() == "floor" => {
-                    // FLOOR(d TO DAY)
-                    parser.next_token(); // skip floor
-                    parser.expect_token(&Token::LParen)?;
-                    let expr = parser.parse_expr()?;
-                    let keyword_to = parser.parse_keyword(Keyword::TO);
-                    if !keyword_to {
-                        // Parse FLOOR(expr) as normal
-                        parser.prev_token();
-                        parser.prev_token();
-                        parser.prev_token();
-                        return Ok(None);
-                    }
-                    let time_unit = parser.next_token();
-                    parser.expect_token(&Token::RParen)?;
-
-                    // convert to function args
-                    let args = vec![
-                        FunctionArg::Unnamed(FunctionArgExpr::Expr(expr)),
-                        FunctionArg::Unnamed(FunctionArgExpr::Expr(Expr::Value(
-                            Value::SingleQuotedString(time_unit.to_string()),
-                        ))),
-                    ];
-
-                    Ok(Some(Expr::Function(Function {
-                        name: ObjectName(vec![Ident::new("timestampfloor")]),
-=======
+                    parser.expect_token(&Token::RParen)?;
+
+                    // convert to function args
+                    let args = vec![
                         FunctionArg::Unnamed(FunctionArgExpr::Expr(Expr::Value(
                             Value::SingleQuotedString(time_unit.to_string()),
                         ))),
@@ -156,7 +160,6 @@
 
                     Ok(Some(Expr::Function(Function {
                         name: ObjectName(vec![Ident::new("timestampdiff")]),
->>>>>>> d2896fa6
                         args,
                         over: None,
                         distinct: false,
