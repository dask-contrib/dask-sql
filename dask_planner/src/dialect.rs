use core::{iter::Peekable, str::Chars};

use datafusion_sql::sqlparser::{
    ast::{Expr, Function, FunctionArg, FunctionArgExpr, Ident, ObjectName, Value},
    dialect::Dialect,
<<<<<<< HEAD
    keywords::Keyword,
=======
>>>>>>> 4933d342
    parser::{Parser, ParserError},
    tokenizer::Token,
};

#[derive(Debug)]
pub struct DaskDialect {}

impl Dialect for DaskDialect {
    fn is_identifier_start(&self, ch: char) -> bool {
        // See https://www.postgresql.org/docs/11/sql-syntax-lexical.html#SQL-SYNTAX-IDENTIFIERS
        // We don't yet support identifiers beginning with "letters with
        // diacritical marks and non-Latin letters"
        ('a'..='z').contains(&ch) || ('A'..='Z').contains(&ch) || ch == '_'
    }

    fn is_identifier_part(&self, ch: char) -> bool {
        ('a'..='z').contains(&ch)
            || ('A'..='Z').contains(&ch)
            || ('0'..='9').contains(&ch)
            || ch == '$'
            || ch == '_'
    }

    /// Determine if a character starts a quoted identifier. The default
    /// implementation, accepting "double quoted" ids is both ANSI-compliant
    /// and appropriate for most dialects (with the notable exception of
    /// MySQL, MS SQL, and sqlite). You can accept one of characters listed
    /// in `Word::matching_end_quote` here
    fn is_delimited_identifier_start(&self, ch: char) -> bool {
        ch == '"'
    }
    /// Determine if quoted characters are proper for identifier
    fn is_proper_identifier_inside_quotes(&self, mut _chars: Peekable<Chars<'_>>) -> bool {
        true
    }
    /// Determine if FILTER (WHERE ...) filters are allowed during aggregations
    fn supports_filter_during_aggregation(&self) -> bool {
        true
    }

    /// override expression parsing
    fn parse_prefix(&self, parser: &mut Parser) -> Option<Result<Expr, ParserError>> {
        fn parse_expr(parser: &mut Parser) -> Result<Option<Expr>, ParserError> {
            match parser.peek_token() {
                Token::Word(w) if w.value.to_lowercase() == "timestampadd" => {
                    // TIMESTAMPADD(YEAR, 2, d)
                    parser.next_token(); // skip timestampadd
                    parser.expect_token(&Token::LParen)?;
                    let time_unit = parser.next_token();
                    parser.expect_token(&Token::Comma)?;
                    let n = parser.parse_expr()?;
                    parser.expect_token(&Token::Comma)?;
                    let expr = parser.parse_expr()?;
                    parser.expect_token(&Token::RParen)?;

                    // convert to function args
                    let args = vec![
                        FunctionArg::Unnamed(FunctionArgExpr::Expr(Expr::Value(
                            Value::SingleQuotedString(time_unit.to_string()),
                        ))),
                        FunctionArg::Unnamed(FunctionArgExpr::Expr(n)),
                        FunctionArg::Unnamed(FunctionArgExpr::Expr(expr)),
                    ];

                    Ok(Some(Expr::Function(Function {
                        name: ObjectName(vec![Ident::new("timestampadd")]),
                        args,
                        over: None,
                        distinct: false,
                        special: false,
                    })))
                }
<<<<<<< HEAD
                Token::Word(w) if w.value.to_lowercase() == "ceil" => {
                    // CEIL(d TO DAY)
                    parser.next_token(); // skip ceil
                    parser.expect_token(&Token::LParen)?;
                    let expr = parser.parse_expr()?;
                    let keyword_to = parser.parse_keyword(Keyword::TO);
                    if !keyword_to {
                        // Parse CEIL(expr) as normal
                        parser.prev_token();
                        parser.prev_token();
                        parser.prev_token();
                        return Ok(None);
                    }
                    let time_unit = parser.next_token();
                    parser.expect_token(&Token::RParen)?;

                    // convert to function args
                    let args = vec![
                        FunctionArg::Unnamed(FunctionArgExpr::Expr(expr)),
                        FunctionArg::Unnamed(FunctionArgExpr::Expr(Expr::Value(
                            Value::SingleQuotedString(time_unit.to_string()),
                        ))),
                    ];

                    Ok(Some(Expr::Function(Function {
                        name: ObjectName(vec![Ident::new("timestampceil")]),
                        args,
                        over: None,
                        distinct: false,
                        special: false,
                    })))
                }
                Token::Word(w) if w.value.to_lowercase() == "floor" => {
                    // FLOOR(d TO DAY)
                    parser.next_token(); // skip floor
                    parser.expect_token(&Token::LParen)?;
                    let expr = parser.parse_expr()?;
                    let keyword_to = parser.parse_keyword(Keyword::TO);
                    if !keyword_to {
                        // Parse FLOOR(expr) as normal
                        parser.prev_token();
                        parser.prev_token();
                        parser.prev_token();
                        return Ok(None);
                    }
                    let time_unit = parser.next_token();
=======
                Token::Word(w) if w.value.to_lowercase() == "to_timestamp" => {
                    // TO_TIMESTAMP(d, "%d/%m/%Y")
                    parser.next_token(); // skip to_timestamp
                    parser.expect_token(&Token::LParen)?;
                    let expr = parser.parse_expr()?;
                    let comma = parser.consume_token(&Token::Comma);
                    let time_format = if comma {
                        parser.next_token().to_string()
                    } else {
                        "%Y-%m-%d %H:%M:%S".to_string()
                    };
>>>>>>> 4933d342
                    parser.expect_token(&Token::RParen)?;

                    // convert to function args
                    let args = vec![
                        FunctionArg::Unnamed(FunctionArgExpr::Expr(expr)),
                        FunctionArg::Unnamed(FunctionArgExpr::Expr(Expr::Value(
<<<<<<< HEAD
                            Value::SingleQuotedString(time_unit.to_string()),
=======
                            Value::SingleQuotedString(time_format),
>>>>>>> 4933d342
                        ))),
                    ];

                    Ok(Some(Expr::Function(Function {
<<<<<<< HEAD
                        name: ObjectName(vec![Ident::new("timestampfloor")]),
=======
                        name: ObjectName(vec![Ident::new("dsql_totimestamp")]),
>>>>>>> 4933d342
                        args,
                        over: None,
                        distinct: false,
                        special: false,
                    })))
                }
                _ => Ok(None),
            }
        }
        match parse_expr(parser) {
            Ok(Some(expr)) => Some(Ok(expr)),
            Ok(None) => None,
            Err(e) => Some(Err(e)),
        }
    }
}<|MERGE_RESOLUTION|>--- conflicted
+++ resolved
@@ -3,10 +3,7 @@
 use datafusion_sql::sqlparser::{
     ast::{Expr, Function, FunctionArg, FunctionArgExpr, Ident, ObjectName, Value},
     dialect::Dialect,
-<<<<<<< HEAD
     keywords::Keyword,
-=======
->>>>>>> 4933d342
     parser::{Parser, ParserError},
     tokenizer::Token,
 };
@@ -79,7 +76,6 @@
                         special: false,
                     })))
                 }
-<<<<<<< HEAD
                 Token::Word(w) if w.value.to_lowercase() == "ceil" => {
                     // CEIL(d TO DAY)
                     parser.next_token(); // skip ceil
@@ -126,7 +122,24 @@
                         return Ok(None);
                     }
                     let time_unit = parser.next_token();
-=======
+                    parser.expect_token(&Token::RParen)?;
+
+                    // convert to function args
+                    let args = vec![
+                        FunctionArg::Unnamed(FunctionArgExpr::Expr(expr)),
+                        FunctionArg::Unnamed(FunctionArgExpr::Expr(Expr::Value(
+                            Value::SingleQuotedString(time_unit.to_string()),
+                        ))),
+                    ];
+
+                    Ok(Some(Expr::Function(Function {
+                        name: ObjectName(vec![Ident::new("timestampfloor")]),
+                        args,
+                        over: None,
+                        distinct: false,
+                        special: false,
+                    })))
+                }
                 Token::Word(w) if w.value.to_lowercase() == "to_timestamp" => {
                     // TO_TIMESTAMP(d, "%d/%m/%Y")
                     parser.next_token(); // skip to_timestamp
@@ -138,27 +151,18 @@
                     } else {
                         "%Y-%m-%d %H:%M:%S".to_string()
                     };
->>>>>>> 4933d342
                     parser.expect_token(&Token::RParen)?;
 
                     // convert to function args
                     let args = vec![
                         FunctionArg::Unnamed(FunctionArgExpr::Expr(expr)),
                         FunctionArg::Unnamed(FunctionArgExpr::Expr(Expr::Value(
-<<<<<<< HEAD
-                            Value::SingleQuotedString(time_unit.to_string()),
-=======
                             Value::SingleQuotedString(time_format),
->>>>>>> 4933d342
                         ))),
                     ];
 
                     Ok(Some(Expr::Function(Function {
-<<<<<<< HEAD
-                        name: ObjectName(vec![Ident::new("timestampfloor")]),
-=======
                         name: ObjectName(vec![Ident::new("dsql_totimestamp")]),
->>>>>>> 4933d342
                         args,
                         over: None,
                         distinct: false,
