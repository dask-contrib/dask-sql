--- conflicted
+++ resolved
@@ -42,7 +42,6 @@
     pub like: Option<String>,
 }
 
-<<<<<<< HEAD
 /// Dask-SQL extension DDL for `SHOW TABLES FROM`
 #[derive(Debug, Clone, PartialEq, Eq)]
 pub struct ShowTables {
@@ -50,8 +49,6 @@
     pub schema_name: Option<String>,
 }
 
-=======
->>>>>>> 9a537a8b
 /// Dask-SQL Statement representations.
 ///
 /// Tokens parsed by `DaskParser` are converted into these values.
@@ -65,11 +62,8 @@
     DropModel(Box<DropModel>),
     // Extension: `SHOW SCHEMAS`
     ShowSchemas(Box<ShowSchemas>),
-<<<<<<< HEAD
     // Extension: `SHOW TABLES FROM`
     ShowTables(Box<ShowTables>),
-=======
->>>>>>> 9a537a8b
 }
 
 /// SQL Parser
@@ -253,7 +247,6 @@
                         // use custom parsing
                         self.parse_show_schemas()
                     }
-<<<<<<< HEAD
                     "tables" => {
                         // move one token forward
                         self.parser.next_token();
@@ -285,8 +278,6 @@
                             }
                         }
                     }
-=======
->>>>>>> 9a537a8b
                     _ => {
                         // use the native parser
                         Ok(DaskStatement::Statement(Box::from(
@@ -375,7 +366,6 @@
             like: like_val,
         })))
     }
-<<<<<<< HEAD
 
     /// Parse Dask-SQL SHOW TABLES FROM statement
     fn parse_show_tables(&mut self) -> Result<DaskStatement, ParserError> {
@@ -385,6 +375,4 @@
             schema_name,
         })))
     }
-=======
->>>>>>> 9a537a8b
 }