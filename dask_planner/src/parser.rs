--- conflicted
+++ resolved
@@ -130,11 +130,10 @@
     pub schema_name: Option<String>,
 }
 
-<<<<<<< HEAD
 /// Dask-SQL extension DDL for `SHOW MODELS`
 #[derive(Debug, Clone, PartialEq, Eq)]
 pub struct ShowModels;
-=======
+
 /// Dask-SQL extension DDL for `USE SCHEMA`
 #[derive(Debug, Clone, PartialEq, Eq)]
 pub struct DropSchema {
@@ -158,7 +157,6 @@
     pub schema_name: Option<String>,
     pub columns: Vec<String>,
 }
->>>>>>> eec12449
 
 /// Dask-SQL Statement representations.
 ///
@@ -189,17 +187,14 @@
     ShowTables(Box<ShowTables>),
     // Extension: `SHOW COLUMNS FROM`
     ShowColumns(Box<ShowColumns>),
-<<<<<<< HEAD
     // Extension: `SHOW COLUMNS FROM`
     ShowModels(Box<ShowModels>),
-=======
     // Exntension: `DROP SCHEMA`
     DropSchema(Box<DropSchema>),
     // Extension: `USE SCHEMA`
     UseSchema(Box<UseSchema>),
     // Extension: `ANALYZE TABLE`
     AnalyzeTable(Box<AnalyzeTable>),
->>>>>>> eec12449
 }
 
 /// SQL Parser
@@ -326,13 +321,12 @@
                         // use custom parsing
                         self.parse_show()
                     }
-<<<<<<< HEAD
                     Keyword::DESCRIBE => {
                         // move one token forwrd
                         self.parser.next_token();
                         // use custom parsing
                         self.parse_describe()
-=======
+                    }
                     Keyword::USE => {
                         // move one token forwrd
                         self.parser.next_token();
@@ -343,7 +337,6 @@
                         // move one token foward
                         self.parser.next_token();
                         self.parse_analyze()
->>>>>>> eec12449
                     }
                     _ => {
                         match w.value.to_lowercase().as_str() {
@@ -389,7 +382,7 @@
                         ]);
 
                         // use custom parsing
-                        self.parse_create_model(or_replace)
+                        self.parse_create_model(if_not_exists, or_replace)
                     }
                     "schema" => {
                         // move one token forward
@@ -418,14 +411,11 @@
                         self.parse_create_table(false, or_replace)
                     }
                     _ => {
-<<<<<<< HEAD
                         if or_replace {
                             // Go back two tokens if OR REPLACE was consumed
                             self.parser.prev_token();
                             self.parser.prev_token();
                         }
-=======
->>>>>>> eec12449
                         // use the native parser
                         Ok(DaskStatement::Statement(Box::from(
                             self.parser.parse_create()?,
@@ -670,11 +660,11 @@
     }
 
     /// Parse Dask-SQL CREATE MODEL statement
-    fn parse_create_model(&mut self, or_replace: bool) -> Result<DaskStatement, ParserError> {
-        // parse [IF NOT EXISTS] `model_name` WITH
-        let if_not_exists =
-            self.parser
-                .parse_keywords(&[Keyword::IF, Keyword::NOT, Keyword::EXISTS]);
+    fn parse_create_model(
+        &mut self,
+        if_not_exists: bool,
+        or_replace: bool,
+    ) -> Result<DaskStatement, ParserError> {
         let model_name = self.parser.parse_object_name()?;
         self.parser.expect_keyword(Keyword::WITH)?;
 
