//! SQL Parser
//!
//! Declares a SQL parser based on sqlparser that handles custom formats that we need.

use crate::dialect::DaskDialect;
use crate::sql::parser_utils::DaskParserUtils;
use datafusion_sql::sqlparser::{
    ast::{Expr, Statement as SQLStatement},
    dialect::{keywords::Keyword, Dialect},
    parser::{Parser, ParserError},
    tokenizer::{Token, Tokenizer},
};
use std::collections::VecDeque;

macro_rules! parser_err {
    ($MSG:expr) => {
        Err(ParserError::ParserError($MSG.to_string()))
    };
}

/// Dask-SQL extension DDL for `CREATE MODEL`
#[derive(Debug, Clone, PartialEq, Eq)]
pub struct CreateModel {
    /// model name
    pub name: String,
    /// input Query
    pub select: SQLStatement,
    /// IF NOT EXISTS
    pub if_not_exists: bool,
    /// To replace the model or not
    pub or_replace: bool,
    /// with options
    pub with_options: Vec<Expr>,
}

/// Dask-SQL extension DDL for `PREDICT`
#[derive(Debug, Clone, PartialEq, Eq)]
pub struct PredictModel {
    /// model schema
    pub schema_name: String,
    /// model name
    pub name: String,
    /// input Query
    pub select: SQLStatement,
}

/// Dask-SQL extension DDL for `CREATE TABLE ... WITH`
#[derive(Debug, Clone, PartialEq, Eq)]
pub struct CreateTable {
    /// table schema, "something" in "something.table_name"
    pub table_schema: String,
    /// table name
    pub name: String,
<<<<<<< HEAD
    /// IF NOT EXISTS
    pub if_not_exists: bool,
    /// OR REPLACE
=======
    /// if not exists
    pub if_not_exists: bool,
    /// or replace
>>>>>>> b78ea3ce
    pub or_replace: bool,
    /// with options
    pub with_options: Vec<Expr>,
}

/// Dask-SQL extension DDL for `DROP MODEL`
#[derive(Debug, Clone, PartialEq, Eq)]
pub struct DropModel {
    /// model name
    pub name: String,
    pub if_exists: bool,
}

/// Dask-SQL extension DDL for `SHOW SCHEMAS`
#[derive(Debug, Clone, PartialEq, Eq)]
pub struct ShowSchemas {
    /// like
    pub like: Option<String>,
}

/// Dask-SQL extension DDL for `SHOW TABLES FROM`
#[derive(Debug, Clone, PartialEq, Eq)]
pub struct ShowTables {
    /// schema name
    pub schema_name: Option<String>,
}

/// Dask-SQL Statement representations.
///
/// Tokens parsed by `DaskParser` are converted into these values.
#[derive(Debug, Clone, PartialEq, Eq)]
pub enum DaskStatement {
    /// ANSI SQL AST node
    Statement(Box<SQLStatement>),
    /// Extension: `CREATE MODEL`
    CreateModel(Box<CreateModel>),
    /// Extension: `CREATE TABLE`
    CreateTable(Box<CreateTable>),
    /// Extension: `DROP MODEL`
    DropModel(Box<DropModel>),
    /// Extension: `PREDICT`
    PredictModel(Box<PredictModel>),
    // Extension: `SHOW SCHEMAS`
    ShowSchemas(Box<ShowSchemas>),
    // Extension: `SHOW TABLES FROM`
    ShowTables(Box<ShowTables>),
}

/// SQL Parser
pub struct DaskParser<'a> {
    parser: Parser<'a>,
}

impl<'a> DaskParser<'a> {
    #[allow(dead_code)]
    /// Parse the specified tokens
    pub fn new(sql: &str) -> Result<Self, ParserError> {
        let dialect = &DaskDialect {};
        DaskParser::new_with_dialect(sql, dialect)
    }

    /// Parse the specified tokens with dialect
    pub fn new_with_dialect(sql: &str, dialect: &'a dyn Dialect) -> Result<Self, ParserError> {
        let mut tokenizer = Tokenizer::new(dialect, sql);
        let tokens = tokenizer.tokenize()?;

        Ok(DaskParser {
            parser: Parser::new(tokens, dialect),
        })
    }

    #[allow(dead_code)]
    /// Parse a SQL statement and produce a set of statements with dialect
    pub fn parse_sql(sql: &str) -> Result<VecDeque<DaskStatement>, ParserError> {
        let dialect = &DaskDialect {};
        DaskParser::parse_sql_with_dialect(sql, dialect)
    }

    /// Parse a SQL statement and produce a set of statements
    pub fn parse_sql_with_dialect(
        sql: &str,
        dialect: &dyn Dialect,
    ) -> Result<VecDeque<DaskStatement>, ParserError> {
        let mut parser = DaskParser::new_with_dialect(sql, dialect)?;
        let mut stmts = VecDeque::new();
        let mut expecting_statement_delimiter = false;
        loop {
            // ignore empty statements (between successive statement delimiters)
            while parser.parser.consume_token(&Token::SemiColon) {
                expecting_statement_delimiter = false;
            }

            if parser.parser.peek_token() == Token::EOF {
                break;
            }
            if expecting_statement_delimiter {
                return parser.expected("end of statement", parser.parser.peek_token());
            }

            let statement = parser.parse_statement()?;
            stmts.push_back(statement);
            expecting_statement_delimiter = true;
        }
        Ok(stmts)
    }

    /// Report unexpected token
    fn expected<T>(&self, expected: &str, found: Token) -> Result<T, ParserError> {
        parser_err!(format!("Expected {}, found: {}", expected, found))
    }

    /// Parse a new expression
    pub fn parse_statement(&mut self) -> Result<DaskStatement, ParserError> {
        match self.parser.peek_token() {
            Token::Word(w) => {
                match w.keyword {
                    Keyword::CREATE => {
                        // move one token forward
                        self.parser.next_token();
                        // use custom parsing
                        self.parse_create()
                    }
                    Keyword::DROP => {
                        // move one token forward
                        self.parser.next_token();
                        // use custom parsing
                        self.parse_drop()
                    }
                    Keyword::SELECT => {
                        // Check for PREDICT token in statement
                        let mut cnt = 1;
                        loop {
                            match self.parser.next_token() {
                                Token::Word(w) => {
                                    match w.value.to_lowercase().as_str() {
                                        "predict" => {
                                            return self.parse_predict_model();
                                        }
                                        _ => {
                                            // Keep looking for PREDICT
                                            cnt += 1;
                                            continue;
                                        }
                                    }
                                }
                                Token::EOF => {
                                    break;
                                }
                                _ => {
                                    // Keep looking for PREDICT
                                    cnt += 1;
                                    continue;
                                }
                            }
                        }

                        // Reset the parser back to where we started
                        for _ in 0..cnt {
                            self.parser.prev_token();
                        }

                        // use the native parser
                        Ok(DaskStatement::Statement(Box::from(
                            self.parser.parse_statement()?,
                        )))
                    }
                    Keyword::SHOW => {
                        // move one token forwrd
                        self.parser.next_token();
                        // use custom parsing
                        self.parse_show()
                    }
                    _ => {
                        // use the native parser
                        Ok(DaskStatement::Statement(Box::from(
                            self.parser.parse_statement()?,
                        )))
                    }
                }
            }
            _ => {
                // use the native parser
                Ok(DaskStatement::Statement(Box::from(
                    self.parser.parse_statement()?,
                )))
            }
        }
    }

    /// Parse a SQL CREATE statement
    pub fn parse_create(&mut self) -> Result<DaskStatement, ParserError> {
        let if_not_exists =
            self.parser
                .parse_keywords(&[Keyword::IF, Keyword::NOT, Keyword::EXISTS]);
        let or_replace = self.parser.parse_keywords(&[Keyword::OR, Keyword::REPLACE]);
        match self.parser.peek_token() {
            Token::Word(w) => {
                match w.value.to_lowercase().as_str() {
                    "model" => {
                        // move one token forward
                        self.parser.next_token();
                        // use custom parsing
                        self.parse_create_model(if_not_exists, or_replace)
                    }
                    "table" => {
                        // move one token forward
                        self.parser.next_token();
                        // use custom parsing
                        self.parse_create_table(if_not_exists, or_replace)
                    }
                    _ => {
                        if if_not_exists {
                            // Go back three tokens if IF NOT EXISTS was consumed
                            self.parser.prev_token();
                            self.parser.prev_token();
                            self.parser.prev_token();
                        }
                        if or_replace {
                            // Go back two tokens if OR REPLACE was consumed
                            self.parser.prev_token();
                            self.parser.prev_token();
                        }
                        // use the native parser
                        Ok(DaskStatement::Statement(Box::from(
                            self.parser.parse_create()?,
                        )))
                    }
                }
            }
            _ => {
                if or_replace {
                    // Go back two tokens if OR REPLACE was consumed
                    self.parser.prev_token();
                    self.parser.prev_token();
                }
                // use the native parser
                Ok(DaskStatement::Statement(Box::from(
                    self.parser.parse_create()?,
                )))
            }
        }
    }

    /// Parse a SQL DROP statement
    pub fn parse_drop(&mut self) -> Result<DaskStatement, ParserError> {
        match self.parser.peek_token() {
            Token::Word(w) => {
                match w.value.to_lowercase().as_str() {
                    "model" => {
                        // move one token forward
                        self.parser.next_token();
                        // use custom parsing
                        self.parse_drop_model()
                    }
                    _ => {
                        // use the native parser
                        Ok(DaskStatement::Statement(Box::from(
                            self.parser.parse_drop()?,
                        )))
                    }
                }
            }
            _ => {
                // use the native parser
                Ok(DaskStatement::Statement(Box::from(
                    self.parser.parse_drop()?,
                )))
            }
        }
    }

    /// Parse a SQL SHOW SCHEMAS statement
    pub fn parse_show(&mut self) -> Result<DaskStatement, ParserError> {
        match self.parser.peek_token() {
            Token::Word(w) => {
                match w.value.to_lowercase().as_str() {
                    "schemas" => {
                        // move one token forward
                        self.parser.next_token();
                        // use custom parsing
                        self.parse_show_schemas()
                    }
                    "tables" => {
                        // move one token forward
                        self.parser.next_token();

                        // If non ansi ... `FROM {schema_name}` is present custom parse
                        // otherwise use sqlparser-rs
                        match self.parser.peek_token() {
                            Token::Word(w) => {
                                match w.value.to_lowercase().as_str() {
                                    "from" => {
                                        // move one token forward
                                        self.parser.next_token();
                                        // use custom parsing
                                        self.parse_show_tables()
                                    }
                                    _ => {
                                        // use the native parser
                                        Ok(DaskStatement::Statement(Box::from(
                                            self.parser.parse_show()?,
                                        )))
                                    }
                                }
                            }
                            _ => {
                                // use the native parser
                                Ok(DaskStatement::Statement(Box::from(
                                    self.parser.parse_show()?,
                                )))
                            }
                        }
                    }
                    _ => {
                        // use the native parser
                        Ok(DaskStatement::Statement(Box::from(
                            self.parser.parse_show()?,
                        )))
                    }
                }
            }
            _ => {
                // use the native parser
                Ok(DaskStatement::Statement(Box::from(
                    self.parser.parse_show()?,
                )))
            }
        }
    }

    /// Parse a SQL PREDICT statement
    pub fn parse_predict_model(&mut self) -> Result<DaskStatement, ParserError> {
        // PREDICT(
        //     MODEL model_name,
        //     SQLStatement
        // )
        self.parser.expect_token(&Token::LParen)?;

        // Expect `MODEL`
        // This doesn't work? Somethign about Keyword in the equality comparison, therefore always fails.
        // self.parser.expect_token(&Token::Word(Word {
        //     value: "MODEL".to_string(),
        //     quote_style: None,
        //     keyword: Keyword::NONE,
        // }))?;

        let is_model = match self.parser.next_token() {
            Token::Word(w) => matches!(w.value.to_lowercase().as_str(), "model"),
            _ => false,
        };
        if !is_model {
            panic!("Failed to parse expected model but not found!")
        }

        let (mdl_schema, mdl_name) =
            DaskParserUtils::elements_from_tablefactor(&self.parser.parse_table_factor()?);
        self.parser.expect_token(&Token::Comma)?;

        let sql_statement = self.parser.parse_statement()?;
        self.parser.expect_token(&Token::RParen)?;

        let predict = PredictModel {
            schema_name: mdl_schema,
            name: mdl_name,
            select: sql_statement,
        };
        Ok(DaskStatement::PredictModel(Box::new(predict)))
    }

    /// Parse Dask-SQL CREATE MODEL statement
    fn parse_create_model(
        &mut self,
        if_not_exists: bool,
        or_replace: bool,
    ) -> Result<DaskStatement, ParserError> {
        let model_name = self.parser.parse_object_name()?;
        self.parser.expect_keyword(Keyword::WITH)?;

        // `table_name` has been parsed at this point but is needed in `parse_table_factor`, reset consumption
        self.parser.prev_token();
        self.parser.prev_token();

        let table_factor = self.parser.parse_table_factor()?;
        let with_options = DaskParserUtils::options_from_tablefactor(&table_factor);

        // Parse the "AS" before the SQLStatement
        self.parser.expect_keyword(Keyword::AS)?;

        let create = CreateModel {
            name: model_name.to_string(),
            select: self.parser.parse_statement()?,
            if_not_exists,
            or_replace,
            with_options,
        };
        Ok(DaskStatement::CreateModel(Box::new(create)))
    }

<<<<<<< HEAD
    /// Parse Dask-SQL CREATE TABLE ... WITH statement
    fn parse_create_table(
        &mut self,
        if_not_exists: bool,
        or_replace: bool,
    ) -> Result<DaskStatement, ParserError> {
        // Parser's current position is at `table_name`, peek if rest of statement contains an `AS`
        let _table_name = self.parser.parse_identifier(); // `table_name`
        let after_name_token = self.parser.peek_token(); // Token following `table_name`
=======
    /// Parse Dask-SQL CREATE [OR REPLACE] TABLE ... statement
    fn parse_create_table(&mut self, or_replace: bool) -> Result<DaskStatement, ParserError> {
        // parse [IF NOT EXISTS] `table_name` AS|WITH
        let if_not_exists =
            self.parser
                .parse_keywords(&[Keyword::IF, Keyword::NOT, Keyword::EXISTS]);
        let _table_name = self.parser.parse_identifier();
        let after_name_token = self.parser.peek_token();
>>>>>>> b78ea3ce

        match after_name_token {
            Token::Word(w) => {
                match w.value.to_lowercase().as_str() {
                    "as" => {
                        self.parser.prev_token();
                        if if_not_exists {
                            // Go back three tokens if IF NOT EXISTS was consumed
                            self.parser.prev_token();
                            self.parser.prev_token();
                            self.parser.prev_token();
                        }
                        Ok(DaskStatement::Statement(Box::from(
                            self.parser.parse_create_table(or_replace, false, None)?,
                        )))
                    }
                    "with" => {
                        // `table_name` has been parsed at this point but is needed in `parse_table_factor`, reset consumption
                        self.parser.prev_token();

                        let table_factor = self.parser.parse_table_factor()?;
                        let (tbl_schema, tbl_name) =
                            DaskParserUtils::elements_from_tablefactor(&table_factor);
                        let with_options = DaskParserUtils::options_from_tablefactor(&table_factor);

                        let create = CreateTable {
                            table_schema: tbl_schema,
                            name: tbl_name,
                            if_not_exists,
                            or_replace,
                            with_options,
                        };
                        Ok(DaskStatement::CreateTable(Box::new(create)))
                    }
                    _ => self.expected("'as' or 'with'", self.parser.peek_token()),
                }
            }
            _ => {
                self.parser.prev_token();
                if if_not_exists {
                    // Go back three tokens if IF NOT EXISTS was consumed
                    self.parser.prev_token();
                    self.parser.prev_token();
                    self.parser.prev_token();
                }
                // use the native parser
                Ok(DaskStatement::Statement(Box::from(
                    self.parser.parse_create_table(or_replace, false, None)?,
                )))
            }
        }
    }

    /// Parse Dask-SQL DROP MODEL statement
    fn parse_drop_model(&mut self) -> Result<DaskStatement, ParserError> {
        let model_name = self.parser.parse_object_name()?;
        let if_exists = self.parser.parse_keywords(&[Keyword::IF, Keyword::EXISTS]);

        let drop = DropModel {
            name: model_name.to_string(),
            if_exists,
        };
        Ok(DaskStatement::DropModel(Box::new(drop)))
    }

    /// Parse Dask-SQL SHOW SCHEMAS statement
    fn parse_show_schemas(&mut self) -> Result<DaskStatement, ParserError> {
        // Check for existence of `LIKE` clause
        let like_val = match self.parser.peek_token() {
            Token::Word(w) => {
                match w.keyword {
                    Keyword::LIKE => {
                        // move one token forward
                        self.parser.next_token();
                        // use custom parsing
                        Some(self.parser.parse_identifier()?.value)
                    }
                    _ => None,
                }
            }
            _ => None,
        };

        Ok(DaskStatement::ShowSchemas(Box::new(ShowSchemas {
            like: like_val,
        })))
    }

    /// Parse Dask-SQL SHOW TABLES FROM statement
    fn parse_show_tables(&mut self) -> Result<DaskStatement, ParserError> {
        let schema_name = Some(self.parser.parse_identifier()?.value);

        Ok(DaskStatement::ShowTables(Box::new(ShowTables {
            schema_name,
        })))
    }
}<|MERGE_RESOLUTION|>--- conflicted
+++ resolved
@@ -51,15 +51,9 @@
     pub table_schema: String,
     /// table name
     pub name: String,
-<<<<<<< HEAD
-    /// IF NOT EXISTS
-    pub if_not_exists: bool,
-    /// OR REPLACE
-=======
     /// if not exists
     pub if_not_exists: bool,
     /// or replace
->>>>>>> b78ea3ce
     pub or_replace: bool,
     /// with options
     pub with_options: Vec<Expr>,
@@ -268,7 +262,7 @@
                         // move one token forward
                         self.parser.next_token();
                         // use custom parsing
-                        self.parse_create_table(if_not_exists, or_replace)
+                        self.parse_create_table(if_not_exists)
                     }
                     _ => {
                         if if_not_exists {
@@ -458,17 +452,6 @@
         Ok(DaskStatement::CreateModel(Box::new(create)))
     }
 
-<<<<<<< HEAD
-    /// Parse Dask-SQL CREATE TABLE ... WITH statement
-    fn parse_create_table(
-        &mut self,
-        if_not_exists: bool,
-        or_replace: bool,
-    ) -> Result<DaskStatement, ParserError> {
-        // Parser's current position is at `table_name`, peek if rest of statement contains an `AS`
-        let _table_name = self.parser.parse_identifier(); // `table_name`
-        let after_name_token = self.parser.peek_token(); // Token following `table_name`
-=======
     /// Parse Dask-SQL CREATE [OR REPLACE] TABLE ... statement
     fn parse_create_table(&mut self, or_replace: bool) -> Result<DaskStatement, ParserError> {
         // parse [IF NOT EXISTS] `table_name` AS|WITH
@@ -477,7 +460,6 @@
                 .parse_keywords(&[Keyword::IF, Keyword::NOT, Keyword::EXISTS]);
         let _table_name = self.parser.parse_identifier();
         let after_name_token = self.parser.peek_token();
->>>>>>> b78ea3ce
 
         match after_name_token {
             Token::Word(w) => {
