--- conflicted
+++ resolved
@@ -229,15 +229,9 @@
     }
 
     /// Parses a SQL string into an AST presented as a Vec of Statements
-<<<<<<< HEAD
     pub fn parse_sql(&self, sql: &str) -> PyResult<Vec<statement::PyStatement>> {
         let dd: DaskDialect = DaskDialect {};
         match DaskParser::parse_sql_with_dialect(sql, &dd) {
-=======
-    pub fn parse_sql(&self, sql: String) -> PyResult<Vec<statement::PyStatement>> {
-        let dd: DaskSqlDialect = DaskSqlDialect {};
-        match DFParser::parse_sql_with_dialect(sql.as_str(), &dd) {
->>>>>>> ec7f2a6b
             Ok(k) => {
                 let mut statements: Vec<statement::PyStatement> = Vec::new();
                 for statement in k {
@@ -260,7 +254,7 @@
     ) -> PyResult<logical::PyLogicalPlan> {
         self._logical_relational_algebra(statement.statement)
             .map(|e| PyLogicalPlan {
-                original_plan: e.clone(),
+                original_plan: e,
                 current_node: None,
             })
             .map_err(py_parsing_exp)
