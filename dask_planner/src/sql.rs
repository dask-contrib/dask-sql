pub mod column;
pub mod exceptions;
pub mod function;
pub mod logical;
pub mod optimizer;
pub mod schema;
pub mod statement;
pub mod table;
pub mod types;

use crate::sql::exceptions::{py_optimization_exp, py_parsing_exp, py_runtime_err};

use arrow::datatypes::{DataType, Field, Schema};
use datafusion_common::DataFusionError;
use datafusion_expr::{
    AggregateUDF, LogicalPlan, PlanVisitor, ReturnTypeFunction, ScalarFunctionImplementation,
    ScalarUDF, Signature, TableSource, Volatility,
};
use datafusion_sql::{
    parser::Statement as DFStatement,
    planner::{ContextProvider, SqlToRel},
    ResolvedTableReference, TableReference,
};

use std::collections::HashMap;
use std::sync::Arc;

use crate::dialect::DaskDialect;
use crate::parser::{DaskParser, DaskStatement};

use pyo3::prelude::*;

/// DaskSQLContext is main interface used for interacting with DataFusion to
/// parse SQL queries, build logical plans, and optimize logical plans.
///
/// The following example demonstrates how to generate an optimized LogicalPlan
/// from SQL using DaskSQLContext.
///
/// ```
/// use datafusion::prelude::*;
///
/// # use datafusion_common::Result;
/// # #[tokio::main]
/// # async fn main() -> Result<()> {
/// let mut ctx = DaskSQLContext::new();
/// let parsed_sql = ctx.parse_sql("SELECT COUNT(*) FROM test_table");
/// let nonOptimizedRelAlgebra = ctx.logical_relational_algebra(parsed_sql);
/// let optmizedRelAlg = ctx.optimizeRelationalAlgebra(nonOptimizedRelAlgebra);
/// # Ok(())
/// # }
/// ```
#[pyclass(name = "DaskSQLContext", module = "dask_planner", subclass)]
#[derive(Debug, Clone)]
pub struct DaskSQLContext {
    default_catalog_name: String,
    default_schema_name: String,
    schemas: HashMap<String, schema::DaskSchema>,
}

impl ContextProvider for DaskSQLContext {
    fn get_table_provider(
        &self,
        name: TableReference,
    ) -> Result<Arc<dyn TableSource>, DataFusionError> {
        let reference: ResolvedTableReference =
            name.resolve(&self.default_catalog_name, &self.default_schema_name);
        match self.schemas.get(&self.default_schema_name) {
            Some(schema) => {
                let mut resp = None;
                for table in schema.tables.values() {
                    if table.name.eq(&name.table()) {
                        // Build the Schema here
                        let mut fields: Vec<Field> = Vec::new();
                        // Iterate through the DaskTable instance and create a Schema instance
                        for (column_name, column_type) in &table.columns {
                            fields.push(Field::new(
                                column_name,
                                DataType::from(column_type.data_type()),
                                true,
                            ));
                        }

                        resp = Some(Schema::new(fields));
                    }
                }

                // If the Table is not found return None. DataFusion will handle the error propagation
                match resp {
                    Some(e) => Ok(Arc::new(table::DaskTableSource::new(Arc::new(e)))),
                    None => Err(DataFusionError::Plan(format!(
                        "Table '{}.{}.{}' not found",
                        reference.catalog, reference.schema, reference.table
                    ))),
                }
            }
            None => Err(DataFusionError::Plan(format!(
                "Unable to locate Schema: '{}.{}'",
                reference.catalog, reference.schema
            ))),
        }
    }

    fn get_function_meta(&self, name: &str) -> Option<Arc<ScalarUDF>> {
        let fun: ScalarFunctionImplementation =
            Arc::new(|_| Err(DataFusionError::NotImplemented("".to_string())));

        match name {
            "year" => {
                let sig = Signature::variadic(vec![DataType::Int64], Volatility::Immutable);
                let rtf: ReturnTypeFunction = Arc::new(|_| Ok(Arc::new(DataType::Int64)));
                return Some(Arc::new(ScalarUDF::new(name, &sig, &rtf, &fun)));
            }
            "atan2" | "mod" => {
                let sig = Signature::variadic(
                    vec![DataType::Float64, DataType::Float64],
                    Volatility::Immutable,
                );
                let rtf: ReturnTypeFunction = Arc::new(|_| Ok(Arc::new(DataType::Float64)));
                return Some(Arc::new(ScalarUDF::new(name, &sig, &rtf, &fun)));
            }
            "cbrt" | "cot" | "degrees" | "radians" | "sign" | "truncate" => {
                let sig = Signature::variadic(vec![DataType::Float64], Volatility::Immutable);
                let rtf: ReturnTypeFunction = Arc::new(|_| Ok(Arc::new(DataType::Float64)));
                return Some(Arc::new(ScalarUDF::new(name, &sig, &rtf, &fun)));
            }
            "rand" => {
                let sig = Signature::variadic(vec![DataType::Int64], Volatility::Volatile);
                let rtf: ReturnTypeFunction = Arc::new(|_| Ok(Arc::new(DataType::Float64)));
                return Some(Arc::new(ScalarUDF::new(name, &sig, &rtf, &fun)));
            }
            "rand_integer" => {
                let sig = Signature::variadic(
                    vec![DataType::Int64, DataType::Int64],
                    Volatility::Volatile,
                );
                let rtf: ReturnTypeFunction = Arc::new(|_| Ok(Arc::new(DataType::Int64)));
                return Some(Arc::new(ScalarUDF::new(name, &sig, &rtf, &fun)));
            }
            _ => (),
        }

        // Loop through all of the user defined functions
        for schema in self.schemas.values() {
            for (fun_name, function) in &schema.functions {
                if fun_name.eq(name) {
                    let sig = Signature::variadic(vec![DataType::Int64], Volatility::Immutable);
                    let d_type: DataType = function.return_type.clone().into();
                    let rtf: ReturnTypeFunction = Arc::new(move |_| Ok(Arc::new(d_type.clone())));
                    return Some(Arc::new(ScalarUDF::new(
                        fun_name.as_str(),
                        &sig,
                        &rtf,
                        &fun,
                    )));
                }
            }
        }

        None
    }

    fn get_aggregate_meta(&self, _name: &str) -> Option<Arc<AggregateUDF>> {
        None
    }

    fn get_variable_type(&self, _: &[String]) -> Option<arrow::datatypes::DataType> {
        unimplemented!("RUST: get_variable_type is not yet implemented for DaskSQLContext")
    }
}

#[pymethods]
impl DaskSQLContext {
    #[new]
    pub fn new(default_catalog_name: String, default_schema_name: String) -> Self {
        Self {
            default_catalog_name,
            default_schema_name,
            schemas: HashMap::new(),
        }
    }

    /// Register a Schema with the current DaskSQLContext
    pub fn register_schema(
        &mut self,
        schema_name: String,
        schema: schema::DaskSchema,
    ) -> PyResult<bool> {
        self.schemas.insert(schema_name, schema);
        Ok(true)
    }

    /// Register a function with the current DaskSQLContext under the specified schema
    pub fn register_function(
        &mut self,
        schema_name: String,
        function: function::DaskFunction,
    ) -> PyResult<bool> {
        match self.schemas.get_mut(&schema_name) {
            Some(schema) => {
                schema.add_function(function);
                Ok(true)
            }
            None => Err(py_runtime_err(format!(
                "Schema: {} not found in DaskSQLContext",
                schema_name
            ))),
        }
    }

    /// Register a DaskTable instance under the specified schema in the current DaskSQLContext
    pub fn register_table(
        &mut self,
        schema_name: String,
        table: table::DaskTable,
    ) -> PyResult<bool> {
        match self.schemas.get_mut(&schema_name) {
            Some(schema) => {
                schema.add_table(table);
                Ok(true)
            }
            None => Err(py_runtime_err(format!(
                "Schema: {} not found in DaskSQLContext",
                schema_name
            ))),
        }
    }

    /// Parses a SQL string into an AST presented as a Vec of Statements
    pub fn parse_sql(&self, sql: &str) -> PyResult<Vec<statement::PyStatement>> {
        let dd: DaskDialect = DaskDialect {};
        match DaskParser::parse_sql_with_dialect(sql, &dd) {
            Ok(k) => {
                let mut statements: Vec<statement::PyStatement> = Vec::new();
                for statement in k {
                    statements.push(statement.into());
                }
                assert!(
                    statements.len() == 1,
                    "More than 1 expected statement was encounterd!"
                );
                Ok(statements)
            }
            Err(e) => Err(py_parsing_exp(e)),
        }
    }

    /// Creates a non-optimized Relational Algebra LogicalPlan from an AST Statement
    pub fn logical_relational_algebra(
        &self,
        statement: statement::PyStatement,
    ) -> PyResult<logical::PyLogicalPlan> {
<<<<<<< HEAD
        match statement.statement {
            DaskStatement::Statement(statement) => {
                let planner = SqlToRel::new(self);
                planner
                    .statement_to_plan(DFStatement::Statement(statement))
                    .map(|k| logical::PyLogicalPlan {
                        original_plan: k,
                        current_node: None,
                    })
                    .map_err(|e| py_parsing_exp(e))
            }
            DaskStatement::CreateModel(create_model) => {
                todo!()
            }
        }
=======
        let planner = SqlToRel::new(self);
        planner
            .statement_to_plan(statement.statement)
            .map(|k| logical::PyLogicalPlan {
                original_plan: k,
                current_node: None,
            })
            .map_err(py_parsing_exp)
>>>>>>> c8259b98
    }

    /// Accepts an existing relational plan, `LogicalPlan`, and optimizes it
    /// by applying a set of `optimizer` trait implementations against the
    /// `LogicalPlan`
    pub fn optimize_relational_algebra(
        &self,
        existing_plan: logical::PyLogicalPlan,
    ) -> PyResult<logical::PyLogicalPlan> {
        // Certain queries cannot be optimized. Ex: `EXPLAIN SELECT * FROM test` simply return those plans as is
        let mut visitor = OptimizablePlanVisitor {};

        match existing_plan.original_plan.accept(&mut visitor) {
            Ok(valid) => {
                if valid {
                    optimizer::DaskSqlOptimizer::new()
                        .run_optimizations(existing_plan.original_plan)
                        .map(|k| logical::PyLogicalPlan {
                            original_plan: k,
                            current_node: None,
                        })
                        .map_err(py_optimization_exp)
                } else {
                    // This LogicalPlan does not support Optimization. Return original
                    Ok(existing_plan)
                }
            }
            Err(e) => Err(py_optimization_exp(e)),
        }
    }
}

/// Visits each AST node to determine if the plan is valid for optimization or not
pub struct OptimizablePlanVisitor;

impl PlanVisitor for OptimizablePlanVisitor {
    type Error = DataFusionError;

    fn pre_visit(&mut self, plan: &LogicalPlan) -> std::result::Result<bool, DataFusionError> {
        // If the plan contains an unsupported Node type we flag the plan as un-optimizable here
        match plan {
            LogicalPlan::Explain(..) => Ok(false),
            _ => Ok(true),
        }
    }

    fn post_visit(&mut self, _plan: &LogicalPlan) -> std::result::Result<bool, DataFusionError> {
        Ok(true)
    }
}<|MERGE_RESOLUTION|>--- conflicted
+++ resolved
@@ -249,7 +249,6 @@
         &self,
         statement: statement::PyStatement,
     ) -> PyResult<logical::PyLogicalPlan> {
-<<<<<<< HEAD
         match statement.statement {
             DaskStatement::Statement(statement) => {
                 let planner = SqlToRel::new(self);
@@ -259,22 +258,12 @@
                         original_plan: k,
                         current_node: None,
                     })
-                    .map_err(|e| py_parsing_exp(e))
+                    .map_err(py_parsing_exp)
             }
             DaskStatement::CreateModel(create_model) => {
                 todo!()
             }
         }
-=======
-        let planner = SqlToRel::new(self);
-        planner
-            .statement_to_plan(statement.statement)
-            .map(|k| logical::PyLogicalPlan {
-                original_plan: k,
-                current_node: None,
-            })
-            .map_err(py_parsing_exp)
->>>>>>> c8259b98
     }
 
     /// Accepts an existing relational plan, `LogicalPlan`, and optimizes it
