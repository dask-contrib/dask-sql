--- conflicted
+++ resolved
@@ -103,7 +103,6 @@
     fn get_function_meta(&self, name: &str) -> Option<Arc<ScalarUDF>> {
         let fun: ScalarFunctionImplementation =
             Arc::new(|_| Err(DataFusionError::NotImplemented("".to_string())));
-<<<<<<< HEAD
 
         match name {
             "year" => {
@@ -111,7 +110,15 @@
                 let rtf: ReturnTypeFunction = Arc::new(|_| Ok(Arc::new(DataType::Int64)));
                 return Some(Arc::new(ScalarUDF::new(name, &sig, &rtf, &fun)));
             }
-            "cot" => {
+            "atan2" | "mod" => {
+                let sig = Signature::variadic(
+                    vec![DataType::Float64, DataType::Float64],
+                    Volatility::Immutable,
+                );
+                let rtf: ReturnTypeFunction = Arc::new(|_| Ok(Arc::new(DataType::Float64)));
+                return Some(Arc::new(ScalarUDF::new(name, &sig, &rtf, &fun)));
+            }
+            "cbrt" | "cot" | "degrees" | "radians" | "sign" | "truncate" => {
                 let sig = Signature::variadic(vec![DataType::Float64], Volatility::Immutable);
                 let rtf: ReturnTypeFunction = Arc::new(|_| Ok(Arc::new(DataType::Float64)));
                 return Some(Arc::new(ScalarUDF::new(name, &sig, &rtf, &fun)));
@@ -130,31 +137,6 @@
                 return Some(Arc::new(ScalarUDF::new(name, &sig, &rtf, &fun)));
             }
             _ => (),
-=======
-        if "year".eq(name) {
-            let sig = Signature::variadic(vec![DataType::Int64], Volatility::Immutable);
-            let rtf: ReturnTypeFunction = Arc::new(|_| Ok(Arc::new(DataType::Int64)));
-            return Some(Arc::new(ScalarUDF::new("year", &sig, &rtf, &fun)));
-        }
-        if "atan2".eq(name) | "mod".eq(name) {
-            let sig = Signature::variadic(
-                vec![DataType::Float64, DataType::Float64],
-                Volatility::Immutable,
-            );
-            let rtf: ReturnTypeFunction = Arc::new(|_| Ok(Arc::new(DataType::Float64)));
-            return Some(Arc::new(ScalarUDF::new(name, &sig, &rtf, &fun)));
-        }
-        if "cbrt".eq(name)
-            | "cot".eq(name)
-            | "degrees".eq(name)
-            | "radians".eq(name)
-            | "sign".eq(name)
-            | "truncate".eq(name)
-        {
-            let sig = Signature::variadic(vec![DataType::Float64], Volatility::Immutable);
-            let rtf: ReturnTypeFunction = Arc::new(|_| Ok(Arc::new(DataType::Float64)));
-            return Some(Arc::new(ScalarUDF::new(name, &sig, &rtf, &fun)));
->>>>>>> feefa4bd
         }
 
         // Loop through all of the user defined functions
