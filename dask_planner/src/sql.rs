pub mod column;
pub mod exceptions;
pub mod function;
pub mod logical;
pub mod optimizer;
pub mod parser_utils;
pub mod schema;
pub mod statement;
pub mod table;
pub mod types;

use std::{collections::HashMap, sync::Arc};

use arrow::datatypes::{DataType, Field, Schema, TimeUnit};
use datafusion_common::{DFSchema, DataFusionError};
use datafusion_expr::{
    logical_plan::Extension,
    AccumulatorFunctionImplementation,
    AggregateUDF,
    LogicalPlan,
    PlanVisitor,
    ReturnTypeFunction,
    ScalarFunctionImplementation,
    ScalarUDF,
    Signature,
    StateTypeFunction,
    TableSource,
    TypeSignature,
    Volatility,
};
use datafusion_sql::{
    parser::Statement as DFStatement,
    planner::{ContextProvider, SqlToRel},
    ResolvedTableReference,
    TableReference,
};
use pyo3::prelude::*;

use self::logical::{
    create_catalog_schema::CreateCatalogSchemaPlanNode,
    drop_schema::DropSchemaPlanNode,
    use_schema::UseSchemaPlanNode,
};
use crate::{
    dialect::DaskDialect,
    parser::{DaskParser, DaskStatement},
    sql::{
        exceptions::{py_optimization_exp, py_parsing_exp, py_runtime_err},
        logical::{
            analyze_table::AnalyzeTablePlanNode,
            create_experiment::CreateExperimentPlanNode,
            create_model::CreateModelPlanNode,
            create_table::CreateTablePlanNode,
            create_view::CreateViewPlanNode,
            describe_model::DescribeModelPlanNode,
            drop_model::DropModelPlanNode,
            export_model::ExportModelPlanNode,
            predict_model::PredictModelPlanNode,
            show_columns::ShowColumnsPlanNode,
            show_models::ShowModelsPlanNode,
            show_schema::ShowSchemasPlanNode,
            show_tables::ShowTablesPlanNode,
            PyLogicalPlan,
        },
    },
};

/// DaskSQLContext is main interface used for interacting with DataFusion to
/// parse SQL queries, build logical plans, and optimize logical plans.
///
/// The following example demonstrates how to generate an optimized LogicalPlan
/// from SQL using DaskSQLContext.
///
/// ```
/// use datafusion::prelude::*;
///
/// # use datafusion_common::Result;
/// # #[tokio::main]
/// # async fn main() -> Result<()> {
/// let mut ctx = DaskSQLContext::new();
/// let parsed_sql = ctx.parse_sql("SELECT COUNT(*) FROM test_table");
/// let nonOptimizedRelAlgebra = ctx.logical_relational_algebra(parsed_sql);
/// let optmizedRelAlg = ctx.optimizeRelationalAlgebra(nonOptimizedRelAlgebra);
/// # Ok(())
/// # }
/// ```
#[pyclass(name = "DaskSQLContext", module = "dask_planner", subclass)]
#[derive(Debug, Clone)]
pub struct DaskSQLContext {
    current_catalog: String,
    current_schema: String,
    schemas: HashMap<String, schema::DaskSchema>,
}

impl ContextProvider for DaskSQLContext {
    fn get_table_provider(
        &self,
        name: TableReference,
    ) -> Result<Arc<dyn TableSource>, DataFusionError> {
        let reference: ResolvedTableReference =
            name.resolve(&self.current_catalog, &self.current_schema);
        if reference.catalog != self.current_catalog {
            // there is a single catalog in Dask SQL
            return Err(DataFusionError::Plan(format!(
                "Cannot resolve catalog '{}'",
                reference.catalog
            )));
        }
        match self.schemas.get(reference.schema) {
            Some(schema) => {
                let mut resp = None;
                for table in schema.tables.values() {
                    if table.name.eq(&name.table()) {
                        // Build the Schema here
                        let mut fields: Vec<Field> = Vec::new();
                        // Iterate through the DaskTable instance and create a Schema instance
                        for (column_name, column_type) in &table.columns {
                            fields.push(Field::new(
                                column_name,
                                DataType::from(column_type.data_type()),
                                true,
                            ));
                        }

                        resp = Some(Schema::new(fields));
                    }
                }

                // If the Table is not found return None. DataFusion will handle the error propagation
                match resp {
                    Some(e) => Ok(Arc::new(table::DaskTableSource::new(Arc::new(e)))),
                    None => Err(DataFusionError::Plan(format!(
                        "Table '{}.{}.{}' not found",
                        reference.catalog, reference.schema, reference.table
                    ))),
                }
            }
            None => Err(DataFusionError::Plan(format!(
                "Unable to locate Schema: '{}.{}'",
                reference.catalog, reference.schema
            ))),
        }
    }

    fn get_function_meta(&self, name: &str) -> Option<Arc<ScalarUDF>> {
        let fun: ScalarFunctionImplementation =
            Arc::new(|_| Err(DataFusionError::NotImplemented("".to_string())));

        match name {
            "year" => {
                let sig = generate_numeric_signatures(1);
                let rtf: ReturnTypeFunction = Arc::new(|_| Ok(Arc::new(DataType::Int64)));
                return Some(Arc::new(ScalarUDF::new(name, &sig, &rtf, &fun)));
            }
<<<<<<< HEAD
            "last_day" => {
                let sig = Signature::exact(
                    vec![DataType::Timestamp(TimeUnit::Nanosecond, None)],
                    Volatility::Immutable,
                );
                let rtf: ReturnTypeFunction =
                    Arc::new(|_| Ok(Arc::new(DataType::Timestamp(TimeUnit::Nanosecond, None))));
                return Some(Arc::new(ScalarUDF::new(name, &sig, &rtf, &fun)));
            }
            "timestampadd" => {
                let sig = Signature::one_of(
                    vec![
                        TypeSignature::Exact(vec![
                            DataType::Utf8,
                            DataType::Int64,
                            DataType::Date64,
                        ]),
                        TypeSignature::Exact(vec![
                            DataType::Utf8,
                            DataType::Int64,
                            DataType::Timestamp(TimeUnit::Nanosecond, None),
                        ]),
                    ],
                    Volatility::Immutable,
                );
                let rtf: ReturnTypeFunction = Arc::new(|_| Ok(Arc::new(DataType::Date64)));
                return Some(Arc::new(ScalarUDF::new(name, &sig, &rtf, &fun)));
            }
            "timestampceil" | "timestampfloor" => {
                let sig = Signature::exact(
                    vec![DataType::Date64, DataType::Utf8],
                    Volatility::Immutable,
                );
                let rtf: ReturnTypeFunction = Arc::new(|_| Ok(Arc::new(DataType::Date64)));
=======
            "timestampdiff" => {
                let sig = Signature::exact(
                    vec![
                        DataType::Utf8,
                        DataType::Timestamp(TimeUnit::Nanosecond, None),
                        DataType::Timestamp(TimeUnit::Nanosecond, None),
                    ],
                    Volatility::Immutable,
                );
                let rtf: ReturnTypeFunction = Arc::new(|_| Ok(Arc::new(DataType::Int64)));
>>>>>>> d2896fa6
                return Some(Arc::new(ScalarUDF::new(name, &sig, &rtf, &fun)));
            }
            "dsql_totimestamp" => {
                let sig = Signature::one_of(
                    vec![
                        TypeSignature::Exact(vec![DataType::Int8, DataType::Utf8]),
                        TypeSignature::Exact(vec![DataType::Int16, DataType::Utf8]),
                        TypeSignature::Exact(vec![DataType::Int32, DataType::Utf8]),
                        TypeSignature::Exact(vec![DataType::Int64, DataType::Utf8]),
                        TypeSignature::Exact(vec![DataType::UInt8, DataType::Utf8]),
                        TypeSignature::Exact(vec![DataType::UInt16, DataType::Utf8]),
                        TypeSignature::Exact(vec![DataType::UInt32, DataType::Utf8]),
                        TypeSignature::Exact(vec![DataType::UInt64, DataType::Utf8]),
                        TypeSignature::Exact(vec![DataType::Utf8, DataType::Utf8]),
                    ],
                    Volatility::Immutable,
                );
                let rtf: ReturnTypeFunction = Arc::new(|_| Ok(Arc::new(DataType::Date64)));
                return Some(Arc::new(ScalarUDF::new(name, &sig, &rtf, &fun)));
            }
            "mod" => {
                let sig = generate_numeric_signatures(2);
                let rtf: ReturnTypeFunction = Arc::new(|_| Ok(Arc::new(DataType::Float64)));
                return Some(Arc::new(ScalarUDF::new(name, &sig, &rtf, &fun)));
            }
            "cbrt" | "cot" | "degrees" | "radians" | "sign" | "truncate" => {
                let sig = generate_numeric_signatures(1);
                let rtf: ReturnTypeFunction = Arc::new(|_| Ok(Arc::new(DataType::Float64)));
                return Some(Arc::new(ScalarUDF::new(name, &sig, &rtf, &fun)));
            }
            "rand" => {
                let sig = Signature::one_of(
                    vec![
                        TypeSignature::Exact(vec![]),
                        TypeSignature::Exact(vec![DataType::Int64]),
                    ],
                    Volatility::Immutable,
                );
                let rtf: ReturnTypeFunction = Arc::new(|_| Ok(Arc::new(DataType::Float64)));
                return Some(Arc::new(ScalarUDF::new(name, &sig, &rtf, &fun)));
            }
            "rand_integer" => {
                let sig = Signature::one_of(
                    vec![
                        TypeSignature::Exact(vec![DataType::Int64]),
                        TypeSignature::Exact(vec![DataType::Int64, DataType::Int64]),
                    ],
                    Volatility::Immutable,
                );
                let rtf: ReturnTypeFunction = Arc::new(|_| Ok(Arc::new(DataType::Int64)));
                return Some(Arc::new(ScalarUDF::new(name, &sig, &rtf, &fun)));
            }
            _ => (),
        }

        // Loop through all of the user defined functions
        for schema in self.schemas.values() {
            for (fun_name, func_mutex) in &schema.functions {
                if fun_name.eq(name) {
                    let function = func_mutex.lock().unwrap();
                    if function.aggregation.eq(&true) {
                        return None;
                    }
                    let sig = {
                        Signature::one_of(
                            function
                                .return_types
                                .keys()
                                .map(|v| TypeSignature::Exact(v.to_vec()))
                                .collect(),
                            Volatility::Immutable,
                        )
                    };
                    let function = function.clone();
                    let rtf: ReturnTypeFunction = Arc::new(move |input_types| {
                        match function.return_types.get(&input_types.to_vec()) {
                            Some(return_type) => Ok(Arc::new(return_type.clone())),
                            None => Err(DataFusionError::Plan(format!(
                                "UDF signature not found for input types {:?}",
                                input_types
                            ))),
                        }
                    });
                    return Some(Arc::new(ScalarUDF::new(
                        fun_name.as_str(),
                        &sig,
                        &rtf,
                        &fun,
                    )));
                }
            }
        }

        None
    }

    fn get_aggregate_meta(&self, name: &str) -> Option<Arc<AggregateUDF>> {
        let acc: AccumulatorFunctionImplementation =
            Arc::new(|_return_type| Err(DataFusionError::NotImplemented("".to_string())));

        let st: StateTypeFunction =
            Arc::new(|_| Err(DataFusionError::NotImplemented("".to_string())));

        match name {
            "every" => {
                let sig = generate_numeric_signatures(1);
                let rtf: ReturnTypeFunction = Arc::new(|_| Ok(Arc::new(DataType::Boolean)));
                return Some(Arc::new(AggregateUDF::new(name, &sig, &rtf, &acc, &st)));
            }
            "bit_and" | "bit_or" => {
                let sig = generate_numeric_signatures(1);
                let rtf: ReturnTypeFunction = Arc::new(|_| Ok(Arc::new(DataType::Int64)));
                return Some(Arc::new(AggregateUDF::new(name, &sig, &rtf, &acc, &st)));
            }
            "single_value" => {
                let sig = generate_numeric_signatures(1);
                let rtf: ReturnTypeFunction =
                    Arc::new(|input_types| Ok(Arc::new(input_types[0].clone())));
                return Some(Arc::new(AggregateUDF::new(name, &sig, &rtf, &acc, &st)));
            }
            "regr_count" => {
                let sig = generate_numeric_signatures(2);
                let rtf: ReturnTypeFunction = Arc::new(|_| Ok(Arc::new(DataType::Int64)));
                return Some(Arc::new(AggregateUDF::new(name, &sig, &rtf, &acc, &st)));
            }
            "regr_syy" | "regr_sxx" => {
                let sig = generate_numeric_signatures(2);
                let rtf: ReturnTypeFunction = Arc::new(|_| Ok(Arc::new(DataType::Float64)));
                return Some(Arc::new(AggregateUDF::new(name, &sig, &rtf, &acc, &st)));
            }
            _ => (),
        }

        // Loop through all of the user defined functions
        for schema in self.schemas.values() {
            for (fun_name, func_mutex) in &schema.functions {
                if fun_name.eq(name) {
                    let function = func_mutex.lock().unwrap();
                    if function.aggregation.eq(&false) {
                        return None;
                    }
                    let sig = {
                        Signature::one_of(
                            function
                                .return_types
                                .keys()
                                .map(|v| TypeSignature::Exact(v.to_vec()))
                                .collect(),
                            Volatility::Immutable,
                        )
                    };
                    let function = function.clone();
                    let rtf: ReturnTypeFunction = Arc::new(move |input_types| {
                        match function.return_types.get(&input_types.to_vec()) {
                            Some(return_type) => Ok(Arc::new(return_type.clone())),
                            None => Err(DataFusionError::Plan(format!(
                                "UDAF signature not found for input types {:?}",
                                input_types
                            ))),
                        }
                    });
                    return Some(Arc::new(AggregateUDF::new(fun_name, &sig, &rtf, &acc, &st)));
                }
            }
        }

        None
    }

    fn get_variable_type(&self, _: &[String]) -> Option<DataType> {
        unimplemented!("RUST: get_variable_type is not yet implemented for DaskSQLContext")
    }
}

#[pymethods]
impl DaskSQLContext {
    #[new]
    pub fn new(default_catalog_name: &str, default_schema_name: &str) -> Self {
        Self {
            current_catalog: default_catalog_name.to_owned(),
            current_schema: default_schema_name.to_owned(),
            schemas: HashMap::new(),
        }
    }

    /// Change the current schema
    pub fn use_schema(&mut self, schema_name: &str) -> PyResult<()> {
        if self.schemas.contains_key(schema_name) {
            self.current_schema = schema_name.to_owned();
            Ok(())
        } else {
            Err(py_runtime_err(format!(
                "Schema: {} not found in DaskSQLContext",
                schema_name
            )))
        }
    }

    /// Register a Schema with the current DaskSQLContext
    pub fn register_schema(
        &mut self,
        schema_name: String,
        schema: schema::DaskSchema,
    ) -> PyResult<bool> {
        self.schemas.insert(schema_name, schema);
        Ok(true)
    }

    /// Register a DaskTable instance under the specified schema in the current DaskSQLContext
    pub fn register_table(
        &mut self,
        schema_name: String,
        table: table::DaskTable,
    ) -> PyResult<bool> {
        match self.schemas.get_mut(&schema_name) {
            Some(schema) => {
                schema.add_table(table);
                Ok(true)
            }
            None => Err(py_runtime_err(format!(
                "Schema: {} not found in DaskSQLContext",
                schema_name
            ))),
        }
    }

    /// Parses a SQL string into an AST presented as a Vec of Statements
    pub fn parse_sql(&self, sql: &str) -> PyResult<Vec<statement::PyStatement>> {
        let dd: DaskDialect = DaskDialect {};
        match DaskParser::parse_sql_with_dialect(sql, &dd) {
            Ok(k) => {
                let mut statements: Vec<statement::PyStatement> = Vec::new();
                for statement in k {
                    statements.push(statement.into());
                }
                Ok(statements)
            }
            Err(e) => Err(py_parsing_exp(e)),
        }
    }

    /// Creates a non-optimized Relational Algebra LogicalPlan from an AST Statement
    pub fn logical_relational_algebra(
        &self,
        statement: statement::PyStatement,
    ) -> PyResult<logical::PyLogicalPlan> {
        self._logical_relational_algebra(statement.statement)
            .map(|e| PyLogicalPlan {
                original_plan: e,
                current_node: None,
            })
            .map_err(py_parsing_exp)
    }

    /// Accepts an existing relational plan, `LogicalPlan`, and optimizes it
    /// by applying a set of `optimizer` trait implementations against the
    /// `LogicalPlan`
    pub fn optimize_relational_algebra(
        &self,
        existing_plan: logical::PyLogicalPlan,
    ) -> PyResult<logical::PyLogicalPlan> {
        // Certain queries cannot be optimized. Ex: `EXPLAIN SELECT * FROM test` simply return those plans as is
        let mut visitor = OptimizablePlanVisitor {};

        match existing_plan.original_plan.accept(&mut visitor) {
            Ok(valid) => {
                if valid {
                    optimizer::DaskSqlOptimizer::new(true)
                        .optimize(existing_plan.original_plan)
                        .map(|k| PyLogicalPlan {
                            original_plan: k,
                            current_node: None,
                        })
                        .map_err(py_optimization_exp)
                } else {
                    // This LogicalPlan does not support Optimization. Return original
                    Ok(existing_plan)
                }
            }
            Err(e) => Err(py_optimization_exp(e)),
        }
    }
}

/// non-Python methods
impl DaskSQLContext {
    /// Creates a non-optimized Relational Algebra LogicalPlan from an AST Statement
    pub fn _logical_relational_algebra(
        &self,
        dask_statement: DaskStatement,
    ) -> Result<LogicalPlan, DataFusionError> {
        match dask_statement {
            DaskStatement::Statement(statement) => {
                let planner = SqlToRel::new(self);
                planner.statement_to_plan(DFStatement::Statement(statement))
            }
            DaskStatement::CreateModel(create_model) => Ok(LogicalPlan::Extension(Extension {
                node: Arc::new(CreateModelPlanNode {
                    model_name: create_model.name,
                    input: self._logical_relational_algebra(create_model.select)?,
                    if_not_exists: create_model.if_not_exists,
                    or_replace: create_model.or_replace,
                    with_options: create_model.with_options,
                }),
            })),
            DaskStatement::CreateExperiment(create_experiment) => {
                Ok(LogicalPlan::Extension(Extension {
                    node: Arc::new(CreateExperimentPlanNode {
                        experiment_name: create_experiment.name,
                        input: self._logical_relational_algebra(create_experiment.select)?,
                        if_not_exists: create_experiment.if_not_exists,
                        or_replace: create_experiment.or_replace,
                        with_options: create_experiment.with_options,
                    }),
                }))
            }
            DaskStatement::PredictModel(predict_model) => Ok(LogicalPlan::Extension(Extension {
                node: Arc::new(PredictModelPlanNode {
                    model_schema: predict_model.schema_name,
                    model_name: predict_model.name,
                    input: self._logical_relational_algebra(predict_model.select)?,
                }),
            })),
            DaskStatement::DescribeModel(describe_model) => Ok(LogicalPlan::Extension(Extension {
                node: Arc::new(DescribeModelPlanNode {
                    schema: Arc::new(DFSchema::empty()),
                    model_name: describe_model.name,
                }),
            })),
            DaskStatement::CreateCatalogSchema(create_schema) => {
                Ok(LogicalPlan::Extension(Extension {
                    node: Arc::new(CreateCatalogSchemaPlanNode {
                        schema: Arc::new(DFSchema::empty()),
                        schema_name: create_schema.schema_name,
                        if_not_exists: create_schema.if_not_exists,
                        or_replace: create_schema.or_replace,
                    }),
                }))
            }
            DaskStatement::CreateTable(create_table) => Ok(LogicalPlan::Extension(Extension {
                node: Arc::new(CreateTablePlanNode {
                    schema: Arc::new(DFSchema::empty()),
                    table_schema: create_table.table_schema,
                    table_name: create_table.name,
                    if_not_exists: create_table.if_not_exists,
                    or_replace: create_table.or_replace,
                    with_options: create_table.with_options,
                }),
            })),
            DaskStatement::ExportModel(export_model) => Ok(LogicalPlan::Extension(Extension {
                node: Arc::new(ExportModelPlanNode {
                    schema: Arc::new(DFSchema::empty()),
                    model_name: export_model.name,
                    with_options: export_model.with_options,
                }),
            })),
            DaskStatement::CreateView(create_view) => Ok(LogicalPlan::Extension(Extension {
                node: Arc::new(CreateViewPlanNode {
                    schema: Arc::new(DFSchema::empty()),
                    view_schema: create_view.view_schema,
                    view_name: create_view.name,
                    if_not_exists: create_view.if_not_exists,
                    or_replace: create_view.or_replace,
                }),
            })),
            DaskStatement::DropModel(drop_model) => Ok(LogicalPlan::Extension(Extension {
                node: Arc::new(DropModelPlanNode {
                    model_name: drop_model.name,
                    if_exists: drop_model.if_exists,
                    schema: Arc::new(DFSchema::empty()),
                }),
            })),
            DaskStatement::ShowSchemas(show_schemas) => Ok(LogicalPlan::Extension(Extension {
                node: Arc::new(ShowSchemasPlanNode {
                    schema: Arc::new(DFSchema::empty()),
                    like: show_schemas.like,
                }),
            })),
            DaskStatement::ShowTables(show_tables) => Ok(LogicalPlan::Extension(Extension {
                node: Arc::new(ShowTablesPlanNode {
                    schema: Arc::new(DFSchema::empty()),
                    schema_name: show_tables.schema_name,
                }),
            })),
            DaskStatement::ShowColumns(show_columns) => Ok(LogicalPlan::Extension(Extension {
                node: Arc::new(ShowColumnsPlanNode {
                    schema: Arc::new(DFSchema::empty()),
                    table_name: show_columns.table_name,
                    schema_name: show_columns.schema_name,
                }),
            })),
            DaskStatement::ShowModels(_show_models) => Ok(LogicalPlan::Extension(Extension {
                node: Arc::new(ShowModelsPlanNode {
                    schema: Arc::new(DFSchema::empty()),
                }),
            })),
            DaskStatement::DropSchema(drop_schema) => Ok(LogicalPlan::Extension(Extension {
                node: Arc::new(DropSchemaPlanNode {
                    schema: Arc::new(DFSchema::empty()),
                    schema_name: drop_schema.schema_name,
                    if_exists: drop_schema.if_exists,
                }),
            })),
            DaskStatement::UseSchema(use_schema) => Ok(LogicalPlan::Extension(Extension {
                node: Arc::new(UseSchemaPlanNode {
                    schema: Arc::new(DFSchema::empty()),
                    schema_name: use_schema.schema_name,
                }),
            })),
            DaskStatement::AnalyzeTable(analyze_table) => Ok(LogicalPlan::Extension(Extension {
                node: Arc::new(AnalyzeTablePlanNode {
                    schema: Arc::new(DFSchema::empty()),
                    table_name: analyze_table.table_name,
                    schema_name: analyze_table.schema_name,
                    columns: analyze_table.columns,
                }),
            })),
        }
    }
}

/// Visits each AST node to determine if the plan is valid for optimization or not
pub struct OptimizablePlanVisitor;

impl PlanVisitor for OptimizablePlanVisitor {
    type Error = DataFusionError;

    fn pre_visit(&mut self, plan: &LogicalPlan) -> std::result::Result<bool, DataFusionError> {
        // If the plan contains an unsupported Node type we flag the plan as un-optimizable here
        match plan {
            LogicalPlan::Explain(..) => Ok(false),
            _ => Ok(true),
        }
    }

    fn post_visit(&mut self, _plan: &LogicalPlan) -> std::result::Result<bool, DataFusionError> {
        Ok(true)
    }
}

fn generate_numeric_signatures(n: i32) -> Signature {
    // Generates all combinations of vectors of length n,
    // i.e., the Cartesian product
    let datatypes = vec![
        DataType::Int8,
        DataType::Int16,
        DataType::Int32,
        DataType::Int64,
        DataType::UInt8,
        DataType::UInt16,
        DataType::UInt32,
        DataType::UInt64,
        DataType::Float16,
        DataType::Float32,
        DataType::Float64,
    ];
    let mut cartesian_setup = vec![];
    // cartesian_setup = [datatypes, datatypes] when n == 2, etc.
    for _ in 0..n {
        cartesian_setup.push(datatypes.clone());
    }

    let mut exact_vector = vec![];
    let mut datatypes_iter = cartesian_setup.iter();
    // First pass
    if let Some(first_iter) = datatypes_iter.next() {
        for datatype in first_iter {
            exact_vector.push(vec![datatype.clone()]);
        }
    }
    // Generate list of lists with length n
    for iter in datatypes_iter {
        let mut outer_temp = vec![];
        for outer_datatype in exact_vector {
            for inner_datatype in iter {
                let mut inner_temp = outer_datatype.clone();
                inner_temp.push(inner_datatype.clone());
                outer_temp.push(inner_temp);
            }
        }
        exact_vector = outer_temp;
    }

    // Create vector of TypeSignatures
    let mut one_of_vector = vec![];
    for vector in exact_vector.iter() {
        one_of_vector.push(TypeSignature::Exact(vector.clone()));
    }

    Signature::one_of(one_of_vector.clone(), Volatility::Immutable)
}

#[allow(dead_code)]
fn generate_signatures(cartesian_setup: Vec<Vec<DataType>>) -> Signature {
    let mut exact_vector = vec![];
    let mut datatypes_iter = cartesian_setup.iter();
    // First pass
    if let Some(first_iter) = datatypes_iter.next() {
        for datatype in first_iter {
            exact_vector.push(vec![datatype.clone()]);
        }
    }
    // Generate the Cartesian product
    for iter in datatypes_iter {
        let mut outer_temp = vec![];
        for outer_datatype in exact_vector {
            for inner_datatype in iter {
                let mut inner_temp = outer_datatype.clone();
                inner_temp.push(inner_datatype.clone());
                outer_temp.push(inner_temp);
            }
        }
        exact_vector = outer_temp;
    }

    // Create vector of TypeSignatures
    let mut one_of_vector = vec![];
    for vector in exact_vector.iter() {
        one_of_vector.push(TypeSignature::Exact(vector.clone()));
    }

    Signature::one_of(one_of_vector.clone(), Volatility::Immutable)
}

#[cfg(test)]
mod test {
    use arrow::datatypes::DataType;
    use datafusion_expr::{Signature, TypeSignature, Volatility};

    use crate::sql::generate_signatures;

    #[test]
    fn test_generate_signatures() {
        let sig = generate_signatures(vec![
            vec![DataType::Int64, DataType::Float64],
            vec![DataType::Utf8, DataType::Int64],
        ]);
        let expected = Signature::one_of(
            vec![
                TypeSignature::Exact(vec![DataType::Int64, DataType::Utf8]),
                TypeSignature::Exact(vec![DataType::Int64, DataType::Int64]),
                TypeSignature::Exact(vec![DataType::Float64, DataType::Utf8]),
                TypeSignature::Exact(vec![DataType::Float64, DataType::Int64]),
            ],
            Volatility::Immutable,
        );
        assert_eq!(sig, expected);
    }
}<|MERGE_RESOLUTION|>--- conflicted
+++ resolved
@@ -152,7 +152,6 @@
                 let rtf: ReturnTypeFunction = Arc::new(|_| Ok(Arc::new(DataType::Int64)));
                 return Some(Arc::new(ScalarUDF::new(name, &sig, &rtf, &fun)));
             }
-<<<<<<< HEAD
             "last_day" => {
                 let sig = Signature::exact(
                     vec![DataType::Timestamp(TimeUnit::Nanosecond, None)],
@@ -160,6 +159,14 @@
                 );
                 let rtf: ReturnTypeFunction =
                     Arc::new(|_| Ok(Arc::new(DataType::Timestamp(TimeUnit::Nanosecond, None))));
+                return Some(Arc::new(ScalarUDF::new(name, &sig, &rtf, &fun)));
+            }
+            "timestampceil" | "timestampfloor" => {
+                let sig = Signature::exact(
+                    vec![DataType::Date64, DataType::Utf8],
+                    Volatility::Immutable,
+                );
+                let rtf: ReturnTypeFunction = Arc::new(|_| Ok(Arc::new(DataType::Date64)));
                 return Some(Arc::new(ScalarUDF::new(name, &sig, &rtf, &fun)));
             }
             "timestampadd" => {
@@ -181,13 +188,6 @@
                 let rtf: ReturnTypeFunction = Arc::new(|_| Ok(Arc::new(DataType::Date64)));
                 return Some(Arc::new(ScalarUDF::new(name, &sig, &rtf, &fun)));
             }
-            "timestampceil" | "timestampfloor" => {
-                let sig = Signature::exact(
-                    vec![DataType::Date64, DataType::Utf8],
-                    Volatility::Immutable,
-                );
-                let rtf: ReturnTypeFunction = Arc::new(|_| Ok(Arc::new(DataType::Date64)));
-=======
             "timestampdiff" => {
                 let sig = Signature::exact(
                     vec![
@@ -198,7 +198,6 @@
                     Volatility::Immutable,
                 );
                 let rtf: ReturnTypeFunction = Arc::new(|_| Ok(Arc::new(DataType::Int64)));
->>>>>>> d2896fa6
                 return Some(Arc::new(ScalarUDF::new(name, &sig, &rtf, &fun)));
             }
             "dsql_totimestamp" => {
