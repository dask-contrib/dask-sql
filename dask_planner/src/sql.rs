pub mod column;
pub mod exceptions;
pub mod function;
pub mod logical;
pub mod optimizer;
pub mod schema;
pub mod statement;
pub mod table;
pub mod types;

use crate::sql::exceptions::{py_optimization_exp, py_parsing_exp, py_runtime_err};

use arrow::datatypes::{DataType, Field, Schema};
use datafusion_common::{DFSchema, DataFusionError};
use datafusion_expr::logical_plan::Extension;
use datafusion_expr::{
    AggregateUDF, LogicalPlan, PlanVisitor, ReturnTypeFunction, ScalarFunctionImplementation,
    ScalarUDF, Signature, TableSource, Volatility,
};
use datafusion_sql::{
    parser::Statement as DFStatement,
    planner::{ContextProvider, SqlToRel},
    ResolvedTableReference, TableReference,
};

use std::collections::HashMap;
use std::sync::Arc;

use crate::dialect::DaskDialect;
use crate::parser::{DaskParser, DaskStatement};
use crate::sql::logical::create_model::CreateModelPlanNode;
use crate::sql::logical::drop_model::DropModelPlanNode;
use crate::sql::logical::show_schema::ShowSchemasPlanNode;

use crate::sql::logical::PyLogicalPlan;
use pyo3::prelude::*;

use self::logical::show_tables::ShowTablesPlanNode;

/// DaskSQLContext is main interface used for interacting with DataFusion to
/// parse SQL queries, build logical plans, and optimize logical plans.
///
/// The following example demonstrates how to generate an optimized LogicalPlan
/// from SQL using DaskSQLContext.
///
/// ```
/// use datafusion::prelude::*;
///
/// # use datafusion_common::Result;
/// # #[tokio::main]
/// # async fn main() -> Result<()> {
/// let mut ctx = DaskSQLContext::new();
/// let parsed_sql = ctx.parse_sql("SELECT COUNT(*) FROM test_table");
/// let nonOptimizedRelAlgebra = ctx.logical_relational_algebra(parsed_sql);
/// let optmizedRelAlg = ctx.optimizeRelationalAlgebra(nonOptimizedRelAlgebra);
/// # Ok(())
/// # }
/// ```
#[pyclass(name = "DaskSQLContext", module = "dask_planner", subclass)]
#[derive(Debug, Clone)]
pub struct DaskSQLContext {
    default_catalog_name: String,
    default_schema_name: String,
    schemas: HashMap<String, schema::DaskSchema>,
}

impl ContextProvider for DaskSQLContext {
    fn get_table_provider(
        &self,
        name: TableReference,
    ) -> Result<Arc<dyn TableSource>, DataFusionError> {
        let reference: ResolvedTableReference =
            name.resolve(&self.default_catalog_name, &self.default_schema_name);
        match self.schemas.get(&self.default_schema_name) {
            Some(schema) => {
                let mut resp = None;
                for table in schema.tables.values() {
                    if table.name.eq(&name.table()) {
                        // Build the Schema here
                        let mut fields: Vec<Field> = Vec::new();
                        // Iterate through the DaskTable instance and create a Schema instance
                        for (column_name, column_type) in &table.columns {
                            fields.push(Field::new(
                                column_name,
                                DataType::from(column_type.data_type()),
                                true,
                            ));
                        }

                        resp = Some(Schema::new(fields));
                    }
                }

                // If the Table is not found return None. DataFusion will handle the error propagation
                match resp {
                    Some(e) => Ok(Arc::new(table::DaskTableSource::new(Arc::new(e)))),
                    None => Err(DataFusionError::Plan(format!(
                        "Table '{}.{}.{}' not found",
                        reference.catalog, reference.schema, reference.table
                    ))),
                }
            }
            None => Err(DataFusionError::Plan(format!(
                "Unable to locate Schema: '{}.{}'",
                reference.catalog, reference.schema
            ))),
        }
    }

    fn get_function_meta(&self, name: &str) -> Option<Arc<ScalarUDF>> {
        let fun: ScalarFunctionImplementation =
            Arc::new(|_| Err(DataFusionError::NotImplemented("".to_string())));

        match name {
            "year" => {
                let sig = Signature::variadic(vec![DataType::Int64], Volatility::Immutable);
                let rtf: ReturnTypeFunction = Arc::new(|_| Ok(Arc::new(DataType::Int64)));
                return Some(Arc::new(ScalarUDF::new(name, &sig, &rtf, &fun)));
            }
            "atan2" | "mod" => {
                let sig = Signature::variadic(
                    vec![DataType::Float64, DataType::Float64],
                    Volatility::Immutable,
                );
                let rtf: ReturnTypeFunction = Arc::new(|_| Ok(Arc::new(DataType::Float64)));
                return Some(Arc::new(ScalarUDF::new(name, &sig, &rtf, &fun)));
            }
            "cbrt" | "cot" | "degrees" | "radians" | "sign" | "truncate" => {
                let sig = Signature::variadic(vec![DataType::Float64], Volatility::Immutable);
                let rtf: ReturnTypeFunction = Arc::new(|_| Ok(Arc::new(DataType::Float64)));
                return Some(Arc::new(ScalarUDF::new(name, &sig, &rtf, &fun)));
            }
            "rand" => {
                let sig = Signature::variadic(vec![DataType::Int64], Volatility::Volatile);
                let rtf: ReturnTypeFunction = Arc::new(|_| Ok(Arc::new(DataType::Float64)));
                return Some(Arc::new(ScalarUDF::new(name, &sig, &rtf, &fun)));
            }
            "rand_integer" => {
                let sig = Signature::variadic(
                    vec![DataType::Int64, DataType::Int64],
                    Volatility::Volatile,
                );
                let rtf: ReturnTypeFunction = Arc::new(|_| Ok(Arc::new(DataType::Int64)));
                return Some(Arc::new(ScalarUDF::new(name, &sig, &rtf, &fun)));
            }
            _ => (),
        }

        // Loop through all of the user defined functions
        for schema in self.schemas.values() {
            for (fun_name, function) in &schema.functions {
                if fun_name.eq(name) {
                    let sig = Signature::variadic(vec![DataType::Int64], Volatility::Immutable);
                    let d_type: DataType = function.return_type.clone().into();
                    let rtf: ReturnTypeFunction = Arc::new(move |_| Ok(Arc::new(d_type.clone())));
                    return Some(Arc::new(ScalarUDF::new(
                        fun_name.as_str(),
                        &sig,
                        &rtf,
                        &fun,
                    )));
                }
            }
        }

        None
    }

    fn get_aggregate_meta(&self, _name: &str) -> Option<Arc<AggregateUDF>> {
        None
    }

    fn get_variable_type(&self, _: &[String]) -> Option<arrow::datatypes::DataType> {
        unimplemented!("RUST: get_variable_type is not yet implemented for DaskSQLContext")
    }
}

#[pymethods]
impl DaskSQLContext {
    #[new]
    pub fn new(default_catalog_name: String, default_schema_name: String) -> Self {
        Self {
            default_catalog_name,
            default_schema_name,
            schemas: HashMap::new(),
        }
    }

    /// Register a Schema with the current DaskSQLContext
    pub fn register_schema(
        &mut self,
        schema_name: String,
        schema: schema::DaskSchema,
    ) -> PyResult<bool> {
        self.schemas.insert(schema_name, schema);
        Ok(true)
    }

    /// Register a function with the current DaskSQLContext under the specified schema
    pub fn register_function(
        &mut self,
        schema_name: String,
        function: function::DaskFunction,
    ) -> PyResult<bool> {
        match self.schemas.get_mut(&schema_name) {
            Some(schema) => {
                schema.add_function(function);
                Ok(true)
            }
            None => Err(py_runtime_err(format!(
                "Schema: {} not found in DaskSQLContext",
                schema_name
            ))),
        }
    }

    /// Register a DaskTable instance under the specified schema in the current DaskSQLContext
    pub fn register_table(
        &mut self,
        schema_name: String,
        table: table::DaskTable,
    ) -> PyResult<bool> {
        match self.schemas.get_mut(&schema_name) {
            Some(schema) => {
                schema.add_table(table);
                Ok(true)
            }
            None => Err(py_runtime_err(format!(
                "Schema: {} not found in DaskSQLContext",
                schema_name
            ))),
        }
    }

    /// Parses a SQL string into an AST presented as a Vec of Statements
    pub fn parse_sql(&self, sql: String) -> PyResult<Vec<statement::PyStatement>> {
        let dd: DaskDialect = DaskDialect {};
        match DaskParser::parse_sql_with_dialect(sql.as_str(), &dd) {
            Ok(k) => {
                let mut statements: Vec<statement::PyStatement> = Vec::new();
                for statement in k {
                    statements.push(statement.into());
                }
                assert!(
                    statements.len() == 1,
                    "More than 1 expected statement was encounterd!"
                );
                Ok(statements)
            }
            Err(e) => Err(py_parsing_exp(e)),
        }
    }

    /// Creates a non-optimized Relational Algebra LogicalPlan from an AST Statement
    pub fn logical_relational_algebra(
        &self,
        statement: statement::PyStatement,
    ) -> PyResult<logical::PyLogicalPlan> {
        self._logical_relational_algebra(statement.statement)
            .map(|e| PyLogicalPlan {
                original_plan: e,
                current_node: None,
            })
            .map_err(py_parsing_exp)
    }

    /// Accepts an existing relational plan, `LogicalPlan`, and optimizes it
    /// by applying a set of `optimizer` trait implementations against the
    /// `LogicalPlan`
    pub fn optimize_relational_algebra(
        &self,
        existing_plan: logical::PyLogicalPlan,
    ) -> PyResult<logical::PyLogicalPlan> {
        // Certain queries cannot be optimized. Ex: `EXPLAIN SELECT * FROM test` simply return those plans as is
        let mut visitor = OptimizablePlanVisitor {};

        match existing_plan.original_plan.accept(&mut visitor) {
            Ok(valid) => {
                if valid {
                    optimizer::DaskSqlOptimizer::new()
                        .run_optimizations(existing_plan.original_plan)
                        .map(|k| logical::PyLogicalPlan {
                            original_plan: k,
                            current_node: None,
                        })
                        .map_err(py_optimization_exp)
                } else {
                    // This LogicalPlan does not support Optimization. Return original
                    Ok(existing_plan)
                }
            }
            Err(e) => Err(py_optimization_exp(e)),
        }
    }
}

/// non-Python methods
impl DaskSQLContext {
    /// Creates a non-optimized Relational Algebra LogicalPlan from an AST Statement
    pub fn _logical_relational_algebra(
        &self,
        dask_statement: DaskStatement,
    ) -> Result<LogicalPlan, DataFusionError> {
        match dask_statement {
            DaskStatement::Statement(statement) => {
                let planner = SqlToRel::new(self);
                planner.statement_to_plan(DFStatement::Statement(statement))
            }
            DaskStatement::CreateModel(create_model) => Ok(LogicalPlan::Extension(Extension {
                node: Arc::new(CreateModelPlanNode {
                    model_name: create_model.name,
                    input: self._logical_relational_algebra(DaskStatement::Statement(Box::new(
                        create_model.select,
                    )))?,
                    or_replace: create_model.or_replace,
                }),
            })),
            DaskStatement::DropModel(drop_model) => Ok(LogicalPlan::Extension(Extension {
                node: Arc::new(DropModelPlanNode {
                    model_name: drop_model.name,
                    schema: Arc::new(DFSchema::empty()),
                }),
            })),
            DaskStatement::ShowSchemas(show_schemas) => Ok(LogicalPlan::Extension(Extension {
                node: Arc::new(ShowSchemasPlanNode {
                    schema: Arc::new(DFSchema::empty()),
                    like: show_schemas.like,
                }),
            })),
<<<<<<< HEAD
            DaskStatement::ShowTables(show_tables) => Ok(LogicalPlan::Extension(Extension {
                node: Arc::new(ShowTablesPlanNode {
                    schema: Arc::new(DFSchema::empty()),
                    schema_name: show_tables.schema_name,
                }),
            })),
=======
>>>>>>> 9a537a8b
        }
    }
}

/// Visits each AST node to determine if the plan is valid for optimization or not
pub struct OptimizablePlanVisitor;

impl PlanVisitor for OptimizablePlanVisitor {
    type Error = DataFusionError;

    fn pre_visit(&mut self, plan: &LogicalPlan) -> std::result::Result<bool, DataFusionError> {
        // If the plan contains an unsupported Node type we flag the plan as un-optimizable here
        match plan {
            LogicalPlan::Explain(..) => Ok(false),
            _ => Ok(true),
        }
    }

    fn post_visit(&mut self, _plan: &LogicalPlan) -> std::result::Result<bool, DataFusionError> {
        Ok(true)
    }
}<|MERGE_RESOLUTION|>--- conflicted
+++ resolved
@@ -327,15 +327,12 @@
                     like: show_schemas.like,
                 }),
             })),
-<<<<<<< HEAD
             DaskStatement::ShowTables(show_tables) => Ok(LogicalPlan::Extension(Extension {
                 node: Arc::new(ShowTablesPlanNode {
                     schema: Arc::new(DFSchema::empty()),
                     schema_name: show_tables.schema_name,
                 }),
             })),
-=======
->>>>>>> 9a537a8b
         }
     }
 }
