--- conflicted
+++ resolved
@@ -15,7 +15,7 @@
     arrow::datatypes::{DataType, Field, Schema, TimeUnit},
     catalog::{
         catalog::{CatalogProvider, MemoryCatalogProvider},
-        schema::{MemorySchemaProvider, SchemaProvider},
+        schema::MemorySchemaProvider,
     },
     datasource::TableProvider,
     prelude::SessionContext,
@@ -453,7 +453,7 @@
         match self.session_ctx.catalog(&self.current_catalog) {
             Some(catalog) => {
                 let schema_provider = MemorySchemaProvider::new();
-                catalog.register_schema(&schema_name, Arc::new(schema_provider));
+                let _result = catalog.register_schema(&schema_name, Arc::new(schema_provider));
 
                 self.session_ctx
                     .register_catalog(self.current_catalog.clone(), catalog);
@@ -466,7 +466,7 @@
                     &schema_name, &self.current_catalog
                 );
                 let schema_provider = MemorySchemaProvider::new();
-                mem_catalog.register_schema(&schema_name, Arc::new(schema_provider));
+                let _result = mem_catalog.register_schema(&schema_name, Arc::new(schema_provider));
 
                 // Insert the new schema into this newly created catalog
                 self.session_ctx
@@ -503,7 +503,7 @@
                 let result = schema.register_table(table.table_name.clone(), tbl_provider.clone());
 
                 match result {
-                    Ok(tbl_provider) => println!(
+                    Ok(_tbl_provider) => println!(
                         "Successfully registered table: {:?} to schema: {:?}",
                         &table.table_name, self.current_schema
                     ),
@@ -513,19 +513,15 @@
                 let bare_tbl_ref = TableReference::Bare {
                     table: table.table_name.as_str(),
                 };
-                let result = self
+                let _result = self
                     .session_ctx
                     .register_table(bare_tbl_ref, tbl_provider.clone());
 
                 Ok(true)
             }
-<<<<<<< HEAD
-            None => panic!("Schema: {} not found in DaskSQLContext", schema_name),
-=======
             None => Err(py_runtime_err(format!(
                 "Schema: {schema_name} not found in DaskSQLContext"
             ))),
->>>>>>> 41ab6d1e
         }
     }
 
