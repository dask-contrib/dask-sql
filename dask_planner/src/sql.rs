--- conflicted
+++ resolved
@@ -140,12 +140,8 @@
         }
 
         // Loop through all of the user defined functions
-<<<<<<< HEAD
         let schemas = self.schemas.clone();
-        for (_schema_name, schema) in schemas {
-=======
-        for schema in self.schemas.values() {
->>>>>>> c8259b98
+        for schema in schemas.values() {
             for (fun_name, function) in &schema.functions {
                 if fun_name.eq(name) {
                     let sig = Signature::variadic(vec![DataType::Int64], Volatility::Immutable);
