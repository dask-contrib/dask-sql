pub mod column;
pub mod exceptions;
pub mod function;
pub mod logical;
pub mod optimizer;
pub mod parser_utils;
pub mod schema;
pub mod statement;
pub mod table;
pub mod types;

use std::{collections::HashMap, sync::Arc};

use datafusion_python::{
    datafusion::arrow::datatypes::{DataType, Field, Schema, TimeUnit},
    datafusion_common::{
        config::ConfigOptions,
        tree_node::{TreeNode, TreeNodeVisitor, VisitRecursion},
        DFSchema,
        DataFusionError,
    },
    datafusion_expr::{
        logical_plan::Extension,
        AccumulatorFunctionImplementation,
        AggregateUDF,
        LogicalPlan,
        ReturnTypeFunction,
        ScalarFunctionImplementation,
        ScalarUDF,
        Signature,
        StateTypeFunction,
        TableSource,
        TypeSignature,
        Volatility,
    },
    datafusion_sql::{
        parser::Statement as DFStatement,
        planner::{ContextProvider, SqlToRel},
        ResolvedTableReference,
        TableReference,
    },
};
use log::{debug, warn};
use pyo3::prelude::*;

use self::logical::{
    create_catalog_schema::CreateCatalogSchemaPlanNode,
    drop_schema::DropSchemaPlanNode,
    use_schema::UseSchemaPlanNode,
};
use crate::{
    dialect::DaskDialect,
    parser::{DaskParser, DaskStatement},
    sql::{
        exceptions::{py_optimization_exp, py_parsing_exp, py_runtime_err},
        logical::{
            alter_schema::AlterSchemaPlanNode,
            alter_table::AlterTablePlanNode,
            analyze_table::AnalyzeTablePlanNode,
            create_experiment::CreateExperimentPlanNode,
            create_model::CreateModelPlanNode,
            create_table::CreateTablePlanNode,
            describe_model::DescribeModelPlanNode,
            drop_model::DropModelPlanNode,
            export_model::ExportModelPlanNode,
            predict_model::PredictModelPlanNode,
            show_columns::ShowColumnsPlanNode,
            show_models::ShowModelsPlanNode,
            show_schemas::ShowSchemasPlanNode,
            show_tables::ShowTablesPlanNode,
            PyLogicalPlan,
        },
    },
};

/// DaskSQLContext is main interface used for interacting with DataFusion to
/// parse SQL queries, build logical plans, and optimize logical plans.
///
/// The following example demonstrates how to generate an optimized LogicalPlan
/// from SQL using DaskSQLContext.
///
/// ```
/// use datafusion_python::datafusion::prelude::*;
///
/// # use datafusion_python::datafusion_common::Result;
/// # #[tokio::main]
/// # async fn main() -> Result<()> {
/// let mut ctx = DaskSQLContext::new();
/// let parsed_sql = ctx.parse_sql("SELECT COUNT(*) FROM test_table");
/// let nonOptimizedRelAlgebra = ctx.logical_relational_algebra(parsed_sql);
/// let optmizedRelAlg = ctx.optimizeRelationalAlgebra(nonOptimizedRelAlgebra);
/// # Ok(())
/// # }
/// ```
#[pyclass(name = "DaskSQLContext", module = "dask_planner", subclass)]
#[derive(Debug, Clone)]
pub struct DaskSQLContext {
    current_catalog: String,
    current_schema: String,
    schemas: HashMap<String, schema::DaskSchema>,
    options: ConfigOptions,
    dynamic_partition_pruning: bool,
}

impl ContextProvider for DaskSQLContext {
    fn get_table_provider(
        &self,
        name: TableReference,
    ) -> Result<Arc<dyn TableSource>, DataFusionError> {
        let reference: ResolvedTableReference = name
            .clone()
            .resolve(&self.current_catalog, &self.current_schema);
        if reference.catalog != self.current_catalog {
            // there is a single catalog in Dask SQL
            return Err(DataFusionError::Plan(format!(
                "Cannot resolve catalog '{}'",
                reference.catalog
            )));
        }
        let schema_name = reference.clone().schema.into_owned();
        match self.schemas.get(&schema_name) {
            Some(schema) => {
                let mut resp = None;
                for table in schema.tables.values() {
                    if table.table_name.eq(&name.table()) {
                        // Build the Schema here
                        let mut fields: Vec<Field> = Vec::new();
                        // Iterate through the DaskTable instance and create a Schema instance
                        for (column_name, column_type) in &table.columns {
                            fields.push(Field::new(
                                column_name,
                                DataType::from(column_type.data_type()),
                                true,
                            ));
                        }

                        resp = Some(Schema::new(fields));
                    }
                }

                // If the Table is not found return None. DataFusion will handle the error propagation
                match resp {
                    Some(e) => {
                        let table_ref = &self
                            .schemas
                            .get(reference.schema.as_ref())
                            .unwrap()
                            .tables
                            .get(reference.table.as_ref())
                            .unwrap();
                        let statistics = &table_ref.statistics;
                        let filepath = &table_ref.filepath;
                        if statistics.get_row_count() == 0.0 {
                            Ok(Arc::new(table::DaskTableSource::new(
                                Arc::new(e),
                                None,
                                filepath.clone(),
                            )))
                        } else {
                            Ok(Arc::new(table::DaskTableSource::new(
                                Arc::new(e),
                                Some(statistics.clone()),
                                filepath.clone(),
                            )))
                        }
                    }
                    None => Err(DataFusionError::Plan(format!(
                        "Table '{}.{}.{}' not found",
                        reference.catalog, reference.schema, reference.table
                    ))),
                }
            }
            None => Err(DataFusionError::Plan(format!(
                "Unable to locate Schema: '{}.{}'",
                reference.catalog, reference.schema
            ))),
        }
    }

    fn get_function_meta(&self, name: &str) -> Option<Arc<ScalarUDF>> {
        let fun: ScalarFunctionImplementation =
            Arc::new(|_| Err(DataFusionError::NotImplemented("".to_string())));

        let numeric_datatypes = vec![
            DataType::Int8,
            DataType::Int16,
            DataType::Int32,
            DataType::Int64,
            DataType::UInt8,
            DataType::UInt16,
            DataType::UInt32,
            DataType::UInt64,
            DataType::Float16,
            DataType::Float32,
            DataType::Float64,
        ];

        match name {
            "year" => {
                let sig = Signature::exact(
                    vec![DataType::Timestamp(TimeUnit::Nanosecond, None)],
                    Volatility::Immutable,
                );
                let rtf: ReturnTypeFunction = Arc::new(|_| Ok(Arc::new(DataType::Int64)));
                return Some(Arc::new(ScalarUDF::new(name, &sig, &rtf, &fun)));
            }
            "last_day" => {
                let sig = Signature::exact(
                    vec![DataType::Timestamp(TimeUnit::Nanosecond, None)],
                    Volatility::Immutable,
                );
                let rtf: ReturnTypeFunction =
                    Arc::new(|_| Ok(Arc::new(DataType::Timestamp(TimeUnit::Nanosecond, None))));
                return Some(Arc::new(ScalarUDF::new(name, &sig, &rtf, &fun)));
            }
            "timestampceil" | "timestampfloor" => {
                // let sig = Signature::exact(
                //     vec![DataType::Timestamp(TimeUnit::Nanosecond, None), DataType::Date64, DataType::Utf8],
                //     Volatility::Immutable,
                // );
                let sig = Signature::one_of(
                    vec![
                        TypeSignature::Exact(vec![DataType::Date64, DataType::Utf8]),
                        TypeSignature::Exact(vec![
                            DataType::Timestamp(TimeUnit::Nanosecond, None),
                            DataType::Utf8,
                        ]),
                    ],
                    Volatility::Immutable,
                );
                let rtf: ReturnTypeFunction = Arc::new(|_| Ok(Arc::new(DataType::Date64)));
                return Some(Arc::new(ScalarUDF::new(name, &sig, &rtf, &fun)));
            }
            "timestampadd" => {
                let sig = Signature::one_of(
                    vec![
                        TypeSignature::Exact(vec![
                            DataType::Utf8,
                            DataType::Int64,
                            DataType::Date64,
                        ]),
                        TypeSignature::Exact(vec![
                            DataType::Utf8,
                            DataType::Int64,
                            DataType::Timestamp(TimeUnit::Nanosecond, None),
                        ]),
                    ],
                    Volatility::Immutable,
                );
                let rtf: ReturnTypeFunction = Arc::new(|_| Ok(Arc::new(DataType::Date64)));
                return Some(Arc::new(ScalarUDF::new(name, &sig, &rtf, &fun)));
            }
            "timestampdiff" => {
                let sig = Signature::exact(
                    vec![
                        DataType::Utf8,
                        DataType::Timestamp(TimeUnit::Nanosecond, None),
                        DataType::Timestamp(TimeUnit::Nanosecond, None),
                    ],
                    Volatility::Immutable,
                );
                let rtf: ReturnTypeFunction = Arc::new(|_| Ok(Arc::new(DataType::Int64)));
                return Some(Arc::new(ScalarUDF::new(name, &sig, &rtf, &fun)));
            }
            "dsql_totimestamp" => {
                let first_datatypes = vec![
                    DataType::Int8,
                    DataType::Int16,
                    DataType::Int32,
                    DataType::Int64,
                    DataType::UInt8,
                    DataType::UInt16,
                    DataType::UInt32,
                    DataType::UInt64,
                    DataType::Utf8,
                ];
                let sig = generate_signatures(vec![first_datatypes, vec![DataType::Utf8]]);
                let rtf: ReturnTypeFunction = Arc::new(|_| Ok(Arc::new(DataType::Date64)));
                return Some(Arc::new(ScalarUDF::new(name, &sig, &rtf, &fun)));
            }
            "mod" => {
                let sig = generate_signatures(vec![numeric_datatypes.clone(), numeric_datatypes]);
                let rtf: ReturnTypeFunction = Arc::new(|_| Ok(Arc::new(DataType::Float64)));
                return Some(Arc::new(ScalarUDF::new(name, &sig, &rtf, &fun)));
            }
            "cbrt" | "cot" | "degrees" | "radians" | "sign" | "truncate" => {
                let sig = generate_signatures(vec![numeric_datatypes]);
                let rtf: ReturnTypeFunction = Arc::new(|_| Ok(Arc::new(DataType::Float64)));
                return Some(Arc::new(ScalarUDF::new(name, &sig, &rtf, &fun)));
            }
            "rand" => {
                let sig = Signature::one_of(
                    vec![
                        TypeSignature::Exact(vec![]),
                        TypeSignature::Exact(vec![DataType::Int64]),
                    ],
                    Volatility::Immutable,
                );
                let rtf: ReturnTypeFunction = Arc::new(|_| Ok(Arc::new(DataType::Float64)));
                return Some(Arc::new(ScalarUDF::new(name, &sig, &rtf, &fun)));
            }
            "rand_integer" => {
                let sig = Signature::one_of(
                    vec![
                        TypeSignature::Exact(vec![DataType::Int64]),
                        TypeSignature::Exact(vec![DataType::Int64, DataType::Int64]),
                    ],
                    Volatility::Immutable,
                );
                let rtf: ReturnTypeFunction = Arc::new(|_| Ok(Arc::new(DataType::Int64)));
                return Some(Arc::new(ScalarUDF::new(name, &sig, &rtf, &fun)));
            }
            _ => (),
        }

        // Loop through all of the user defined functions
        for schema in self.schemas.values() {
            for (fun_name, func_mutex) in &schema.functions {
                if fun_name.eq(name) {
                    let function = func_mutex.lock().unwrap();
                    if function.aggregation.eq(&true) {
                        return None;
                    }
                    let sig = {
                        Signature::one_of(
                            function
                                .return_types
                                .keys()
                                .map(|v| TypeSignature::Exact(v.to_vec()))
                                .collect(),
                            Volatility::Immutable,
                        )
                    };
                    let function = function.clone();
                    let rtf: ReturnTypeFunction = Arc::new(move |input_types| {
                        match function.return_types.get(&input_types.to_vec()) {
                            Some(return_type) => Ok(Arc::new(return_type.clone())),
                            None => Err(DataFusionError::Plan(format!(
                                "UDF signature not found for input types {input_types:?}"
                            ))),
                        }
                    });
                    return Some(Arc::new(ScalarUDF::new(
                        fun_name.as_str(),
                        &sig,
                        &rtf,
                        &fun,
                    )));
                }
            }
        }

        None
    }

    fn get_aggregate_meta(&self, name: &str) -> Option<Arc<AggregateUDF>> {
        let acc: AccumulatorFunctionImplementation =
            Arc::new(|_return_type| Err(DataFusionError::NotImplemented("".to_string())));

        let st: StateTypeFunction =
            Arc::new(|_| Err(DataFusionError::NotImplemented("".to_string())));

        let numeric_datatypes = vec![
            DataType::Int8,
            DataType::Int16,
            DataType::Int32,
            DataType::Int64,
            DataType::UInt8,
            DataType::UInt16,
            DataType::UInt32,
            DataType::UInt64,
            DataType::Float16,
            DataType::Float32,
            DataType::Float64,
        ];

        match name {
            "every" => {
                // let sig = generate_signatures(vec![DataType::Boolean]);
                let sig = Signature::exact(vec![DataType::Boolean], Volatility::Immutable);
                let rtf: ReturnTypeFunction = Arc::new(|_| Ok(Arc::new(DataType::Boolean)));
                return Some(Arc::new(AggregateUDF::new(name, &sig, &rtf, &acc, &st)));
            }
            "bit_and" | "bit_or" => {
                let sig = generate_signatures(vec![numeric_datatypes]);
                let rtf: ReturnTypeFunction = Arc::new(|_| Ok(Arc::new(DataType::Int64)));
                return Some(Arc::new(AggregateUDF::new(name, &sig, &rtf, &acc, &st)));
            }
            "single_value" => {
                let sig = generate_signatures(vec![numeric_datatypes]);
                let rtf: ReturnTypeFunction =
                    Arc::new(|input_types| Ok(Arc::new(input_types[0].clone())));
                return Some(Arc::new(AggregateUDF::new(name, &sig, &rtf, &acc, &st)));
            }
            "regr_count" => {
                let sig = generate_signatures(vec![numeric_datatypes.clone(), numeric_datatypes]);
                let rtf: ReturnTypeFunction = Arc::new(|_| Ok(Arc::new(DataType::Int64)));
                return Some(Arc::new(AggregateUDF::new(name, &sig, &rtf, &acc, &st)));
            }
            "regr_syy" | "regr_sxx" => {
                let sig = generate_signatures(vec![numeric_datatypes.clone(), numeric_datatypes]);
                let rtf: ReturnTypeFunction = Arc::new(|_| Ok(Arc::new(DataType::Float64)));
                return Some(Arc::new(AggregateUDF::new(name, &sig, &rtf, &acc, &st)));
            }
            _ => (),
        }

        // Loop through all of the user defined functions
        for schema in self.schemas.values() {
            for (fun_name, func_mutex) in &schema.functions {
                if fun_name.eq(name) {
                    let function = func_mutex.lock().unwrap();
                    if function.aggregation.eq(&false) {
                        return None;
                    }
                    let sig = {
                        Signature::one_of(
                            function
                                .return_types
                                .keys()
                                .map(|v| TypeSignature::Exact(v.to_vec()))
                                .collect(),
                            Volatility::Immutable,
                        )
                    };
                    let function = function.clone();
                    let rtf: ReturnTypeFunction = Arc::new(move |input_types| {
                        match function.return_types.get(&input_types.to_vec()) {
                            Some(return_type) => Ok(Arc::new(return_type.clone())),
                            None => Err(DataFusionError::Plan(format!(
                                "UDAF signature not found for input types {input_types:?}"
                            ))),
                        }
                    });
                    return Some(Arc::new(AggregateUDF::new(fun_name, &sig, &rtf, &acc, &st)));
                }
            }
        }

        None
    }

    fn get_variable_type(&self, _: &[String]) -> Option<DataType> {
        unimplemented!("RUST: get_variable_type is not yet implemented for DaskSQLContext")
    }

    fn options(&self) -> &ConfigOptions {
        &self.options
    }
}

#[pymethods]
impl DaskSQLContext {
    #[new]
    pub fn new(default_catalog_name: &str, default_schema_name: &str) -> Self {
        Self {
            current_catalog: default_catalog_name.to_owned(),
            current_schema: default_schema_name.to_owned(),
            schemas: HashMap::new(),
            options: ConfigOptions::new(),
            dynamic_partition_pruning: false,
        }
    }

<<<<<<< HEAD
    pub fn apply_dynamic_partition_pruning(&mut self) -> PyResult<()> {
        self.dynamic_partition_pruning = true;
=======
    pub fn apply_dynamic_partition_pruning(&mut self, config: bool) -> PyResult<()> {
        self.dynamic_partition_pruning = config;
>>>>>>> f8bf06ca
        Ok(())
    }

    /// Change the current schema
    pub fn use_schema(&mut self, schema_name: &str) -> PyResult<()> {
        if self.schemas.contains_key(schema_name) {
            self.current_schema = schema_name.to_owned();
            Ok(())
        } else {
            Err(py_runtime_err(format!(
                "Schema: {schema_name} not found in DaskSQLContext"
            )))
        }
    }

    /// Register a Schema with the current DaskSQLContext
    pub fn register_schema(
        &mut self,
        schema_name: String,
        schema: schema::DaskSchema,
    ) -> PyResult<bool> {
        self.schemas.insert(schema_name, schema);
        Ok(true)
    }

    /// Register a DaskTable instance under the specified schema in the current DaskSQLContext
    pub fn register_table(
        &mut self,
        schema_name: String,
        table: table::DaskTable,
    ) -> PyResult<bool> {
        match self.schemas.get_mut(&schema_name) {
            Some(schema) => {
                schema.add_table(table);
                Ok(true)
            }
            None => Err(py_runtime_err(format!(
                "Schema: {schema_name} not found in DaskSQLContext"
            ))),
        }
    }

    /// Parses a SQL string into an AST presented as a Vec of Statements
    pub fn parse_sql(&self, sql: &str) -> PyResult<Vec<statement::PyStatement>> {
        debug!("parse_sql - '{}'", sql);
        let dd: DaskDialect = DaskDialect {};
        match DaskParser::parse_sql_with_dialect(sql, &dd) {
            Ok(k) => {
                let mut statements: Vec<statement::PyStatement> = Vec::new();
                for statement in k {
                    statements.push(statement.into());
                }
                Ok(statements)
            }
            Err(e) => Err(py_parsing_exp(e)),
        }
    }

    /// Creates a non-optimized Relational Algebra LogicalPlan from an AST Statement
    pub fn logical_relational_algebra(
        &self,
        statement: statement::PyStatement,
    ) -> PyResult<logical::PyLogicalPlan> {
        self._logical_relational_algebra(statement.statement)
            .map(|e| PyLogicalPlan {
                original_plan: e,
                current_node: None,
            })
            .map_err(py_parsing_exp)
    }

    /// Accepts an existing relational plan, `LogicalPlan`, and optimizes it
    /// by applying a set of `optimizer` trait implementations against the
    /// `LogicalPlan`
    pub fn optimize_relational_algebra(
        &self,
        existing_plan: logical::PyLogicalPlan,
    ) -> PyResult<logical::PyLogicalPlan> {
        // Certain queries cannot be optimized. Ex: `EXPLAIN SELECT * FROM test` simply return those plans as is
        let mut visitor = OptimizablePlanVisitor {};

        match existing_plan.original_plan.visit(&mut visitor) {
            Ok(valid) => {
                match valid {
                    VisitRecursion::Stop => {
                        // This LogicalPlan does not support Optimization. Return original
                        warn!("This LogicalPlan does not support Optimization. Returning original");
                        Ok(existing_plan)
                    }
                    _ => {
                        let optimized_plan = optimizer::DaskSqlOptimizer::new()
                            .optimize(existing_plan.original_plan)
                            .map(|k| PyLogicalPlan {
                                original_plan: k,
                                current_node: None,
                            })
                            .map_err(py_optimization_exp);
                        if self.dynamic_partition_pruning {
                            optimizer::DaskSqlOptimizer::dynamic_partition_pruner()
                                .optimize_once(optimized_plan.unwrap().original_plan)
                                .map(|k| PyLogicalPlan {
                                    original_plan: k,
                                    current_node: None,
                                })
                                .map_err(py_optimization_exp)
                        } else {
                            optimized_plan
                        }
                    }
                }
            }
            Err(e) => Err(py_optimization_exp(e)),
        }
    }
}

/// non-Python methods
impl DaskSQLContext {
    /// Creates a non-optimized Relational Algebra LogicalPlan from an AST Statement
    pub fn _logical_relational_algebra(
        &self,
        dask_statement: DaskStatement,
    ) -> Result<LogicalPlan, DataFusionError> {
        match dask_statement {
            DaskStatement::Statement(statement) => {
                let planner = SqlToRel::new(self);
                planner.statement_to_plan(DFStatement::Statement(statement))
            }
            DaskStatement::CreateModel(create_model) => Ok(LogicalPlan::Extension(Extension {
                node: Arc::new(CreateModelPlanNode {
                    schema_name: create_model.schema_name,
                    model_name: create_model.model_name,
                    input: self._logical_relational_algebra(create_model.select)?,
                    if_not_exists: create_model.if_not_exists,
                    or_replace: create_model.or_replace,
                    with_options: create_model.with_options,
                }),
            })),
            DaskStatement::CreateExperiment(create_experiment) => {
                Ok(LogicalPlan::Extension(Extension {
                    node: Arc::new(CreateExperimentPlanNode {
                        schema_name: create_experiment.schema_name,
                        experiment_name: create_experiment.experiment_name,
                        input: self._logical_relational_algebra(create_experiment.select)?,
                        if_not_exists: create_experiment.if_not_exists,
                        or_replace: create_experiment.or_replace,
                        with_options: create_experiment.with_options,
                    }),
                }))
            }
            DaskStatement::PredictModel(predict_model) => Ok(LogicalPlan::Extension(Extension {
                node: Arc::new(PredictModelPlanNode {
                    schema_name: predict_model.schema_name,
                    model_name: predict_model.model_name,
                    input: self._logical_relational_algebra(predict_model.select)?,
                }),
            })),
            DaskStatement::DescribeModel(describe_model) => Ok(LogicalPlan::Extension(Extension {
                node: Arc::new(DescribeModelPlanNode {
                    schema: Arc::new(DFSchema::empty()),
                    schema_name: describe_model.schema_name,
                    model_name: describe_model.model_name,
                }),
            })),
            DaskStatement::CreateCatalogSchema(create_schema) => {
                Ok(LogicalPlan::Extension(Extension {
                    node: Arc::new(CreateCatalogSchemaPlanNode {
                        schema: Arc::new(DFSchema::empty()),
                        schema_name: create_schema.schema_name,
                        if_not_exists: create_schema.if_not_exists,
                        or_replace: create_schema.or_replace,
                    }),
                }))
            }
            DaskStatement::CreateTable(create_table) => Ok(LogicalPlan::Extension(Extension {
                node: Arc::new(CreateTablePlanNode {
                    schema: Arc::new(DFSchema::empty()),
                    schema_name: create_table.schema_name,
                    table_name: create_table.table_name,
                    if_not_exists: create_table.if_not_exists,
                    or_replace: create_table.or_replace,
                    with_options: create_table.with_options,
                }),
            })),
            DaskStatement::ExportModel(export_model) => Ok(LogicalPlan::Extension(Extension {
                node: Arc::new(ExportModelPlanNode {
                    schema: Arc::new(DFSchema::empty()),
                    schema_name: export_model.schema_name,
                    model_name: export_model.model_name,
                    with_options: export_model.with_options,
                }),
            })),
            DaskStatement::DropModel(drop_model) => Ok(LogicalPlan::Extension(Extension {
                node: Arc::new(DropModelPlanNode {
                    schema_name: drop_model.schema_name,
                    model_name: drop_model.model_name,
                    if_exists: drop_model.if_exists,
                    schema: Arc::new(DFSchema::empty()),
                }),
            })),
            DaskStatement::ShowSchemas(show_schemas) => Ok(LogicalPlan::Extension(Extension {
                node: Arc::new(ShowSchemasPlanNode {
                    schema: Arc::new(DFSchema::empty()),
                    catalog_name: show_schemas.catalog_name,
                    like: show_schemas.like,
                }),
            })),
            DaskStatement::ShowTables(show_tables) => Ok(LogicalPlan::Extension(Extension {
                node: Arc::new(ShowTablesPlanNode {
                    schema: Arc::new(DFSchema::empty()),
                    catalog_name: show_tables.catalog_name,
                    schema_name: show_tables.schema_name,
                }),
            })),
            DaskStatement::ShowColumns(show_columns) => Ok(LogicalPlan::Extension(Extension {
                node: Arc::new(ShowColumnsPlanNode {
                    schema: Arc::new(DFSchema::empty()),
                    table_name: show_columns.table_name,
                    schema_name: show_columns.schema_name,
                }),
            })),
            DaskStatement::ShowModels(show_models) => Ok(LogicalPlan::Extension(Extension {
                node: Arc::new(ShowModelsPlanNode {
                    schema: Arc::new(DFSchema::empty()),
                    schema_name: show_models.schema_name,
                }),
            })),
            DaskStatement::DropSchema(drop_schema) => Ok(LogicalPlan::Extension(Extension {
                node: Arc::new(DropSchemaPlanNode {
                    schema: Arc::new(DFSchema::empty()),
                    schema_name: drop_schema.schema_name,
                    if_exists: drop_schema.if_exists,
                }),
            })),
            DaskStatement::UseSchema(use_schema) => Ok(LogicalPlan::Extension(Extension {
                node: Arc::new(UseSchemaPlanNode {
                    schema: Arc::new(DFSchema::empty()),
                    schema_name: use_schema.schema_name,
                }),
            })),
            DaskStatement::AnalyzeTable(analyze_table) => Ok(LogicalPlan::Extension(Extension {
                node: Arc::new(AnalyzeTablePlanNode {
                    schema: Arc::new(DFSchema::empty()),
                    table_name: analyze_table.table_name,
                    schema_name: analyze_table.schema_name,
                    columns: analyze_table.columns,
                }),
            })),
            DaskStatement::AlterTable(alter_table) => Ok(LogicalPlan::Extension(Extension {
                node: Arc::new(AlterTablePlanNode {
                    schema: Arc::new(DFSchema::empty()),
                    old_table_name: alter_table.old_table_name,
                    new_table_name: alter_table.new_table_name,
                    schema_name: alter_table.schema_name,
                    if_exists: alter_table.if_exists,
                }),
            })),
            DaskStatement::AlterSchema(alter_schema) => Ok(LogicalPlan::Extension(Extension {
                node: Arc::new(AlterSchemaPlanNode {
                    schema: Arc::new(DFSchema::empty()),
                    old_schema_name: alter_schema.old_schema_name,
                    new_schema_name: alter_schema.new_schema_name,
                }),
            })),
        }
    }
}

/// Visits each AST node to determine if the plan is valid for optimization or not
pub struct OptimizablePlanVisitor;

impl TreeNodeVisitor for OptimizablePlanVisitor {
    type N = LogicalPlan;

    fn pre_visit(&mut self, plan: &LogicalPlan) -> Result<VisitRecursion, DataFusionError> {
        // If the plan contains an unsupported Node type we flag the plan as un-optimizable here
        match plan {
            LogicalPlan::Explain(..) => Ok(VisitRecursion::Stop),
            _ => Ok(VisitRecursion::Continue),
        }
    }

    fn post_visit(&mut self, _plan: &LogicalPlan) -> Result<VisitRecursion, DataFusionError> {
        Ok(VisitRecursion::Continue)
    }
}

fn generate_signatures(cartesian_setup: Vec<Vec<DataType>>) -> Signature {
    let mut exact_vector = vec![];
    let mut datatypes_iter = cartesian_setup.iter();
    // First pass
    if let Some(first_iter) = datatypes_iter.next() {
        for datatype in first_iter {
            exact_vector.push(vec![datatype.clone()]);
        }
    }
    // Generate the Cartesian product
    for iter in datatypes_iter {
        let mut outer_temp = vec![];
        for outer_datatype in exact_vector {
            for inner_datatype in iter {
                let mut inner_temp = outer_datatype.clone();
                inner_temp.push(inner_datatype.clone());
                outer_temp.push(inner_temp);
            }
        }
        exact_vector = outer_temp;
    }

    // Create vector of TypeSignatures
    let mut one_of_vector = vec![];
    for vector in exact_vector.iter() {
        one_of_vector.push(TypeSignature::Exact(vector.clone()));
    }

    Signature::one_of(one_of_vector.clone(), Volatility::Immutable)
}

#[cfg(test)]
mod test {
    use datafusion_python::{
        datafusion::arrow::datatypes::DataType,
        datafusion_expr::{Signature, TypeSignature, Volatility},
    };

    use crate::sql::generate_signatures;

    #[test]
    fn test_generate_signatures() {
        let sig = generate_signatures(vec![
            vec![DataType::Int64, DataType::Float64],
            vec![DataType::Utf8, DataType::Int64],
        ]);
        let expected = Signature::one_of(
            vec![
                TypeSignature::Exact(vec![DataType::Int64, DataType::Utf8]),
                TypeSignature::Exact(vec![DataType::Int64, DataType::Int64]),
                TypeSignature::Exact(vec![DataType::Float64, DataType::Utf8]),
                TypeSignature::Exact(vec![DataType::Float64, DataType::Int64]),
            ],
            Volatility::Immutable,
        );
        assert_eq!(sig, expected);
    }
}<|MERGE_RESOLUTION|>--- conflicted
+++ resolved
@@ -462,13 +462,8 @@
         }
     }
 
-<<<<<<< HEAD
-    pub fn apply_dynamic_partition_pruning(&mut self) -> PyResult<()> {
-        self.dynamic_partition_pruning = true;
-=======
     pub fn apply_dynamic_partition_pruning(&mut self, config: bool) -> PyResult<()> {
         self.dynamic_partition_pruning = config;
->>>>>>> f8bf06ca
         Ok(())
     }
 
