[package]
name = "dask_planner"
repository = "https://github.com/dask-contrib/dask-sql"
version = "0.1.0"
description = "Bindings for DataFusion used by Dask-SQL"
readme = "README.md"
license = "Apache-2.0"
edition = "2021"
rust-version = "1.62"

[dependencies]
arrow = { version = "26.0.0", features = ["prettyprint"] }
<<<<<<< HEAD
async-trait = "0.1.58"
# https://github.com/rust-lang/cargo/issues/1462 is interesting :)
datafusion-common = {git = "https://github.com/sarahyurick/arrow-datafusion", branch = "push_down_filter"}
datafusion-expr = {git = "https://github.com/sarahyurick/arrow-datafusion", branch = "push_down_filter"}
datafusion-optimizer = {git = "https://github.com/sarahyurick/arrow-datafusion", branch = "push_down_filter"}
datafusion-sql = {git = "https://github.com/sarahyurick/arrow-datafusion", branch = "push_down_filter"}
=======
async-trait = "0.1.59"
datafusion-common = "14.0.0"
datafusion-expr = "14.0.0"
datafusion-optimizer = "14.0.0"
datafusion-sql = "14.0.0"
>>>>>>> d2896fa6
env_logger = "0.10"
log = "^0.4"
mimalloc = { version = "*", default-features = false }
parking_lot = "0.12"
pyo3 = { version = "0.17.3", features = ["extension-module", "abi3", "abi3-py38"] }
rand = "0.8"
tokio = { version = "1.22", features = ["macros", "rt", "rt-multi-thread", "sync", "fs", "parking_lot"] }
uuid = { version = "1.2", features = ["v4"] }

[lib]
crate-type = ["cdylib"]<|MERGE_RESOLUTION|>--- conflicted
+++ resolved
@@ -10,20 +10,11 @@
 
 [dependencies]
 arrow = { version = "26.0.0", features = ["prettyprint"] }
-<<<<<<< HEAD
-async-trait = "0.1.58"
-# https://github.com/rust-lang/cargo/issues/1462 is interesting :)
+async-trait = "0.1.59"
 datafusion-common = {git = "https://github.com/sarahyurick/arrow-datafusion", branch = "push_down_filter"}
 datafusion-expr = {git = "https://github.com/sarahyurick/arrow-datafusion", branch = "push_down_filter"}
 datafusion-optimizer = {git = "https://github.com/sarahyurick/arrow-datafusion", branch = "push_down_filter"}
 datafusion-sql = {git = "https://github.com/sarahyurick/arrow-datafusion", branch = "push_down_filter"}
-=======
-async-trait = "0.1.59"
-datafusion-common = "14.0.0"
-datafusion-expr = "14.0.0"
-datafusion-optimizer = "14.0.0"
-datafusion-sql = "14.0.0"
->>>>>>> d2896fa6
 env_logger = "0.10"
 log = "^0.4"
 mimalloc = { version = "*", default-features = false }
