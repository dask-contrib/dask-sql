--- conflicted
+++ resolved
@@ -10,21 +10,13 @@
 
 [dependencies]
 arrow = { version = "22.0.0", features = ["prettyprint"] }
-<<<<<<< HEAD
 async-trait = "0.1.41"
-datafusion-common = { git = "https://github.com/apache/arrow-datafusion/", rev = "12.0.0-rc1" }
-datafusion-expr = { git = "https://github.com/apache/arrow-datafusion/", rev = "12.0.0-rc1" }
-datafusion-optimizer = { git = "https://github.com/apache/arrow-datafusion/", rev = "12.0.0-rc1" }
-datafusion-sql = { git = "https://github.com/apache/arrow-datafusion/", rev = "12.0.0-rc1" }
+datafusion-common = "12.0.0"
+datafusion-expr = "12.0.0"
+datafusion-optimizer = "12.0.0"
+datafusion-sql = "12.0.0"
 env_logger = "0.9"
 log = "^0.4"
-=======
-datafusion-sql = "12.0.0"
-datafusion-expr = "12.0.0"
-datafusion-common = "12.0.0"
-datafusion-optimizer = "12.0.0"
-uuid = { version = "0.8", features = ["v4"] }
->>>>>>> 4a0fbc51
 mimalloc = { version = "*", default-features = false }
 parking_lot = "0.12"
 pyo3 = { version = "0.17.1", features = ["extension-module", "abi3", "abi3-py38"] }
