--- conflicted
+++ resolved
@@ -11,15 +11,9 @@
 [dependencies]
 tokio = { version = "1.0", features = ["macros", "rt", "rt-multi-thread", "sync", "fs", "parking_lot"] }
 rand = "0.7"
-<<<<<<< HEAD
-pyo3 = { version = "0.16", features = ["extension-module", "abi3", "abi3-py38"] }
-datafusion = { git="https://github.com/apache/arrow-datafusion/", rev = "583b4ab8dfe6148a7387841d112dd50b1151f6fb" }
-datafusion-expr = { git="https://github.com/apache/arrow-datafusion/", rev = "583b4ab8dfe6148a7387841d112dd50b1151f6fb" }
-=======
 pyo3 = { version = "0.15", features = ["extension-module", "abi3", "abi3-py38"] }
 datafusion = { git="https://github.com/apache/arrow-datafusion/", rev = "23f1c77569d1f3b0ff42ade56f9b2afb53d44292" }
 datafusion-expr = { git="https://github.com/apache/arrow-datafusion/", rev = "23f1c77569d1f3b0ff42ade56f9b2afb53d44292" }
->>>>>>> b695daa2
 uuid = { version = "0.8", features = ["v4"] }
 mimalloc = { version = "*", default-features = false }
 sqlparser = "0.14.0"
