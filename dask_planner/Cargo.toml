--- conflicted
+++ resolved
@@ -12,11 +12,7 @@
 tokio = { version = "1.0", features = ["macros", "rt", "rt-multi-thread", "sync", "fs", "parking_lot"] }
 rand = "0.7"
 pyo3 = { version = "0.16", features = ["extension-module", "abi3", "abi3-py38"] }
-<<<<<<< HEAD
-datafusion = { git="https://github.com/apache/arrow-datafusion/", rev = "a08d26eef39bcb2adac527e5c260d31f473fca79" }
-=======
 datafusion = { git="https://github.com/apache/arrow-datafusion/", rev = "78207f5092fc5204ecd791278d403dcb6f0ae683" }
->>>>>>> 7b52f418
 uuid = { version = "0.8", features = ["v4"] }
 mimalloc = { version = "*", default-features = false }
 parking_lot = "0.12"
