--- conflicted
+++ resolved
@@ -9,17 +9,6 @@
 rust-version = "1.62"
 
 [dependencies]
-<<<<<<< HEAD
-tokio = { version = "1.0", features = ["macros", "rt", "rt-multi-thread", "sync", "fs", "parking_lot"] }
-rand = "0.7"
-pyo3 = { version = "0.17.1", features = ["extension-module", "abi3", "abi3-py38"] }
-arrow = { version = "23.0.0", features = ["prettyprint"] }
-datafusion-sql = { git="https://github.com/apache/arrow-datafusion/", rev = "1261741af2a5e142fa0c7916e759859cc18ea59a" }
-datafusion-expr = { git="https://github.com/apache/arrow-datafusion/", rev = "1261741af2a5e142fa0c7916e759859cc18ea59a" }
-datafusion-common = { git="https://github.com/apache/arrow-datafusion/", rev = "1261741af2a5e142fa0c7916e759859cc18ea59a" }
-datafusion-optimizer = { git="https://github.com/apache/arrow-datafusion/", rev = "1261741af2a5e142fa0c7916e759859cc18ea59a" }
-uuid = { version = "0.8", features = ["v4"] }
-=======
 arrow = { version = "23.0.0", features = ["prettyprint"] }
 async-trait = "0.1.41"
 datafusion-common = { git = "https://github.com/apache/arrow-datafusion/", rev = "1261741af2a5e142fa0c7916e759859cc18ea59a" }
@@ -28,7 +17,6 @@
 datafusion-sql = { git = "https://github.com/apache/arrow-datafusion/", rev = "1261741af2a5e142fa0c7916e759859cc18ea59a" }
 env_logger = "0.9"
 log = "^0.4"
->>>>>>> 528108cd
 mimalloc = { version = "*", default-features = false }
 parking_lot = "0.12"
 pyo3 = { version = "0.17.1", features = ["extension-module", "abi3", "abi3-py38"] }
