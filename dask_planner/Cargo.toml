[package]
name = "dask_planner"
repository = "https://github.com/dask-contrib/dask-sql"
version = "0.1.0"
description = "Bindings for DataFusion used by Dask-SQL"
readme = "README.md"
license = "Apache-2.0"
edition = "2021"
rust-version = "1.65"

[dependencies]
<<<<<<< HEAD
async-trait = "0.1.68"
datafusion-python = { git = "https://github.com/jdye64/arrow-datafusion-python.git", branch = "logical_extension" }
=======
async-trait = "0.1.71"
datafusion-python = "27.0.0"
>>>>>>> 8997f7f7
env_logger = "0.10"
log = "^0.4"
pyo3 = { version = "0.19.0", features = ["extension-module", "abi3", "abi3-py38"] }
pyo3-log = "0.8.2"

[build-dependencies]
pyo3-build-config = "0.19.1"

[lib]
crate-type = ["cdylib"]<|MERGE_RESOLUTION|>--- conflicted
+++ resolved
@@ -9,13 +9,8 @@
 rust-version = "1.65"
 
 [dependencies]
-<<<<<<< HEAD
-async-trait = "0.1.68"
+async-trait = "0.1.71"
 datafusion-python = { git = "https://github.com/jdye64/arrow-datafusion-python.git", branch = "logical_extension" }
-=======
-async-trait = "0.1.71"
-datafusion-python = "27.0.0"
->>>>>>> 8997f7f7
 env_logger = "0.10"
 log = "^0.4"
 pyo3 = { version = "0.19.0", features = ["extension-module", "abi3", "abi3-py38"] }
