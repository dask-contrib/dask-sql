--- conflicted
+++ resolved
@@ -9,20 +9,13 @@
 rust-version = "1.62"
 
 [dependencies]
-<<<<<<< HEAD
-async-trait = "0.1.63"
-=======
 async-trait = "0.1.64"
->>>>>>> f895346c
 datafusion = "17.0.0"
 datafusion-common = "17.0.0"
 datafusion-expr = "17.0.0"
 datafusion-optimizer = "17.0.0"
 datafusion-sql = "17.0.0"
-<<<<<<< HEAD
 datafusion-substrait = "17.0.0"
-=======
->>>>>>> f895346c
 env_logger = "0.10"
 log = "^0.4"
 mimalloc = { version = "*", default-features = false }
