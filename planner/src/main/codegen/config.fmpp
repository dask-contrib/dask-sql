--- conflicted
+++ resolved
@@ -35,29 +35,23 @@
 
       # List of keywords.
       keywords: [
+        "COLUMNS"
+        "IF"
+        "MODEL"
+        "PREDICT"
         "SCHEMAS"
         "TABLES"
-        "COLUMNS"
-<<<<<<< HEAD
-        "MODEL"
-        "PREDICT"
-=======
-        "IF"
->>>>>>> f8eb069f
       ]
 
       # The keywords can only be used in a specific context,
       # so we can keep them non-reserved
       nonReservedKeywordsToAdd: [
+        "COLUMNS"
+        "IF"
+        "MODEL"
+        "PREDICT"
         "SCHEMAS"
         "TABLES"
-        "COLUMNS"
-<<<<<<< HEAD
-        "MODEL"
-        "PREDICT"
-=======
-        "IF"
->>>>>>> f8eb069f
       ]
 
       # List of methods for parsing custom SQL statements
