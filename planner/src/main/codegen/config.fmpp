--- conflicted
+++ resolved
@@ -40,11 +40,8 @@
         "com.dask.sql.parser.SqlShowModels",
         "com.dask.sql.parser.SqlExportModel",
         "com.dask.sql.parser.SqlCreateExperiment",
-<<<<<<< HEAD
         "com.dask.sql.parser.SqlAlterSchema",
         "com.dask.sql.parser.SqlAlterTable",
-=======
->>>>>>> 2194a75b
         "com.dask.sql.parser.SqlUseSchema"
       ]
 
@@ -63,12 +60,8 @@
         "MODELS"
         "EXPORT"
         "EXPERIMENT"
-<<<<<<< HEAD
         "RENAME"
-
-=======
         "DISTRIBUTE"
->>>>>>> 2194a75b
       ]
 
       # The keywords can only be used in a specific context,
@@ -90,19 +83,6 @@
 
       # List of methods for parsing custom SQL statements
       statementParserMethods: [
-<<<<<<< HEAD
-         "SqlAnalyzeTable()"
-         "SqlShowColumns()"
-         "SqlShowSchemas()"
-         "SqlShowTables()"
-         "SqlPredictModel()"
-         "SqlShowModels()"
-         "SqlDescribeTableOrModel()"
-         "SqlExportModel()"
-         "SqlUseSchema()"
-         "SqlAlterSchema()"
-         "SqlAlterTable()"
-=======
          "SqlAnalyzeTable()",
          "SqlShowColumns()",
          "SqlShowSchemas()",
@@ -111,11 +91,12 @@
          "SqlDescribeTableOrModel()",
          "SqlExportModel()",
          "SqlUseSchema()",
+         "SqlAlterSchema()",
+         "SqlAlterTable()",
          # has to go to the bottom, otherwise
          # its catch-all ExpressionOrQuery will
          # be the default parsing branch
          "ExpressionOrPredict()",
->>>>>>> 2194a75b
       ]
 
 
