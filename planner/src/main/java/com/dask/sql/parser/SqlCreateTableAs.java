--- conflicted
+++ resolved
@@ -27,15 +27,9 @@
     final SqlNode select;
     final boolean persist;
 
-<<<<<<< HEAD
-    public SqlCreateTableAs(final SqlParserPos pos, final SqlIdentifier tableName, final SqlNode select,
-            final boolean persist) {
-        super(pos);
-=======
     public SqlCreateTableAs(final SqlParserPos pos, final boolean replace, final boolean ifNotExists,
             final SqlIdentifier tableName, final SqlNode select, final boolean persist) {
         super(correctOperator(persist), pos, replace, ifNotExists);
->>>>>>> f8eb069f
         this.tableName = tableName;
         this.select = select;
         this.persist = persist;
