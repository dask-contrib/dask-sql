name: dask-sql-docs
channels:
  - conda-forge
  - nodefaults
dependencies:
  - python=3.9
  - sphinx>=4.0.0
  - sphinx-tabs
  - dask-sphinx-theme>=2.0.3
<<<<<<< HEAD
  - dask>=2022.3.0,<=2023.5.1
  - pandas>=1.4.0
=======
  - dask>=2022.3.0
  - pandas>=1.4.0,<2.0.0
>>>>>>> c9eeb2c1
  - fugue>=0.7.3
  # FIXME: handling is needed for httpx-based fastapi>=0.87.0
  - fastapi>=0.69.0,<0.87.0
  - uvicorn>=0.13.4
  - tzlocal>=2.1
  - prompt_toolkit>=3.0.8
  - pygments>=2.7.1
  - tabulate
  - setuptools-rust>=1.5.2
  - ucx-proc=*=cpu
  - rust>=1.65.0<|MERGE_RESOLUTION|>--- conflicted
+++ resolved
@@ -7,13 +7,8 @@
   - sphinx>=4.0.0
   - sphinx-tabs
   - dask-sphinx-theme>=2.0.3
-<<<<<<< HEAD
-  - dask>=2022.3.0,<=2023.5.1
+  - dask>=2022.3.0
   - pandas>=1.4.0
-=======
-  - dask>=2022.3.0
-  - pandas>=1.4.0,<2.0.0
->>>>>>> c9eeb2c1
   - fugue>=0.7.3
   # FIXME: handling is needed for httpx-based fastapi>=0.87.0
   - fastapi>=0.69.0,<0.87.0
