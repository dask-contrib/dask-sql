--- conflicted
+++ resolved
@@ -7,16 +7,9 @@
   - sphinx>=4.0.0
   - sphinx-tabs
   - dask-sphinx-theme>=2.0.3
-<<<<<<< HEAD
   - dask>=2022.3.0
   - pandas>=1.4.0
-  - fugue>=0.5.3
-=======
-  - maven>=3.6.0
-  - dask>=2022.3.0
-  - pandas>=1.1.2
   - fugue>=0.7.0
->>>>>>> 712a2af4
   - jpype1>=1.0.2
   - fastapi>=0.69.0
   - uvicorn>=0.11.3
