--- conflicted
+++ resolved
@@ -3,12 +3,8 @@
 - conda-forge
 - nodefaults
 dependencies:
-<<<<<<< HEAD
-- dask>=2022.3.0,<=2023.3.2
-=======
 - c-compiler
 - dask>=2022.3.0
->>>>>>> f0da15b1
 # FIXME: handling is needed for httpx-based fastapi>=0.87.0
 - fastapi>=0.69.0,<0.87.0
 - fugue>=0.7.3
