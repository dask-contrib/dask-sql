name: dask-sql
channels:
- conda-forge
- nodefaults
dependencies:
- dask-ml>=2022.1.22
<<<<<<< HEAD
- dask>=2022.3.0
=======
- dask>=2022.3.0,<=2022.9.2
>>>>>>> 6c15b522
- fastapi>=0.69.0
- fugue>=0.7.0
- intake>=0.6.0
- jsonschema
- lightgbm
- maturin>=0.12.8
- mlflow
- mock
- nest-asyncio
- pandas>=1.4.0
- pre-commit
- prompt_toolkit>=3.0.8
- psycopg2
- pyarrow>=6.0.1
- pygments>=2.7.1
- pyhive
- pytest-cov
- pytest-xdist
- pytest
- python=3.10
- rust=1.62.1
- scikit-learn>=1.0.0
- setuptools-rust>=1.4.1
- sphinx
- tpot
- tzlocal>=2.1
- uvicorn>=0.11.3<|MERGE_RESOLUTION|>--- conflicted
+++ resolved
@@ -4,11 +4,7 @@
 - nodefaults
 dependencies:
 - dask-ml>=2022.1.22
-<<<<<<< HEAD
 - dask>=2022.3.0
-=======
-- dask>=2022.3.0,<=2022.9.2
->>>>>>> 6c15b522
 - fastapi>=0.69.0
 - fugue>=0.7.0
 - intake>=0.6.0
