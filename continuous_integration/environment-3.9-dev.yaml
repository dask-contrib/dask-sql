--- conflicted
+++ resolved
@@ -4,14 +4,9 @@
 - nodefaults
 dependencies:
 - dask>=2022.3.0
-<<<<<<< HEAD
 # FIXME: handling is needed for httpx-based fastapi>=0.87.0
 - fastapi>=0.69.0,<0.87.0
-- fugue>=0.7.0
-=======
-- fastapi>=0.69.0
 - fugue>=0.7.3
->>>>>>> fa36ac00
 - intake>=0.6.0
 - jsonschema
 - lightgbm
