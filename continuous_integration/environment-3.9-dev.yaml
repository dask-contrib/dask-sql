name: dask-sql
channels:
- conda-forge
- nodefaults
dependencies:
<<<<<<< HEAD
- dask-ml>=2022.1.22
- dask>=2022.3.0
=======
- dask>=2022.3.0, <=2022.11.1
>>>>>>> 6e74f8f1
- fastapi>=0.69.0
- fugue>=0.7.0
- intake>=0.6.0
- jsonschema
- lightgbm
- maturin>=0.12.8
- mlflow
- mock
- nest-asyncio
- pandas>=1.4.0
- pre-commit
- prompt_toolkit>=3.0.8
- psycopg2
# TODO: remove once py is added to pytest downstream libraries
# https://github.com/pytest-dev/pytest-xdist/issues/832
- py
- pyarrow>=6.0.1
- pygments>=2.7.1
- pyhive
- pytest-cov
- pytest-xdist
- pytest
- python=3.9
- scikit-learn>=1.0.0
- setuptools-rust>=1.4.1
- sphinx
- tpot
- tzlocal>=2.1
- uvicorn>=0.13.4<|MERGE_RESOLUTION|>--- conflicted
+++ resolved
@@ -3,12 +3,7 @@
 - conda-forge
 - nodefaults
 dependencies:
-<<<<<<< HEAD
-- dask-ml>=2022.1.22
 - dask>=2022.3.0
-=======
-- dask>=2022.3.0, <=2022.11.1
->>>>>>> 6e74f8f1
 - fastapi>=0.69.0
 - fugue>=0.7.0
 - intake>=0.6.0
