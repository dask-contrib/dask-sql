name: dask-sql
channels:
- rapidsai
- rapidsai-nightly
- conda-forge
<<<<<<< HEAD
=======
- nvidia
- nodefaults
>>>>>>> d2e43ef0
dependencies:
- c-compiler
- dask=2022.3.0
- fastapi=0.69.0
- fugue=0.7.3
- intake=0.6.0
- jsonschema
- libprotobuf=3
- lightgbm
- maturin=0.12.8
- mlflow>=1.20
- mock
- pandas=1.4.0
- pre-commit
- prompt_toolkit=3.0.8
- psycopg2
- pyarrow=6.0.1
- pygments=2.7.1
- pyhive
- pytest-cov
- pytest-rerunfailures
- pytest-xdist
- pytest
- python=3.9
- scikit-learn=1.0.0
- setuptools-rust=1.5.2
- sphinx
- sqlalchemy<2
- tpot
- tzlocal=2.1
- uvicorn=0.13.4
# GPU-specific requirements
- cudatoolkit=11.5
- cudf=23.06
- cuml=23.06
- dask-cudf=23.06
- dask-cuda=23.06
# tpot imports fail with numpy >=1.24.0
# https://github.com/EpistasisLab/tpot/issues/1281
- numpy>=1.20.1, <1.24.0
- ucx-proc=*=gpu
- ucx-py=0.32
- xgboost=*rapidsai23.06<|MERGE_RESOLUTION|>--- conflicted
+++ resolved
@@ -3,11 +3,8 @@
 - rapidsai
 - rapidsai-nightly
 - conda-forge
-<<<<<<< HEAD
-=======
 - nvidia
 - nodefaults
->>>>>>> d2e43ef0
 dependencies:
 - c-compiler
 - dask=2022.3.0
