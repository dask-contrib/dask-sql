--- conflicted
+++ resolved
@@ -6,19 +6,11 @@
 - conda-forge
 - nodefaults
 dependencies:
-<<<<<<< HEAD
+- c-compiler
 - dask=2022.3.0
 - fastapi=0.69.0
 - fugue=0.7.3
 - intake=0.6.0
-=======
-- c-compiler
-- dask>=2022.3.0
-# FIXME: handling is needed for httpx-based fastapi>=0.87.0
-- fastapi>=0.69.0,<0.87.0
-- fugue>=0.7.3
-- intake>=0.6.0
->>>>>>> f8b7d05d
 - jsonschema
 - libprotobuf=3
 - lightgbm
