--- conflicted
+++ resolved
@@ -8,27 +8,15 @@
 dependencies:
 - c-compiler
 - zlib
-<<<<<<< HEAD
 - dask=2022.3.0
 - fastapi=0.92.0
 - fugue=0.7.3
 - httpx=0.24.1
 - intake=0.6.0
-=======
-- dask>=2022.3.0,<=2023.11.0
-- fastapi>=0.92.0
-- fugue>=0.7.3
-- httpx>=0.24.1
-- intake>=0.6.0
->>>>>>> dbb36a4b
 - jsonschema
 - libprotobuf=3
 - lightgbm
-<<<<<<< HEAD
-- maturin=1.1
-=======
-- maturin>=1.3,<1.4
->>>>>>> dbb36a4b
+- maturin=1.3
 # FIXME: mlflow 2.6.0 has import issues related to pydantic
 # https://github.com/mlflow/mlflow/issues/9331
 - mlflow<2.6
@@ -49,17 +37,11 @@
 - scikit-learn=1.0.0
 - sphinx
 - sqlalchemy<2
-<<<<<<< HEAD
 - tpot=0.12.0
+# FIXME: https://github.com/fugue-project/fugue/issues/526
+- triad<0.9.2
 - tzlocal=2.1
 - uvicorn=0.13.4
-=======
-- tpot>=0.12.0
-# FIXME: https://github.com/fugue-project/fugue/issues/526
-- triad<0.9.2
-- tzlocal>=2.1
-- uvicorn>=0.13.4
->>>>>>> dbb36a4b
 # GPU-specific requirements
 - cudatoolkit=11.5
 - cudf=24.02
