--- conflicted
+++ resolved
@@ -16,15 +16,10 @@
 - jsonschema
 - libprotobuf=3
 - lightgbm
-<<<<<<< HEAD
-- maturin>=0.12.8
-- mlflow>=1.20
-=======
 - maturin>=1.1,<1.2
 # FIXME: mlflow 2.6.0 has import issues related to pydantic
 # https://github.com/mlflow/mlflow/issues/9331
 - mlflow<2.6
->>>>>>> 7ce5ea93
 - mock
 - numpy>=1.21.6
 - pandas>=1.4.0
