--- conflicted
+++ resolved
@@ -8,10 +8,6 @@
 - ubuntu18.04
 
 RAPIDS_VER:
-<<<<<<< HEAD
-- "22.06"
-=======
 - "22.08"
->>>>>>> c19315a4
 
 excludes: