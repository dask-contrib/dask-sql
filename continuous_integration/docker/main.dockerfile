# Dockerfile for dask-sql running the SQL server
# For more information, see https://dask-sql.readthedocs.io/.
FROM daskdev/dask:latest
LABEL author "Nils Braun <nilslennartbraun@gmail.com>"

# Install rustc & gcc for compilation of DataFusion planner
ADD https://sh.rustup.rs /rustup-init.sh
RUN sh /rustup-init.sh -y --default-toolchain=stable --profile=minimal \
    && apt-get update \
    && apt-get install gcc -y
ENV PATH="/root/.cargo/bin:${PATH}"

# Install conda dependencies for dask-sql
COPY continuous_integration/docker/conda.txt /opt/dask_sql/
RUN mamba install -y \
    # build requirements
    "maturin>=1.3,<1.4" \
    # core dependencies
<<<<<<< HEAD
    "dask==2024.1.1" \
=======
    "dask>=2022.3.0" \
>>>>>>> 93bb1e5b
    "pandas>=1.4.0" \
    "fastapi>=0.92.0" \
    "httpx>=0.24.1" \
    "uvicorn>=0.14" \
    "tzlocal>=2.1" \
    "prompt_toolkit>=3.0.8" \
    "pygments>=2.7.1" \
    tabulate \
    # additional dependencies
<<<<<<< HEAD
    "pyarrow>=7.0" \
=======
    "pyarrow>=14.0.1" \
>>>>>>> 93bb1e5b
    "scikit-learn>=1.0.0" \
    "intake>=0.6.0" \
    && conda clean -ay

# install dask-sql
COPY Cargo.toml /opt/dask_sql/
COPY Cargo.lock /opt/dask_sql/
COPY pyproject.toml /opt/dask_sql/
COPY setup.cfg /opt/dask_sql/
COPY README.md /opt/dask_sql/
COPY .git /opt/dask_sql/.git
COPY src /opt/dask_sql/src
COPY dask_sql /opt/dask_sql/dask_sql
RUN cd /opt/dask_sql/ \
    && CONDA_PREFIX="/opt/conda/" maturin develop

# Set the script to execute
COPY continuous_integration/scripts/startup_script.py /opt/dask_sql/startup_script.py

EXPOSE 8080
ENTRYPOINT [ "/usr/bin/prepare.sh", "/opt/conda/bin/python", "/opt/dask_sql/startup_script.py" ]<|MERGE_RESOLUTION|>--- conflicted
+++ resolved
@@ -16,11 +16,7 @@
     # build requirements
     "maturin>=1.3,<1.4" \
     # core dependencies
-<<<<<<< HEAD
     "dask==2024.1.1" \
-=======
-    "dask>=2022.3.0" \
->>>>>>> 93bb1e5b
     "pandas>=1.4.0" \
     "fastapi>=0.92.0" \
     "httpx>=0.24.1" \
@@ -30,11 +26,7 @@
     "pygments>=2.7.1" \
     tabulate \
     # additional dependencies
-<<<<<<< HEAD
-    "pyarrow>=7.0" \
-=======
     "pyarrow>=14.0.1" \
->>>>>>> 93bb1e5b
     "scikit-learn>=1.0.0" \
     "intake>=0.6.0" \
     && conda clean -ay
