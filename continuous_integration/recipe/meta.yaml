{% set name = "dask-sql" %}
{% set major_minor_patch = environ.get('GIT_DESCRIBE_TAG', '0.0.0.dev').split('.') %}
{% set new_patch = major_minor_patch[2] | int + 1 %}
{% set version = (major_minor_patch[:2] + [new_patch]) | join('.') + environ.get('VERSION_SUFFIX', '') %}


package:
  name: {{ name|lower }}
  version: {{ version }}

source:
  git_url: ../..

build:
  number: {{ GIT_DESCRIBE_NUMBER }}
  skip: true   # [py2k]
  entry_points:
    - dask-sql-server = dask_sql.server.app:main
    - dask-sql = dask_sql.cmd:main
  string: py{{ python | replace(".", "") }}_{{ GIT_DESCRIBE_HASH }}_{{ GIT_DESCRIBE_NUMBER }}
  script: {{ PYTHON }} -m pip install . --no-deps -vv

requirements:
  build:
    - {{ compiler('rust') }}
    - setuptools-rust >=1.4.1
  host:
    - pip
    - python
    - setuptools-rust >=1.4.1
  run:
    - python
<<<<<<< HEAD
    - dask >=2022.3.0
=======
    - dask >=2022.3.0,<=2022.10.0
>>>>>>> b50eb6e1
    - pandas >=1.4.0
    - fastapi >=0.69.0
    - uvicorn >=0.13.4
    - tzlocal >=2.1
    - prompt-toolkit >=3.0.8
    - pygments >=2.7.1
    - nest-asyncio
    - tabulate

test:
  imports:
    - dask_sql
  commands:
    - pip check
    - dask-sql-server --help
    - dask-sql --help
  requires:
    - pip

about:
  home: https://github.com/dask-contrib/dask-sql/
  summary: SQL query layer for Dask
  license: MIT
  license_file: LICENSE.txt<|MERGE_RESOLUTION|>--- conflicted
+++ resolved
@@ -30,11 +30,7 @@
     - setuptools-rust >=1.4.1
   run:
     - python
-<<<<<<< HEAD
     - dask >=2022.3.0
-=======
-    - dask >=2022.3.0,<=2022.10.0
->>>>>>> b50eb6e1
     - pandas >=1.4.0
     - fastapi >=0.69.0
     - uvicorn >=0.13.4
