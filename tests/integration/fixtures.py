import os
import tempfile

import dask.dataframe as dd
import numpy as np
import pandas as pd
import pytest
<<<<<<< HEAD
from dask.dataframe.utils import assert_eq
from dask.distributed import Client, LocalCluster
from dask.distributed.utils_test import loop  # noqa: F401
=======
from dask.datasets import timeseries
from dask.distributed import Client
from pandas.testing import assert_frame_equal
>>>>>>> 5dac500e

try:
    import cudf

    # importing to check for JVM segfault
    import dask_cudf  # noqa: F401
    from dask_cuda import LocalCUDACluster  # noqa: F401
except ImportError:
    cudf = None
    LocalCUDACluster = None


@pytest.fixture()
def df_simple():
    return pd.DataFrame({"a": [1, 2, 3], "b": [1.1, 2.2, 3.3]})


@pytest.fixture()
def df_wide():
    return pd.DataFrame(
        {
            "a": [0, 1, 2],
            "b": [3, 4, 5],
            "c": [6, 7, 8],
            "d": [9, 10, 11],
            "e": [12, 13, 14],
        }
    )


@pytest.fixture()
def df():
    np.random.seed(42)
    return pd.DataFrame(
        {"a": [1.0] * 100 + [2.0] * 200 + [3.0] * 400, "b": 10 * np.random.rand(700),}
    )


@pytest.fixture()
def user_table_1():
    return pd.DataFrame({"user_id": [2, 1, 2, 3], "b": [3, 3, 1, 3]})


@pytest.fixture()
def user_table_2():
    return pd.DataFrame({"user_id": [1, 1, 2, 4], "c": [1, 2, 3, 4]})


@pytest.fixture()
def long_table():
    return pd.DataFrame({"a": [0] * 100 + [1] * 101 + [2] * 103})


@pytest.fixture()
def user_table_inf():
    return pd.DataFrame({"c": [3, float("inf"), 1]})


@pytest.fixture()
def user_table_nan():
    # Lazy import, otherwise pytest segfaults
    from dask_sql._compat import INT_NAN_IMPLEMENTED

    if INT_NAN_IMPLEMENTED:
        return pd.DataFrame({"c": [3, pd.NA, 1]}).astype("UInt8")
    else:
        return pd.DataFrame({"c": [3, float("nan"), 1]}).astype("float")


@pytest.fixture()
def string_table():
    return pd.DataFrame({"a": ["a normal string", "%_%", "^|()-*[]$"]})


@pytest.fixture()
def datetime_table():
    return pd.DataFrame(
        {
            "timezone": pd.date_range(
                start="2014-08-01 09:00", freq="8H", periods=6, tz="Europe/Berlin"
            ),
            "no_timezone": pd.date_range(
                start="2014-08-01 09:00", freq="8H", periods=6
            ),
            "utc_timezone": pd.date_range(
                start="2014-08-01 09:00", freq="8H", periods=6, tz="UTC"
            ),
        }
    )


@pytest.fixture()
def gpu_user_table_1(user_table_1):
    return cudf.from_pandas(user_table_1) if cudf else None


@pytest.fixture()
def gpu_df(df):
    return cudf.from_pandas(df) if cudf else None


@pytest.fixture()
def gpu_long_table(long_table):
    return cudf.from_pandas(long_table) if cudf else None


@pytest.fixture()
def gpu_string_table(string_table):
    return cudf.from_pandas(string_table) if cudf else None


@pytest.fixture()
def gpu_datetime_table(datetime_table):
    return cudf.from_pandas(datetime_table) if cudf else None


@pytest.fixture()
def c(
    df_simple,
    df_wide,
    df,
    user_table_1,
    user_table_2,
    long_table,
    user_table_inf,
    user_table_nan,
    string_table,
    datetime_table,
    gpu_user_table_1,
    gpu_df,
    gpu_long_table,
    gpu_string_table,
    gpu_datetime_table,
):
    dfs = {
        "df_simple": df_simple,
        "df_wide": df_wide,
        "df": df,
        "user_table_1": user_table_1,
        "user_table_2": user_table_2,
        "long_table": long_table,
        "user_table_inf": user_table_inf,
        "user_table_nan": user_table_nan,
        "string_table": string_table,
        "datetime_table": datetime_table,
        "gpu_user_table_1": gpu_user_table_1,
        "gpu_df": gpu_df,
        "gpu_long_table": gpu_long_table,
        "gpu_string_table": gpu_string_table,
        "gpu_datetime_table": gpu_datetime_table,
    }

    # Lazy import, otherwise the pytest framework has problems
    from dask_sql.context import Context

    c = Context()
    for df_name, df in dfs.items():
        if df is None:
            continue
        dask_df = dd.from_pandas(df, npartitions=3)
        c.create_table(df_name, dask_df)

    yield c


@pytest.fixture()
def temporary_data_file():
    temporary_data_file = os.path.join(
        tempfile.gettempdir(), os.urandom(24).hex() + ".csv"
    )

    yield temporary_data_file

    if os.path.exists(temporary_data_file):
        os.unlink(temporary_data_file)


@pytest.fixture()
def assert_query_gives_same_result(engine):
    np.random.seed(42)

    df1 = dd.from_pandas(
        pd.DataFrame(
            {
                "user_id": np.random.choice([1, 2, 3, 4, pd.NA], 100),
                "a": np.random.rand(100),
                "b": np.random.randint(-10, 10, 100),
            }
        ),
        npartitions=3,
    )
    df1["user_id"] = df1["user_id"].astype("Int64")

    df2 = dd.from_pandas(
        pd.DataFrame(
            {
                "user_id": np.random.choice([1, 2, 3, 4], 100),
                "c": np.random.randint(20, 30, 100),
                "d": np.random.choice(["a", "b", "c", None], 100),
            }
        ),
        npartitions=3,
    )

    df3 = dd.from_pandas(
        pd.DataFrame(
            {
                "s": [
                    "".join(np.random.choice(["a", "B", "c", "D"], 10))
                    for _ in range(100)
                ]
                + [None]
            }
        ),
        npartitions=3,
    )

    # the other is a Int64, that makes joining simpler
    df2["user_id"] = df2["user_id"].astype("Int64")

    # add some NaNs
    df1["a"] = df1["a"].apply(
        lambda a: float("nan") if a > 0.8 else a, meta=("a", "float")
    )
    df1["b_bool"] = df1["b"].apply(
        lambda b: pd.NA if b > 5 else b < 0, meta=("a", "bool")
    )

    # Lazy import, otherwise the pytest framework has problems
    from dask_sql.context import Context

    c = Context()
    c.create_table("df1", df1)
    c.create_table("df2", df2)
    c.create_table("df3", df3)

    df1.compute().to_sql("df1", engine, index=False, if_exists="replace")
    df2.compute().to_sql("df2", engine, index=False, if_exists="replace")
    df3.compute().to_sql("df3", engine, index=False, if_exists="replace")

    def _assert_query_gives_same_result(query, sort_columns=None, **kwargs):
        sql_result = pd.read_sql_query(query, engine)
        dask_result = c.sql(query).compute()

        # allow that the names are different
        # as expressions are handled differently
        dask_result.columns = sql_result.columns

        if sort_columns:
            sql_result = sql_result.sort_values(sort_columns)
            dask_result = dask_result.sort_values(sort_columns)

        sql_result = sql_result.reset_index(drop=True)
        dask_result = dask_result.reset_index(drop=True)

        assert_eq(sql_result, dask_result, check_dtype=False, **kwargs)

    return _assert_query_gives_same_result


@pytest.fixture()
def gpu_cluster():
    if LocalCUDACluster is None:
        pytest.skip("dask_cuda not installed")
        return None

    with LocalCUDACluster(protocol="tcp") as cluster:
        yield cluster


@pytest.fixture()
def gpu_client(gpu_cluster):
    if gpu_cluster:
        with Client(gpu_cluster) as client:
            yield client


@pytest.fixture(scope="session", autouse=True)
def client():
    yield Client(address=os.getenv("DASK_SQL_TEST_SCHEDULER", None))


skip_if_external_scheduler = pytest.mark.skipif(
    os.getenv("DASK_SQL_TEST_SCHEDULER", None) is not None,
    reason="Can not run with external cluster",
)<|MERGE_RESOLUTION|>--- conflicted
+++ resolved
@@ -5,15 +5,8 @@
 import numpy as np
 import pandas as pd
 import pytest
-<<<<<<< HEAD
 from dask.dataframe.utils import assert_eq
-from dask.distributed import Client, LocalCluster
-from dask.distributed.utils_test import loop  # noqa: F401
-=======
-from dask.datasets import timeseries
 from dask.distributed import Client
-from pandas.testing import assert_frame_equal
->>>>>>> 5dac500e
 
 try:
     import cudf
