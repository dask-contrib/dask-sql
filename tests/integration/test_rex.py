from datetime import datetime

import numpy as np
import pandas as pd
import dask.dataframe as dd
from pandas.testing import assert_frame_equal


def test_case(c, df):
    result_df = c.sql(
        """
    SELECT
        (CASE WHEN a = 3 THEN 1 END) AS "S1",
        (CASE WHEN a > 0 THEN a ELSE 1 END) AS "S2",
        (CASE WHEN a = 4 THEN 3 ELSE a + 1 END) AS "S3",
        (CASE WHEN a = 3 THEN 1 ELSE a END) AS "S4"
    FROM df
    """
    )
    result_df = result_df.compute()

    expected_df = pd.DataFrame(index=df.index)
    expected_df["S1"] = df.a.apply(lambda a: 1 if a == 3 else pd.NA)
    expected_df["S2"] = df.a.apply(lambda a: a if a > 0 else 1)
    expected_df["S3"] = df.a.apply(lambda a: 3 if a == 4 else a + 1)
    expected_df["S4"] = df.a.apply(lambda a: 1 if a == 3 else a)
    assert_frame_equal(result_df, expected_df)


def test_literals(c):
    df = c.sql(
        """SELECT 'a string äö' AS "S",
                    4.4 AS "F",
                    -4564347464 AS "I",
                    TIME '08:08:00.091' AS "T",
                    TIMESTAMP '2022-04-06 17:33:21' AS "DT",
                    DATE '1991-06-02' AS "D",
                    INTERVAL '1' DAY AS "IN"
        """
    )
    df = df.compute()

    expected_df = pd.DataFrame(
        {
            "S": ["a string äö"],
            "F": [4.4],
            "I": [-4564347464],
            "T": [pd.to_datetime("1970-01-01 08:08:00.091")],
            "DT": [pd.to_datetime("2022-04-06 17:33:21")],
            "D": [pd.to_datetime("1991-06-02 00:00")],
            "IN": [pd.to_timedelta("1d")],
        }
    )
    assert_frame_equal(df, expected_df)


def test_literal_null(c):
    df = c.sql(
        """
    SELECT NULL AS "N", 1 + NULL AS "I"
    """
    )
    df = df.compute()

    expected_df = pd.DataFrame({"N": [pd.NA], "I": [pd.NA]})
    expected_df["I"] = expected_df["I"].astype("Int32")
    assert_frame_equal(df, expected_df)


def test_not(c, string_table):
    df = c.sql(
        """
    SELECT
        *
    FROM string_table
    WHERE NOT a LIKE '%normal%'
    """
    )
    df = df.compute()

    expected_df = string_table[~string_table.a.str.contains("normal")]
    assert_frame_equal(df, expected_df)


def test_operators(c, df):
    result_df = c.sql(
        """
<<<<<<< HEAD
        )
        df = df.compute()

        expected_df = pd.DataFrame(index=self.df.index)
        expected_df["m"] = self.df["a"] * self.df["b"]
        expected_df["q"] = self.df["a"] / self.df["b"]
        expected_df["s"] = self.df["a"] + self.df["b"]
        expected_df["d"] = self.df["a"] - self.df["b"]
        expected_df["e"] = self.df["a"] == self.df["b"]
        expected_df["g"] = self.df["a"] > self.df["b"]
        expected_df["ge"] = self.df["a"] >= self.df["b"]
        expected_df["l"] = self.df["a"] < self.df["b"]
        expected_df["le"] = self.df["a"] <= self.df["b"]
        expected_df["n"] = self.df["a"] != self.df["b"]
        assert_frame_equal(df, expected_df)

    def test_like(self):
        df = self.c.sql(
            """
            SELECT * FROM string_table
            WHERE a SIMILAR TO '%n[a-z]rmal st_i%'
=======
    SELECT
        a * b AS m,
        a / b AS q,
        a + b AS s,
        a - b AS d,
        a = b AS e,
        a > b AS g,
        a >= b AS ge,
        a < b AS l,
        a <= b AS le,
        a <> b AS n
    FROM df
    """
    )
    result_df = result_df.compute()

    expected_df = pd.DataFrame(index=df.index)
    expected_df["m"] = df["a"] * df["b"]
    expected_df["q"] = df["a"] / df["b"]
    expected_df["s"] = df["a"] + df["b"]
    expected_df["d"] = df["a"] - df["b"]
    expected_df["e"] = df["a"] == df["b"]
    expected_df["g"] = df["a"] > df["b"]
    expected_df["ge"] = df["a"] >= df["b"]
    expected_df["l"] = df["a"] < df["b"]
    expected_df["le"] = df["a"] <= df["b"]
    expected_df["n"] = df["a"] != df["b"]
    assert_frame_equal(result_df, expected_df)


def test_like(c, string_table):
    df = c.sql(
>>>>>>> 8e472cee
        """
        SELECT * FROM string_table
        WHERE a LIKE '%n[a-z]rmal st_i%'
    """
    ).compute()

    assert_frame_equal(df, string_table.iloc[[0]])

    df = c.sql(
        """
        SELECT * FROM string_table
        WHERE a LIKE 'Ä%Ä_Ä%' ESCAPE 'Ä'
    """
    ).compute()

    assert_frame_equal(df, string_table.iloc[[1]])

<<<<<<< HEAD
        df = self.c.sql(
            """
            SELECT * FROM string_table
            WHERE a SIMILAR TO '^|()-*r[r]$' ESCAPE 'r'
=======
    df = c.sql(
>>>>>>> 8e472cee
        """
        SELECT * FROM string_table
        WHERE a LIKE '^|()-*r[r]$' ESCAPE 'r'
    """
    ).compute()

    assert_frame_equal(df, string_table.iloc[[2]])

    df = c.sql(
        """
        SELECT * FROM string_table
        WHERE a LIKE '%_' ESCAPE 'r'
    """
    ).compute()

    assert_frame_equal(df, string_table)

    string_table2 = pd.DataFrame({"b": ["a", "b", None, pd.NA, float("nan")]})
    c.register_dask_table(dd.from_pandas(string_table2, npartitions=1), "string_table2")
    df = c.sql(
        """
        SELECT * FROM string_table2
        WHERE b LIKE 'b'
    """
    ).compute()

    assert_frame_equal(df, string_table2.iloc[[1]])


def test_null(c):
    df = c.sql(
        """
        SELECT
            c IS NOT NULL AS nn,
            c IS NULL AS n
        FROM user_table_nan
    """
    ).compute()

    expected_df = pd.DataFrame(index=[0, 1, 2])
    expected_df["nn"] = [True, False, True]
    expected_df["nn"] = expected_df["nn"].astype("boolean")
    expected_df["n"] = [False, True, False]
    assert_frame_equal(df, expected_df)

    df = c.sql(
        """
        SELECT
            a IS NOT NULL AS nn,
            a IS NULL AS n
        FROM string_table
    """
    ).compute()

    expected_df = pd.DataFrame(index=[0, 1, 2])
    expected_df["nn"] = [True, True, True]
    expected_df["nn"] = expected_df["nn"].astype("boolean")
    expected_df["n"] = [False, False, False]
    assert_frame_equal(df, expected_df)


def test_boolean_operations(c):
    df = dd.from_pandas(pd.DataFrame({"b": [1, 0, -1]}), npartitions=1)
    df["b"] = df["b"].apply(
        lambda x: pd.NA if x < 0 else x > 0, meta=("b", "bool")
    )  # turn into a bool column
    c.create_table("df", df)

    df = c.sql(
        """
        SELECT
            b IS TRUE AS t,
            b IS FALSE AS f,
            b IS NOT TRUE AS nt,
            b IS NOT FALSE AS nf,
            b IS UNKNOWN AS u,
            b IS NOT UNKNOWN AS nu
        FROM df"""
    ).compute()

    expected_df = pd.DataFrame(
        {
            "t": [True, False, False],
            "f": [False, True, False],
            "nt": [False, True, True],
            "nf": [True, False, True],
            "u": [False, False, True],
            "nu": [True, True, False],
        },
        dtype="bool",
    )
    expected_df["nt"] = expected_df["nt"].astype("boolean")
    expected_df["nf"] = expected_df["nf"].astype("boolean")
    expected_df["nu"] = expected_df["nu"].astype("boolean")
    assert_frame_equal(df, expected_df)


def test_math_operations(c, df):
    result_df = c.sql(
        """
        SELECT
            ABS(b) AS "abs"
            , ACOS(b) AS "acos"
            , ASIN(b) AS "asin"
            , ATAN(b) AS "atan"
            , ATAN2(a, b) AS "atan2"
            , CBRT(b) AS "cbrt"
            , CEIL(b) AS "ceil"
            , COS(b) AS "cos"
            , COT(b) AS "cot"
            , DEGREES(b) AS "degrees"
            , EXP(b) AS "exp"
            , FLOOR(b) AS "floor"
            , LOG10(b) AS "log10"
            , LN(b) AS "ln"
            , POWER(b, 2) AS "power"
            , POWER(b, a) AS "power2"
            , RADIANS(b) AS "radians"
            , ROUND(b) AS "round"
            , ROUND(b, 3) AS "round2"
            , SIGN(b) AS "sign"
            , SIN(b) AS "sin"
            , TAN(b) AS "tan"
            , TRUNCATE(b) AS "truncate"
        FROM df
    """
    ).compute()

    expected_df = pd.DataFrame(index=df.index)
    expected_df["abs"] = df.b.abs()
    expected_df["acos"] = np.arccos(df.b)
    expected_df["asin"] = np.arcsin(df.b)
    expected_df["atan"] = np.arctan(df.b)
    expected_df["atan2"] = np.arctan2(df.a, df.b)
    expected_df["cbrt"] = np.cbrt(df.b)
    expected_df["ceil"] = np.ceil(df.b)
    expected_df["cos"] = np.cos(df.b)
    expected_df["cot"] = 1 / np.tan(df.b)
    expected_df["degrees"] = df.b / np.pi * 180
    expected_df["exp"] = np.exp(df.b)
    expected_df["floor"] = np.floor(df.b)
    expected_df["log10"] = np.log10(df.b)
    expected_df["ln"] = np.log(df.b)
    expected_df["power"] = np.power(df.b, 2)
    expected_df["power2"] = np.power(df.b, df.a)
    expected_df["radians"] = df.b / 180 * np.pi
    expected_df["round"] = np.round(df.b)
    expected_df["round2"] = np.round(df.b, 3)
    expected_df["sign"] = np.sign(df.b)
    expected_df["sin"] = np.sin(df.b)
    expected_df["tan"] = np.tan(df.b)
    expected_df["truncate"] = np.trunc(df.b)
    assert_frame_equal(result_df, expected_df)


def test_integer_div(c, df_simple):
    df = c.sql(
        """
        SELECT
            1 / a AS a,
            a / 2 AS b,
            1.0 / a AS c
        FROM df_simple
    """
    ).compute()

    expected_df = pd.DataFrame(index=df_simple.index)
    expected_df["a"] = [1, 0, 0]
    expected_df["a"] = expected_df["a"].astype("Int64")
    expected_df["b"] = [0, 1, 1]
    expected_df["b"] = expected_df["b"].astype("Int64")
    expected_df["c"] = [1.0, 0.5, 0.333333]
    assert_frame_equal(df, expected_df)


def test_subqueries(c, user_table_1, user_table_2):
    df = c.sql(
        """
        SELECT *
        FROM
            user_table_2
        WHERE
            EXISTS(
                SELECT *
                FROM user_table_1
                WHERE
                    user_table_1.b = user_table_2.c
            )
    """
    ).compute()

    assert_frame_equal(
        df.reset_index(drop=True),
        user_table_2[user_table_2.c.isin(user_table_1.b)].reset_index(drop=True),
    )


def test_string_functions(c):
    df = c.sql(
        """
        SELECT
            a || 'hello' || a AS a,
            CHAR_LENGTH(a) AS b,
            UPPER(a) AS c,
            LOWER(a) AS d,
            POSITION('a' IN a FROM 4) AS e,
            POSITION('ZL' IN a) AS f,
            TRIM('a' FROM a) AS g,
            TRIM(BOTH 'a' FROM a) AS h,
            TRIM(LEADING 'a' FROM a) AS i,
            TRIM(TRAILING 'a' FROM a) AS j,
            OVERLAY(a PLACING 'XXX' FROM -1) AS k,
            OVERLAY(a PLACING 'XXX' FROM 2 FOR 4) AS l,
            OVERLAY(a PLACING 'XXX' FROM 2 FOR 1) AS m,
            SUBSTRING(a FROM -1) AS n,
            SUBSTRING(a FROM 10) AS o,
            SUBSTRING(a FROM 2) AS p,
            SUBSTRING(a FROM 2 FOR 2) AS q,
            INITCAP(a) AS r,
            INITCAP(UPPER(a)) AS s,
            INITCAP(LOWER(a)) AS t
        FROM
            string_table
        """
<<<<<<< HEAD
        ).compute()

        assert_frame_equal(
            df.reset_index(drop=True),
            self.user_table_2[
                self.user_table_2.c.isin(self.user_table_1.b)
            ].reset_index(drop=True),
        )

    def test_string_functions(self):
        df = self.c.sql(
            """
            SELECT
                a || 'hello' || a AS a,
                CHAR_LENGTH(a) AS b,
                UPPER(a) AS c,
                LOWER(a) AS d,
                POSITION('a' IN a FROM 4) AS e,
                POSITION('ZL' IN a) AS f,
                TRIM('a' FROM a) AS g,
                TRIM(BOTH 'a' FROM a) AS h,
                TRIM(LEADING 'a' FROM a) AS i,
                TRIM(TRAILING 'a' FROM a) AS j,
                OVERLAY(a PLACING 'XXX' FROM -1) AS k,
                OVERLAY(a PLACING 'XXX' FROM 2 FOR 4) AS l,
                OVERLAY(a PLACING 'XXX' FROM 2 FOR 1) AS m,
                SUBSTRING(a FROM -1) AS n,
                SUBSTRING(a FROM 10) AS o,
                SUBSTRING(a FROM 2) AS p,
                SUBSTRING(a FROM 2 FOR 2) AS q,
                INITCAP(a) AS r,
                INITCAP(UPPER(a)) AS s,
                INITCAP(LOWER(a)) AS t
            FROM
                string_table
            """
        ).compute()

        expected_df = pd.DataFrame(
            {
                "a": ["a normal stringhelloa normal string"],
                "b": [15],
                "c": ["A NORMAL STRING"],
                "d": ["a normal string"],
                "e": [7],
                "f": [0],
                "g": [" normal string"],
                "h": [" normal string"],
                "i": [" normal string"],
                "j": ["a normal string"],
                "k": ["XXXormal string"],
                "l": ["aXXXmal string"],
                "m": ["aXXXnormal string"],
                "n": ["a normal string"],
                "o": ["string"],
                "p": [" normal string"],
                "q": [" n"],
                "r": ["A Normal String"],
                "s": ["A Normal String"],
                "t": ["A Normal String"],
            }
        )

        assert_frame_equal(
            df.head(1), expected_df,
        )

    def test_date_functions(self):
        date = datetime(2021, 10, 3, 15, 53, 42, 47)

        df = dd.from_pandas(pd.DataFrame({"d": [date]}), npartitions=1)
        self.c.register_dask_table(df, "df")

        df = self.c.sql(
            """
            SELECT
                EXTRACT(CENTURY FROM d) AS "century",
                EXTRACT(DAY FROM d) AS "day",
                EXTRACT(DECADE FROM d) AS "decade",
                EXTRACT(DOW FROM d) AS "dow",
                EXTRACT(DOY FROM d) AS "doy",
                EXTRACT(HOUR FROM d) AS "hour",
                EXTRACT(MICROSECOND FROM d) AS "microsecond",
                EXTRACT(MILLENNIUM FROM d) AS "millennium",
                EXTRACT(MILLISECOND FROM d) AS "millisecond",
                EXTRACT(MINUTE FROM d) AS "minute",
                EXTRACT(MONTH FROM d) AS "month",
                EXTRACT(QUARTER FROM d) AS "quarter",
                EXTRACT(SECOND FROM d) AS "second",
                EXTRACT(WEEK FROM d) AS "week",
                EXTRACT(YEAR FROM d) AS "year"
            FROM df
        """
        ).compute()

        expected_df = pd.DataFrame(
            {
                "century": [20],
                "day": [3],
                "decade": [202],
                "dow": [0],
                "doy": [276],
                "hour": [15],
                "microsecond": [47],
                "millennium": [2],
                "millisecond": [47000],
                "minute": [53],
                "month": [10],
                "quarter": [4],
                "second": [42],
                "week": [39],
                "year": [2021],
            }
        )

        assert_frame_equal(df, expected_df, check_dtype=False)
=======
    ).compute()

    expected_df = pd.DataFrame(
        {
            "a": ["a normal stringhelloa normal string"],
            "b": [15],
            "c": ["A NORMAL STRING"],
            "d": ["a normal string"],
            "e": [7],
            "f": [0],
            "g": [" normal string"],
            "h": [" normal string"],
            "i": [" normal string"],
            "j": ["a normal string"],
            "k": ["XXXormal string"],
            "l": ["aXXXmal string"],
            "m": ["aXXXnormal string"],
            "n": ["a normal string"],
            "o": ["string"],
            "p": [" normal string"],
            "q": [" n"],
            "r": ["A Normal String"],
            "s": ["A Normal String"],
            "t": ["A Normal String"],
        }
    )

    assert_frame_equal(
        df.head(1), expected_df,
    )
>>>>>>> 8e472cee
<|MERGE_RESOLUTION|>--- conflicted
+++ resolved
@@ -85,29 +85,6 @@
 def test_operators(c, df):
     result_df = c.sql(
         """
-<<<<<<< HEAD
-        )
-        df = df.compute()
-
-        expected_df = pd.DataFrame(index=self.df.index)
-        expected_df["m"] = self.df["a"] * self.df["b"]
-        expected_df["q"] = self.df["a"] / self.df["b"]
-        expected_df["s"] = self.df["a"] + self.df["b"]
-        expected_df["d"] = self.df["a"] - self.df["b"]
-        expected_df["e"] = self.df["a"] == self.df["b"]
-        expected_df["g"] = self.df["a"] > self.df["b"]
-        expected_df["ge"] = self.df["a"] >= self.df["b"]
-        expected_df["l"] = self.df["a"] < self.df["b"]
-        expected_df["le"] = self.df["a"] <= self.df["b"]
-        expected_df["n"] = self.df["a"] != self.df["b"]
-        assert_frame_equal(df, expected_df)
-
-    def test_like(self):
-        df = self.c.sql(
-            """
-            SELECT * FROM string_table
-            WHERE a SIMILAR TO '%n[a-z]rmal st_i%'
-=======
     SELECT
         a * b AS m,
         a / b AS q,
@@ -140,14 +117,22 @@
 
 def test_like(c, string_table):
     df = c.sql(
->>>>>>> 8e472cee
+        """
+        SELECT * FROM string_table
+        WHERE a SIMILAR TO '%n[a-z]rmal st_i%'
+    """
+    ).compute()
+
+    assert_frame_equal(df, string_table.iloc[[0]])
+
+    df = c.sql(
         """
         SELECT * FROM string_table
         WHERE a LIKE '%n[a-z]rmal st_i%'
     """
     ).compute()
 
-    assert_frame_equal(df, string_table.iloc[[0]])
+    assert len(df) == 0
 
     df = c.sql(
         """
@@ -158,14 +143,16 @@
 
     assert_frame_equal(df, string_table.iloc[[1]])
 
-<<<<<<< HEAD
-        df = self.c.sql(
-            """
-            SELECT * FROM string_table
-            WHERE a SIMILAR TO '^|()-*r[r]$' ESCAPE 'r'
-=======
-    df = c.sql(
->>>>>>> 8e472cee
+    df = c.sql(
+        """
+        SELECT * FROM string_table
+        WHERE a SIMILAR TO '^|()-*r[r]$' ESCAPE 'r'
+        """
+    ).compute()
+
+    assert_frame_equal(df, string_table.iloc[[2]])
+
+    df = c.sql(
         """
         SELECT * FROM string_table
         WHERE a LIKE '^|()-*r[r]$' ESCAPE 'r'
@@ -390,124 +377,6 @@
         FROM
             string_table
         """
-<<<<<<< HEAD
-        ).compute()
-
-        assert_frame_equal(
-            df.reset_index(drop=True),
-            self.user_table_2[
-                self.user_table_2.c.isin(self.user_table_1.b)
-            ].reset_index(drop=True),
-        )
-
-    def test_string_functions(self):
-        df = self.c.sql(
-            """
-            SELECT
-                a || 'hello' || a AS a,
-                CHAR_LENGTH(a) AS b,
-                UPPER(a) AS c,
-                LOWER(a) AS d,
-                POSITION('a' IN a FROM 4) AS e,
-                POSITION('ZL' IN a) AS f,
-                TRIM('a' FROM a) AS g,
-                TRIM(BOTH 'a' FROM a) AS h,
-                TRIM(LEADING 'a' FROM a) AS i,
-                TRIM(TRAILING 'a' FROM a) AS j,
-                OVERLAY(a PLACING 'XXX' FROM -1) AS k,
-                OVERLAY(a PLACING 'XXX' FROM 2 FOR 4) AS l,
-                OVERLAY(a PLACING 'XXX' FROM 2 FOR 1) AS m,
-                SUBSTRING(a FROM -1) AS n,
-                SUBSTRING(a FROM 10) AS o,
-                SUBSTRING(a FROM 2) AS p,
-                SUBSTRING(a FROM 2 FOR 2) AS q,
-                INITCAP(a) AS r,
-                INITCAP(UPPER(a)) AS s,
-                INITCAP(LOWER(a)) AS t
-            FROM
-                string_table
-            """
-        ).compute()
-
-        expected_df = pd.DataFrame(
-            {
-                "a": ["a normal stringhelloa normal string"],
-                "b": [15],
-                "c": ["A NORMAL STRING"],
-                "d": ["a normal string"],
-                "e": [7],
-                "f": [0],
-                "g": [" normal string"],
-                "h": [" normal string"],
-                "i": [" normal string"],
-                "j": ["a normal string"],
-                "k": ["XXXormal string"],
-                "l": ["aXXXmal string"],
-                "m": ["aXXXnormal string"],
-                "n": ["a normal string"],
-                "o": ["string"],
-                "p": [" normal string"],
-                "q": [" n"],
-                "r": ["A Normal String"],
-                "s": ["A Normal String"],
-                "t": ["A Normal String"],
-            }
-        )
-
-        assert_frame_equal(
-            df.head(1), expected_df,
-        )
-
-    def test_date_functions(self):
-        date = datetime(2021, 10, 3, 15, 53, 42, 47)
-
-        df = dd.from_pandas(pd.DataFrame({"d": [date]}), npartitions=1)
-        self.c.register_dask_table(df, "df")
-
-        df = self.c.sql(
-            """
-            SELECT
-                EXTRACT(CENTURY FROM d) AS "century",
-                EXTRACT(DAY FROM d) AS "day",
-                EXTRACT(DECADE FROM d) AS "decade",
-                EXTRACT(DOW FROM d) AS "dow",
-                EXTRACT(DOY FROM d) AS "doy",
-                EXTRACT(HOUR FROM d) AS "hour",
-                EXTRACT(MICROSECOND FROM d) AS "microsecond",
-                EXTRACT(MILLENNIUM FROM d) AS "millennium",
-                EXTRACT(MILLISECOND FROM d) AS "millisecond",
-                EXTRACT(MINUTE FROM d) AS "minute",
-                EXTRACT(MONTH FROM d) AS "month",
-                EXTRACT(QUARTER FROM d) AS "quarter",
-                EXTRACT(SECOND FROM d) AS "second",
-                EXTRACT(WEEK FROM d) AS "week",
-                EXTRACT(YEAR FROM d) AS "year"
-            FROM df
-        """
-        ).compute()
-
-        expected_df = pd.DataFrame(
-            {
-                "century": [20],
-                "day": [3],
-                "decade": [202],
-                "dow": [0],
-                "doy": [276],
-                "hour": [15],
-                "microsecond": [47],
-                "millennium": [2],
-                "millisecond": [47000],
-                "minute": [53],
-                "month": [10],
-                "quarter": [4],
-                "second": [42],
-                "week": [39],
-                "year": [2021],
-            }
-        )
-
-        assert_frame_equal(df, expected_df, check_dtype=False)
-=======
     ).compute()
 
     expected_df = pd.DataFrame(
@@ -538,4 +407,54 @@
     assert_frame_equal(
         df.head(1), expected_df,
     )
->>>>>>> 8e472cee
+
+
+def test_date_functions(c):
+    date = datetime(2021, 10, 3, 15, 53, 42, 47)
+
+    df = dd.from_pandas(pd.DataFrame({"d": [date]}), npartitions=1)
+    c.register_dask_table(df, "df")
+
+    df = c.sql(
+        """
+        SELECT
+            EXTRACT(CENTURY FROM d) AS "century",
+            EXTRACT(DAY FROM d) AS "day",
+            EXTRACT(DECADE FROM d) AS "decade",
+            EXTRACT(DOW FROM d) AS "dow",
+            EXTRACT(DOY FROM d) AS "doy",
+            EXTRACT(HOUR FROM d) AS "hour",
+            EXTRACT(MICROSECOND FROM d) AS "microsecond",
+            EXTRACT(MILLENNIUM FROM d) AS "millennium",
+            EXTRACT(MILLISECOND FROM d) AS "millisecond",
+            EXTRACT(MINUTE FROM d) AS "minute",
+            EXTRACT(MONTH FROM d) AS "month",
+            EXTRACT(QUARTER FROM d) AS "quarter",
+            EXTRACT(SECOND FROM d) AS "second",
+            EXTRACT(WEEK FROM d) AS "week",
+            EXTRACT(YEAR FROM d) AS "year"
+        FROM df
+    """
+    ).compute()
+
+    expected_df = pd.DataFrame(
+        {
+            "century": [20],
+            "day": [3],
+            "decade": [202],
+            "dow": [0],
+            "doy": [276],
+            "hour": [15],
+            "microsecond": [47],
+            "millennium": [2],
+            "millisecond": [47000],
+            "minute": [53],
+            "month": [10],
+            "quarter": [4],
+            "second": [42],
+            "week": [39],
+            "year": [2021],
+        }
+    )
+
+    assert_frame_equal(df, expected_df, check_dtype=False)