import numpy as np
import pandas as pd
import dask.dataframe as dd
from pandas.testing import assert_frame_equal


def test_case(c, df):
    result_df = c.sql(
        """
    SELECT
        (CASE WHEN a = 3 THEN 1 END) AS "S1",
        (CASE WHEN a > 0 THEN a ELSE 1 END) AS "S2",
        (CASE WHEN a = 4 THEN 3 ELSE a + 1 END) AS "S3",
        (CASE WHEN a = 3 THEN 1 ELSE a END) AS "S4"
    FROM df
    """
    )
    result_df = result_df.compute()

    expected_df = pd.DataFrame(index=df.index)
    expected_df["S1"] = df.a.apply(lambda a: 1 if a == 3 else pd.NA)
    expected_df["S2"] = df.a.apply(lambda a: a if a > 0 else 1)
    expected_df["S3"] = df.a.apply(lambda a: 3 if a == 4 else a + 1)
    expected_df["S4"] = df.a.apply(lambda a: 1 if a == 3 else a)
    assert_frame_equal(result_df, expected_df)


def test_literals(c):
    df = c.sql(
        """SELECT 'a string äö' AS "S",
                    4.4 AS "F",
                    -4564347464 AS "I",
                    TIME '08:08:00.091' AS "T",
                    TIMESTAMP '2022-04-06 17:33:21' AS "DT",
                    DATE '1991-06-02' AS "D",
                    INTERVAL '1' DAY AS "IN"
        """
    )
    df = df.compute()

    expected_df = pd.DataFrame(
        {
            "S": ["a string äö"],
            "F": [4.4],
            "I": [-4564347464],
            "T": [pd.to_datetime("1970-01-01 08:08:00.091")],
            "DT": [pd.to_datetime("2022-04-06 17:33:21")],
            "D": [pd.to_datetime("1991-06-02 00:00")],
            "IN": [pd.to_timedelta("1d")],
        }
    )
    assert_frame_equal(df, expected_df)


def test_literal_null(c):
    df = c.sql(
        """
    SELECT NULL AS "N", 1 + NULL AS "I"
    """
    )
    df = df.compute()

    expected_df = pd.DataFrame({"N": [pd.NA], "I": [pd.NA]})
    expected_df["I"] = expected_df["I"].astype("Int32")
    assert_frame_equal(df, expected_df)


def test_not(c, string_table):
    df = c.sql(
        """
    SELECT
        *
    FROM string_table
    WHERE NOT a LIKE '%normal%'
    """
    )
    df = df.compute()

    expected_df = string_table[~string_table.a.str.contains("normal")]
    assert_frame_equal(df, expected_df)


def test_operators(c, df):
    result_df = c.sql(
        """
    SELECT
        a * b AS m,
        a / b AS q,
        a + b AS s,
        a - b AS d,
        a = b AS e,
        a > b AS g,
        a >= b AS ge,
        a < b AS l,
        a <= b AS le,
        a <> b AS n
    FROM df
    """
    )
    result_df = result_df.compute()

    expected_df = pd.DataFrame(index=df.index)
    expected_df["m"] = df["a"] * df["b"]
    expected_df["q"] = df["a"] / df["b"]
    expected_df["s"] = df["a"] + df["b"]
    expected_df["d"] = df["a"] - df["b"]
    expected_df["e"] = df["a"] == df["b"]
    expected_df["g"] = df["a"] > df["b"]
    expected_df["ge"] = df["a"] >= df["b"]
    expected_df["l"] = df["a"] < df["b"]
    expected_df["le"] = df["a"] <= df["b"]
    expected_df["n"] = df["a"] != df["b"]
    assert_frame_equal(result_df, expected_df)


def test_like(c, string_table):
    df = c.sql(
        """
        SELECT * FROM string_table
        WHERE a LIKE '%n[a-z]rmal st_i%'
    """
    ).compute()

    assert_frame_equal(df, string_table.iloc[[0]])

    df = c.sql(
        """
        SELECT * FROM string_table
        WHERE a LIKE 'Ä%Ä_Ä%' ESCAPE 'Ä'
    """
    ).compute()

    assert_frame_equal(df, string_table.iloc[[1]])

    df = c.sql(
        """
        SELECT * FROM string_table
        WHERE a LIKE '^|()-*r[r]$' ESCAPE 'r'
    """
    ).compute()

    assert_frame_equal(df, string_table.iloc[[2]])

    df = c.sql(
        """
        SELECT * FROM string_table
        WHERE a LIKE '%_' ESCAPE 'r'
    """
    ).compute()

    assert_frame_equal(df, string_table)


def test_null(c):
    df = c.sql(
        """
        SELECT
            c IS NOT NULL AS nn,
            c IS NULL AS n
        FROM user_table_nan
    """
    ).compute()

    expected_df = pd.DataFrame(index=[0, 1, 2])
    expected_df["nn"] = [True, False, True]
    expected_df["n"] = [False, True, False]
    assert_frame_equal(df, expected_df)

    df = c.sql(
        """
        SELECT
            a IS NOT NULL AS nn,
            a IS NULL AS n
        FROM string_table
    """
    ).compute()

    expected_df = pd.DataFrame(index=[0, 1, 2])
    expected_df["nn"] = [True, True, True]
    expected_df["n"] = [False, False, False]
    assert_frame_equal(df, expected_df)


def test_boolean_operations(c):
    df = dd.from_pandas(pd.DataFrame({"b": [1, 0, -1]}), npartitions=1)
    df["b"] = df["b"].apply(
        lambda x: pd.NA if x < 0 else x > 0, meta=("b", "bool")
    )  # turn into a bool column
    c.register_dask_table(df, "df")

    df = c.sql(
        """
        SELECT
            b IS TRUE AS t,
            b IS FALSE AS f,
            b IS NOT TRUE AS nt,
            b IS NOT FALSE AS nf,
            b IS UNKNOWN AS u,
            b IS NOT UNKNOWN AS nu
        FROM df"""
    ).compute()

    expected_df = pd.DataFrame(
        {
            "t": [True, False, False],
            "f": [False, True, False],
            "nt": [False, True, True],
            "nf": [True, False, True],
            "u": [False, False, True],
            "nu": [True, True, False],
        }
    )
    assert_frame_equal(df, expected_df)


def test_math_operations(c, df):
    result_df = c.sql(
        """
        SELECT
            ABS(b) AS "abs"
            , ACOS(b) AS "acos"
            , ASIN(b) AS "asin"
            , ATAN(b) AS "atan"
            , ATAN2(a, b) AS "atan2"
            , CBRT(b) AS "cbrt"
            , CEIL(b) AS "ceil"
            , COS(b) AS "cos"
            , COT(b) AS "cot"
            , DEGREES(b) AS "degrees"
            , EXP(b) AS "exp"
            , FLOOR(b) AS "floor"
            , LOG10(b) AS "log10"
            , LN(b) AS "ln"
            , POWER(b, 2) AS "power"
            , POWER(b, a) AS "power2"
            , RADIANS(b) AS "radians"
            , ROUND(b) AS "round"
            , ROUND(b, 3) AS "round2"
            , SIGN(b) AS "sign"
            , SIN(b) AS "sin"
            , TAN(b) AS "tan"
            , TRUNCATE(b) AS "truncate"
        FROM df
    """
    ).compute()

    expected_df = pd.DataFrame(index=df.index)
    expected_df["abs"] = df.b.abs()
    expected_df["acos"] = np.arccos(df.b)
    expected_df["asin"] = np.arcsin(df.b)
    expected_df["atan"] = np.arctan(df.b)
    expected_df["atan2"] = np.arctan2(df.a, df.b)
    expected_df["cbrt"] = np.cbrt(df.b)
    expected_df["ceil"] = np.ceil(df.b)
    expected_df["cos"] = np.cos(df.b)
    expected_df["cot"] = 1 / np.tan(df.b)
    expected_df["degrees"] = df.b / np.pi * 180
    expected_df["exp"] = np.exp(df.b)
    expected_df["floor"] = np.floor(df.b)
    expected_df["log10"] = np.log10(df.b)
    expected_df["ln"] = np.log(df.b)
    expected_df["power"] = np.power(df.b, 2)
    expected_df["power2"] = np.power(df.b, df.a)
    expected_df["radians"] = df.b / 180 * np.pi
    expected_df["round"] = np.round(df.b)
    expected_df["round2"] = np.round(df.b, 3)
    expected_df["sign"] = np.sign(df.b)
    expected_df["sin"] = np.sin(df.b)
    expected_df["tan"] = np.tan(df.b)
    expected_df["truncate"] = np.trunc(df.b)
    assert_frame_equal(result_df, expected_df)


def test_integer_div(c, df_simple):
    df = c.sql(
        """
<<<<<<< HEAD
        ).compute()

        expected_df = pd.DataFrame(index=[0, 1, 2])
        expected_df["nn"] = [True, True, True]
        expected_df["n"] = [False, False, False]
        assert_frame_equal(df, expected_df)

    def test_boolean_operations(self):
        df = dd.from_pandas(pd.DataFrame({"b": [1, 0, -1]}), npartitions=1)
        df["b"] = df["b"].apply(
            lambda x: pd.NA if x < 0 else x > 0, meta=("b", "bool")
        )  # turn into a bool column
        self.c.create_table("df", df)

        df = self.c.sql(
            """
            SELECT
                b IS TRUE AS t,
                b IS FALSE AS f,
                b IS NOT TRUE AS nt,
                b IS NOT FALSE AS nf,
                b IS UNKNOWN AS u,
                b IS NOT UNKNOWN AS nu
            FROM df"""
        ).compute()

        expected_df = pd.DataFrame(
            {
                "t": [True, False, False],
                "f": [False, True, False],
                "nt": [False, True, True],
                "nf": [True, False, True],
                "u": [False, False, True],
                "nu": [True, True, False],
            }
        )
        assert_frame_equal(df, expected_df)

    def test_math_operations(self):
        df = self.c.sql(
            """
            SELECT
                ABS(b) AS "abs"
                , ACOS(b) AS "acos"
                , ASIN(b) AS "asin"
                , ATAN(b) AS "atan"
                , ATAN2(a, b) AS "atan2"
                , CBRT(b) AS "cbrt"
                , CEIL(b) AS "ceil"
                , COS(b) AS "cos"
                , COT(b) AS "cot"
                , DEGREES(b) AS "degrees"
                , EXP(b) AS "exp"
                , FLOOR(b) AS "floor"
                , LOG10(b) AS "log10"
                , LN(b) AS "ln"
                , POWER(b, 2) AS "power"
                , POWER(b, a) AS "power2"
                , RADIANS(b) AS "radians"
                , ROUND(b) AS "round"
                , ROUND(b, 3) AS "round2"
                , SIGN(b) AS "sign"
                , SIN(b) AS "sin"
                , TAN(b) AS "tan"
                , TRUNCATE(b) AS "truncate"
            FROM df
=======
        SELECT
            1 / a AS a,
            a / 2 AS b,
            1.0 / a AS c
        FROM df_simple
    """
    ).compute()

    expected_df = pd.DataFrame(index=df_simple.index)
    expected_df["a"] = [1, 0, 0]
    expected_df["a"] = expected_df["a"].astype("Int64")
    expected_df["b"] = [0, 1, 1]
    expected_df["b"] = expected_df["b"].astype("Int64")
    expected_df["c"] = [1.0, 0.5, 0.333333]
    assert_frame_equal(df, expected_df)


def test_subqueries(c, user_table_1, user_table_2):
    df = c.sql(
>>>>>>> 3f8f9a8c
        """
        SELECT *
        FROM
            user_table_2
        WHERE
            EXISTS(
                SELECT *
                FROM user_table_1
                WHERE
                    user_table_1.b = user_table_2.c
            )
    """
    ).compute()

    assert_frame_equal(
        df.reset_index(drop=True),
        user_table_2[user_table_2.c.isin(user_table_1.b)].reset_index(drop=True),
    )


def test_string_functions(c):
    df = c.sql(
        """
        SELECT
            a || 'hello' || a AS a,
            CHAR_LENGTH(a) AS b,
            UPPER(a) AS c,
            LOWER(a) AS d,
            POSITION('a' IN a FROM 4) AS e,
            POSITION('ZL' IN a) AS f,
            TRIM('a' FROM a) AS g,
            TRIM(BOTH 'a' FROM a) AS h,
            TRIM(LEADING 'a' FROM a) AS i,
            TRIM(TRAILING 'a' FROM a) AS j,
            OVERLAY(a PLACING 'XXX' FROM -1) AS k,
            OVERLAY(a PLACING 'XXX' FROM 2 FOR 4) AS l,
            OVERLAY(a PLACING 'XXX' FROM 2 FOR 1) AS m,
            SUBSTRING(a FROM -1) AS n,
            SUBSTRING(a FROM 10) AS o,
            SUBSTRING(a FROM 2) AS p,
            SUBSTRING(a FROM 2 FOR 2) AS q,
            INITCAP(a) AS r,
            INITCAP(UPPER(a)) AS s,
            INITCAP(LOWER(a)) AS t
        FROM
            string_table
        """
    ).compute()

    expected_df = pd.DataFrame(
        {
            "a": ["a normal stringhelloa normal string"],
            "b": [15],
            "c": ["A NORMAL STRING"],
            "d": ["a normal string"],
            "e": [7],
            "f": [0],
            "g": [" normal string"],
            "h": [" normal string"],
            "i": [" normal string"],
            "j": ["a normal string"],
            "k": ["XXXormal string"],
            "l": ["aXXXmal string"],
            "m": ["aXXXnormal string"],
            "n": ["a normal string"],
            "o": ["string"],
            "p": [" normal string"],
            "q": [" n"],
            "r": ["A Normal String"],
            "s": ["A Normal String"],
            "t": ["A Normal String"],
        }
    )

    assert_frame_equal(
        df.head(1), expected_df,
    )<|MERGE_RESOLUTION|>--- conflicted
+++ resolved
@@ -186,7 +186,7 @@
     df["b"] = df["b"].apply(
         lambda x: pd.NA if x < 0 else x > 0, meta=("b", "bool")
     )  # turn into a bool column
-    c.register_dask_table(df, "df")
+    c.create_table("df", df)
 
     df = c.sql(
         """
@@ -274,74 +274,6 @@
 def test_integer_div(c, df_simple):
     df = c.sql(
         """
-<<<<<<< HEAD
-        ).compute()
-
-        expected_df = pd.DataFrame(index=[0, 1, 2])
-        expected_df["nn"] = [True, True, True]
-        expected_df["n"] = [False, False, False]
-        assert_frame_equal(df, expected_df)
-
-    def test_boolean_operations(self):
-        df = dd.from_pandas(pd.DataFrame({"b": [1, 0, -1]}), npartitions=1)
-        df["b"] = df["b"].apply(
-            lambda x: pd.NA if x < 0 else x > 0, meta=("b", "bool")
-        )  # turn into a bool column
-        self.c.create_table("df", df)
-
-        df = self.c.sql(
-            """
-            SELECT
-                b IS TRUE AS t,
-                b IS FALSE AS f,
-                b IS NOT TRUE AS nt,
-                b IS NOT FALSE AS nf,
-                b IS UNKNOWN AS u,
-                b IS NOT UNKNOWN AS nu
-            FROM df"""
-        ).compute()
-
-        expected_df = pd.DataFrame(
-            {
-                "t": [True, False, False],
-                "f": [False, True, False],
-                "nt": [False, True, True],
-                "nf": [True, False, True],
-                "u": [False, False, True],
-                "nu": [True, True, False],
-            }
-        )
-        assert_frame_equal(df, expected_df)
-
-    def test_math_operations(self):
-        df = self.c.sql(
-            """
-            SELECT
-                ABS(b) AS "abs"
-                , ACOS(b) AS "acos"
-                , ASIN(b) AS "asin"
-                , ATAN(b) AS "atan"
-                , ATAN2(a, b) AS "atan2"
-                , CBRT(b) AS "cbrt"
-                , CEIL(b) AS "ceil"
-                , COS(b) AS "cos"
-                , COT(b) AS "cot"
-                , DEGREES(b) AS "degrees"
-                , EXP(b) AS "exp"
-                , FLOOR(b) AS "floor"
-                , LOG10(b) AS "log10"
-                , LN(b) AS "ln"
-                , POWER(b, 2) AS "power"
-                , POWER(b, a) AS "power2"
-                , RADIANS(b) AS "radians"
-                , ROUND(b) AS "round"
-                , ROUND(b, 3) AS "round2"
-                , SIGN(b) AS "sign"
-                , SIN(b) AS "sin"
-                , TAN(b) AS "tan"
-                , TRUNCATE(b) AS "truncate"
-            FROM df
-=======
         SELECT
             1 / a AS a,
             a / 2 AS b,
@@ -361,7 +293,6 @@
 
 def test_subqueries(c, user_table_1, user_table_2):
     df = c.sql(
->>>>>>> 3f8f9a8c
         """
         SELECT *
         FROM
