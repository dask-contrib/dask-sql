from datetime import datetime

import dask.dataframe as dd
import numpy as np
import pandas as pd
import pytest

from tests.utils import assert_eq


@pytest.mark.xfail(
    reason="Bumping to Calcite 1.29.0 to address CVE-2021-44228 caused a stack overflow in this test"
)
def test_case(c, df):
    result_df = c.sql(
        """
    SELECT
        (CASE WHEN a = 3 THEN 1 END) AS "S1",
        (CASE WHEN a > 0 THEN a ELSE 1 END) AS "S2",
        (CASE WHEN a = 4 THEN 3 ELSE a + 1 END) AS "S3",
        (CASE WHEN a = 3 THEN 1 WHEN a > 0 THEN 2 ELSE a END) AS "S4",
        CASE
            WHEN (a >= 1 AND a < 2) OR (a > 2) THEN CAST('in-between' AS VARCHAR) ELSE CAST('out-of-range' AS VARCHAR)
        END AS "S5",
        CASE
            WHEN (a < 2) OR (3 < a AND a < 4) THEN 42 ELSE 47
        END AS "S6",
        CASE WHEN (1 < a AND a <= 4) THEN 1 ELSE 0 END AS "S7"
    FROM df
    """
    )
    expected_df = pd.DataFrame(index=df.index)
    expected_df["S1"] = df.a.apply(lambda a: 1 if a == 3 else pd.NA)
    expected_df["S2"] = df.a.apply(lambda a: a if a > 0 else 1)
    expected_df["S3"] = df.a.apply(lambda a: 3 if a == 4 else a + 1)
    expected_df["S4"] = df.a.apply(lambda a: 1 if a == 3 else 2 if a > 0 else a)
    expected_df["S5"] = df.a.apply(
        lambda a: "in-between" if ((1 <= a < 2) or (a > 2)) else "out-of-range"
    )
    expected_df["S6"] = df.a.apply(lambda a: 42 if ((a < 2) or (3 < a < 4)) else 47)
    expected_df["S7"] = df.a.apply(lambda a: 1 if (1 < a <= 4) else 0)

    # Do not check dtypes, as pandas versions are inconsistent here
    assert_eq(result_df, expected_df, check_dtype=False)


def test_literals(c):
    df = c.sql(
        """SELECT 'a string äö' AS "S",
                    4.4 AS "F",
                    -4564347464 AS "I",
                    TIME '08:08:00.091' AS "T",
                    TIMESTAMP '2022-04-06 17:33:21' AS "DT",
                    DATE '1991-06-02' AS "D",
                    INTERVAL '1' DAY AS "IN"
        """
    )

    expected_df = pd.DataFrame(
        {
            "S": ["a string äö"],
            "F": [4.4],
            "I": [-4564347464],
            "T": [pd.to_datetime("1970-01-01 08:08:00.091")],
            "DT": [pd.to_datetime("2022-04-06 17:33:21")],
            "D": [pd.to_datetime("1991-06-02 00:00")],
            "IN": [pd.to_timedelta("1d")],
        }
    )
    assert_eq(df, expected_df)


def test_literal_null(c):
    df = c.sql(
        """
    SELECT NULL AS "N", 1 + NULL AS "I"
    """
    )

    expected_df = pd.DataFrame({"N": [pd.NA], "I": [pd.NA]})
    expected_df["I"] = expected_df["I"].astype("Int32")
    assert_eq(df, expected_df)


def test_random(c):
    query = 'SELECT RAND(0) AS "0", RAND_INTEGER(0, 10) AS "1"'

    result_df = c.sql(query)

    # assert that repeated queries give the same result
    assert_eq(result_df, c.sql(query))

    # assert output
    result_df = result_df.compute()

    assert result_df["0"].dtype == "float64"
    assert result_df["1"].dtype == "Int32"

    assert 0 <= result_df["0"][0] < 1
    assert 0 <= result_df["1"][0] < 10


@pytest.mark.parametrize(
    "input_table",
    [
        "string_table",
        pytest.param("gpu_string_table", marks=pytest.mark.gpu),
    ],
)
def test_not(c, input_table, request):
    string_table = request.getfixturevalue(input_table)
    df = c.sql(
        f"""
    SELECT
        *
    FROM {input_table}
    WHERE NOT a LIKE '%normal%'
    """
    )

    expected_df = string_table[~string_table.a.str.contains("normal")]
    assert_eq(df, expected_df)


def test_operators(c, df):
    result_df = c.sql(
        """
    SELECT
        a * b AS m,
        -a AS u,
        a / b AS q,
        a + b AS s,
        a - b AS d,
        a = b AS e,
        a > b AS g,
        a >= b AS ge,
        a < b AS l,
        a <= b AS le,
        a <> b AS n
    FROM df
    """
    )

    expected_df = pd.DataFrame(index=df.index)
    expected_df["m"] = df["a"] * df["b"]
    expected_df["u"] = -df["a"]
    expected_df["q"] = df["a"] / df["b"]
    expected_df["s"] = df["a"] + df["b"]
    expected_df["d"] = df["a"] - df["b"]
    expected_df["e"] = df["a"] == df["b"]
    expected_df["g"] = df["a"] > df["b"]
    expected_df["ge"] = df["a"] >= df["b"]
    expected_df["l"] = df["a"] < df["b"]
    expected_df["le"] = df["a"] <= df["b"]
    expected_df["n"] = df["a"] != df["b"]
    assert_eq(result_df, expected_df)


@pytest.mark.parametrize(
    "input_table,gpu",
    [
        ("string_table", False),
        pytest.param(
            "gpu_string_table",
            True,
            marks=(
                pytest.mark.gpu,
                pytest.mark.xfail(
                    reason="Failing due to cuDF bug https://github.com/rapidsai/cudf/issues/9434"
                ),
            ),
        ),
    ],
)
def test_like(c, input_table, gpu, request):
    string_table = request.getfixturevalue(input_table)

    df = c.sql(
        f"""
        SELECT * FROM {input_table}
        WHERE a SIMILAR TO '%n[a-z]rmal st_i%'
    """
    )

    assert_eq(df, string_table.iloc[[0]])

    df = c.sql(
        f"""
        SELECT * FROM {input_table}
        WHERE a LIKE '%n[a-z]rmal st_i%'
    """
    )

    assert len(df) == 0

    df = c.sql(
        f"""
        SELECT * FROM {input_table}
        WHERE a LIKE 'Ä%Ä_Ä%' ESCAPE 'Ä'
    """
    )

    assert_eq(df, string_table.iloc[[1]])

    df = c.sql(
        f"""
        SELECT * FROM {input_table}
        WHERE a SIMILAR TO '^|()-*r[r]$' ESCAPE 'r'
        """
    )

    assert_eq(df, string_table.iloc[[2]])

    df = c.sql(
        f"""
        SELECT * FROM {input_table}
        WHERE a LIKE '^|()-*r[r]$' ESCAPE 'r'
    """
    )

    assert_eq(df, string_table.iloc[[2]])

    df = c.sql(
        f"""
        SELECT * FROM {input_table}
        WHERE a LIKE '%_' ESCAPE 'r'
    """
    )

    assert_eq(df, string_table)

    string_table2 = pd.DataFrame({"b": ["a", "b", None, pd.NA, float("nan")]})
    c.create_table("string_table2", string_table2, gpu=gpu)
    df = c.sql(
        """
        SELECT * FROM string_table2
        WHERE b LIKE 'b'
    """
    )

    assert_eq(df, string_table2.iloc[[1]])


def test_null(c):
    df = c.sql(
        """
        SELECT
            c IS NOT NULL AS nn,
            c IS NULL AS n
        FROM user_table_nan
    """
    )

    expected_df = pd.DataFrame(index=[0, 1, 2])
    expected_df["nn"] = [True, False, True]
    expected_df["nn"] = expected_df["nn"].astype("boolean")
    expected_df["n"] = [False, True, False]
    assert_eq(df, expected_df)

    df = c.sql(
        """
        SELECT
            a IS NOT NULL AS nn,
            a IS NULL AS n
        FROM string_table
    """
    )

    expected_df = pd.DataFrame(index=[0, 1, 2])
    expected_df["nn"] = [True, True, True]
    expected_df["nn"] = expected_df["nn"].astype("boolean")
    expected_df["n"] = [False, False, False]
    assert_eq(df, expected_df)


def test_boolean_operations(c):
    df = dd.from_pandas(pd.DataFrame({"b": [1, 0, -1]}), npartitions=1)
    df["b"] = df["b"].apply(
        lambda x: pd.NA if x < 0 else x > 0, meta=("b", "bool")
    )  # turn into a bool column
    c.create_table("df", df)

    df = c.sql(
        """
        SELECT
            b IS TRUE AS t,
            b IS FALSE AS f,
            b IS NOT TRUE AS nt,
            b IS NOT FALSE AS nf,
            b IS UNKNOWN AS u,
            b IS NOT UNKNOWN AS nu
        FROM df"""
    )

    expected_df = pd.DataFrame(
        {
            "t": [True, False, False],
            "f": [False, True, False],
            "nt": [False, True, True],
            "nf": [True, False, True],
            "u": [False, False, True],
            "nu": [True, True, False],
        },
        dtype="bool",
    )
    expected_df["nt"] = expected_df["nt"].astype("boolean")
    expected_df["nf"] = expected_df["nf"].astype("boolean")
    expected_df["nu"] = expected_df["nu"].astype("boolean")
    assert_eq(df, expected_df)


def test_math_operations(c, df):
    result_df = c.sql(
        """
        SELECT
            ABS(b) AS "abs"
            , ACOS(b) AS "acos"
            , ASIN(b) AS "asin"
            , ATAN(b) AS "atan"
            , ATAN2(a, b) AS "atan2"
            , CBRT(b) AS "cbrt"
            , CEIL(b) AS "ceil"
            , COS(b) AS "cos"
            , COT(b) AS "cot"
            , DEGREES(b) AS "degrees"
            , EXP(b) AS "exp"
            , FLOOR(b) AS "floor"
            , LOG10(b) AS "log10"
            , LN(b) AS "ln"
            , MOD(b, 4) AS "mod"
            , POWER(b, 2) AS "power"
            , POWER(b, a) AS "power2"
            , RADIANS(b) AS "radians"
            , ROUND(b) AS "round"
            , ROUND(b, 3) AS "round2"
            , SIGN(b) AS "sign"
            , SIN(b) AS "sin"
            , TAN(b) AS "tan"
            , TRUNCATE(b) AS "truncate"
        FROM df
    """
    )

    expected_df = pd.DataFrame(index=df.index)
    expected_df["abs"] = df.b.abs()
    expected_df["acos"] = np.arccos(df.b)
    expected_df["asin"] = np.arcsin(df.b)
    expected_df["atan"] = np.arctan(df.b)
    expected_df["atan2"] = np.arctan2(df.a, df.b)
    expected_df["cbrt"] = np.cbrt(df.b)
    expected_df["ceil"] = np.ceil(df.b)
    expected_df["cos"] = np.cos(df.b)
    expected_df["cot"] = 1 / np.tan(df.b)
    expected_df["degrees"] = df.b / np.pi * 180
    expected_df["exp"] = np.exp(df.b)
    expected_df["floor"] = np.floor(df.b)
    expected_df["log10"] = np.log10(df.b)
    expected_df["ln"] = np.log(df.b)
    expected_df["mod"] = np.mod(df.b, 4)
    expected_df["power"] = np.power(df.b, 2)
    expected_df["power2"] = np.power(df.b, df.a)
    expected_df["radians"] = df.b / 180 * np.pi
    expected_df["round"] = np.round(df.b)
    expected_df["round2"] = np.round(df.b, 3)
    expected_df["sign"] = np.sign(df.b)
    expected_df["sin"] = np.sin(df.b)
    expected_df["tan"] = np.tan(df.b)
    expected_df["truncate"] = np.trunc(df.b)
    assert_eq(result_df, expected_df)


def test_integer_div(c, df_simple):
    df = c.sql(
        """
        SELECT
            1 / a AS a,
            a / 2 AS b,
            1.0 / a AS c
        FROM df_simple
    """
    )

    expected_df = pd.DataFrame(index=df_simple.index)
    expected_df["a"] = [1, 0, 0]
    expected_df["a"] = expected_df["a"].astype("Int64")
    expected_df["b"] = [0, 1, 1]
    expected_df["b"] = expected_df["b"].astype("Int64")
    expected_df["c"] = [1.0, 0.5, 0.333333]
    assert_eq(df, expected_df)


def test_subqueries(c, user_table_1, user_table_2):
    df = c.sql(
        """
        SELECT *
        FROM
            user_table_2
        WHERE
            EXISTS(
                SELECT *
                FROM user_table_1
                WHERE
                    user_table_1.b = user_table_2.c
            )
    """
    )

    assert_eq(df, user_table_2[user_table_2.c.isin(user_table_1.b)], check_index=False)


@pytest.mark.parametrize("gpu", [False, pytest.param(True, marks=pytest.mark.gpu)])
def test_string_functions(c, gpu):
    if gpu:
        input_table = "gpu_string_table"
    else:
        input_table = "string_table"

    df = c.sql(
        f"""
        SELECT
            a || 'hello' || a AS a,
            CONCAT(a, 'hello', a) as b,
            CHAR_LENGTH(a) AS c,
            UPPER(a) AS d,
            LOWER(a) AS e,
            POSITION('a' IN a FROM 4) AS f,
            POSITION('ZL' IN a) AS g,
            TRIM('a' FROM a) AS h,
            TRIM(BOTH 'a' FROM a) AS i,
            TRIM(LEADING 'a' FROM a) AS j,
            TRIM(TRAILING 'a' FROM a) AS k,
            OVERLAY(a PLACING 'XXX' FROM -1) AS l,
            OVERLAY(a PLACING 'XXX' FROM 2 FOR 4) AS m,
            OVERLAY(a PLACING 'XXX' FROM 2 FOR 1) AS n,
            SUBSTRING(a FROM -1) AS o,
            SUBSTRING(a FROM 10) AS p,
            SUBSTRING(a FROM 2) AS q,
            SUBSTRING(a FROM 2 FOR 2) AS r,
            SUBSTR(a, 3, 6) AS s,
            INITCAP(a) AS t,
            INITCAP(UPPER(a)) AS u,
            INITCAP(LOWER(a)) AS v
        FROM
            {input_table}
        """
    )

    if gpu:
        df = df.astype({"c": "int64", "f": "int64", "g": "int64"})

    expected_df = pd.DataFrame(
        {
            "a": ["a normal stringhelloa normal string"],
            "b": ["a normal stringhelloa normal string"],
            "c": [15],
            "d": ["A NORMAL STRING"],
            "e": ["a normal string"],
            "f": [7],
            "g": [0],
            "h": [" normal string"],
            "i": [" normal string"],
            "j": [" normal string"],
            "k": ["a normal string"],
            "l": ["XXXormal string"],
            "m": ["aXXXmal string"],
            "n": ["aXXXnormal string"],
            "o": ["a normal string"],
            "p": ["string"],
            "q": [" normal string"],
            "r": [" n"],
            "s": ["normal"],
            "t": ["A Normal String"],
            "u": ["A Normal String"],
            "v": ["A Normal String"],
        }
    )

    assert_eq(
        df.head(1),
        expected_df,
    )


def test_date_functions(c):
    date = datetime(2021, 10, 3, 15, 53, 42, 47)

    df = dd.from_pandas(pd.DataFrame({"d": [date]}), npartitions=1)
    c.register_dask_table(df, "df")

    df = c.sql(
        """
        SELECT
            EXTRACT(CENTURY FROM d) AS "century",
            EXTRACT(DAY FROM d) AS "day",
            EXTRACT(DECADE FROM d) AS "decade",
            EXTRACT(DOW FROM d) AS "dow",
            EXTRACT(DOY FROM d) AS "doy",
            EXTRACT(HOUR FROM d) AS "hour",
            EXTRACT(MICROSECOND FROM d) AS "microsecond",
            EXTRACT(MILLENNIUM FROM d) AS "millennium",
            EXTRACT(MILLISECOND FROM d) AS "millisecond",
            EXTRACT(MINUTE FROM d) AS "minute",
            EXTRACT(MONTH FROM d) AS "month",
            EXTRACT(QUARTER FROM d) AS "quarter",
            EXTRACT(SECOND FROM d) AS "second",
            EXTRACT(WEEK FROM d) AS "week",
            EXTRACT(YEAR FROM d) AS "year",

            LAST_DAY(d) as "last_day",

            TIMESTAMPADD(YEAR, 2, d) as "plus_1_year",
            TIMESTAMPADD(MONTH, 1, d) as "plus_1_month",
            TIMESTAMPADD(WEEK, 1, d) as "plus_1_week",
            TIMESTAMPADD(DAY, 1, d) as "plus_1_day",
            TIMESTAMPADD(HOUR, 1, d) as "plus_1_hour",
            TIMESTAMPADD(MINUTE, 1, d) as "plus_1_min",
            TIMESTAMPADD(SECOND, 1, d) as "plus_1_sec",
            TIMESTAMPADD(MICROSECOND, 999*1000, d) as "plus_999_millisec",
            TIMESTAMPADD(MICROSECOND, 999, d) as "plus_999_microsec",
            TIMESTAMPADD(QUARTER, 1, d) as "plus_1_qt",

            CEIL(d TO DAY) as ceil_to_day,
            CEIL(d TO HOUR) as ceil_to_hour,
            CEIL(d TO MINUTE) as ceil_to_minute,
            CEIL(d TO SECOND) as ceil_to_seconds,
            CEIL(d TO MILLISECOND) as ceil_to_millisec,

            FLOOR(d TO DAY) as floor_to_day,
            FLOOR(d TO HOUR) as floor_to_hour,
            FLOOR(d TO MINUTE) as floor_to_minute,
            FLOOR(d TO SECOND) as floor_to_seconds,
            FLOOR(d TO MILLISECOND) as floor_to_millisec

        FROM df
    """
    )

    expected_df = pd.DataFrame(
        {
            "century": [20],
            "day": [3],
            "decade": [202],
            "dow": [0],
            "doy": [276],
            "hour": [15],
            "microsecond": [47],
            "millennium": [2],
            "millisecond": [47000],
            "minute": [53],
            "month": [10],
            "quarter": [4],
            "second": [42],
            "week": [39],
            "year": [2021],
            "last_day": [datetime(2021, 10, 31, 15, 53, 42, 47)],
            "plus_1_year": [datetime(2023, 10, 3, 15, 53, 42, 47)],
            "plus_1_month": [datetime(2021, 11, 3, 15, 53, 42, 47)],
            "plus_1_week": [datetime(2021, 10, 10, 15, 53, 42, 47)],
            "plus_1_day": [datetime(2021, 10, 4, 15, 53, 42, 47)],
            "plus_1_hour": [datetime(2021, 10, 3, 16, 53, 42, 47)],
            "plus_1_min": [datetime(2021, 10, 3, 15, 54, 42, 47)],
            "plus_1_sec": [datetime(2021, 10, 3, 15, 53, 43, 47)],
            "plus_999_millisec": [datetime(2021, 10, 3, 15, 53, 42, 1000 * 999 + 47)],
            "plus_999_microsec": [datetime(2021, 10, 3, 15, 53, 42, 1046)],
            "plus_1_qt": [datetime(2022, 1, 3, 15, 53, 42, 47)],
            "ceil_to_day": [datetime(2021, 10, 4)],
            "ceil_to_hour": [datetime(2021, 10, 3, 16)],
            "ceil_to_minute": [datetime(2021, 10, 3, 15, 54)],
            "ceil_to_seconds": [datetime(2021, 10, 3, 15, 53, 43)],
            "ceil_to_millisec": [datetime(2021, 10, 3, 15, 53, 42, 1000)],
            "floor_to_day": [datetime(2021, 10, 3)],
            "floor_to_hour": [datetime(2021, 10, 3, 15)],
            "floor_to_minute": [datetime(2021, 10, 3, 15, 53)],
            "floor_to_seconds": [datetime(2021, 10, 3, 15, 53, 42)],
            "floor_to_millisec": [datetime(2021, 10, 3, 15, 53, 42)],
        }
    )

    assert_eq(df, expected_df, check_dtype=False)

    # test exception handling
    with pytest.raises(NotImplementedError):
        df = c.sql(
            """
            SELECT
                FLOOR(d TO YEAR) as floor_to_year
            FROM df
            """
<<<<<<< HEAD
        ).compute()


def test_timestampdiff(c):
    # single value test
    query = (
        "SELECT timestampdiff(SECOND, CAST('2002-03-07' AS TIMESTAMP),CAST('2002-06-05' AS TIMESTAMP)) as res0,"
        "timestampdiff(MINUTE, CAST('2002-03-07' AS TIMESTAMP),CAST('2002-06-05' AS TIMESTAMP)) as res1,"
        "timestampdiff(HOUR, CAST('2002-03-07' AS TIMESTAMP),CAST('2002-06-05' AS TIMESTAMP)) as res2,"
        "timestampdiff(DAY, CAST('2002-03-07' AS TIMESTAMP),CAST('2002-06-05' AS TIMESTAMP)) as res3,"
        "timestampdiff(MONTH, CAST('2002-03-07' AS TIMESTAMP),CAST('2002-06-05' AS TIMESTAMP)) as res4,"
        "timestampdiff(YEAR, CAST('2002-03-07' AS TIMESTAMP),CAST('2002-06-05' AS TIMESTAMP)) as res5"
    )

    df = c.sql(query).compute()
    assert df["res0"][0] == 7776000
    assert df["res1"][0] == 129600
    assert df["res2"][0] == 2160
    assert df["res3"][0] == 90
    assert df["res4"][0] == 2
    assert df["res5"][0] == 0

    # dataframe test

    test = pd.DataFrame(
        {
            "a": ["2002-06-05 00:00:00", "2002-09-01 00:00:00", "2002-12-03 00:00:00"],
            "b": ["2002-06-07 00:00:00", "2003-06-05 00:00:00", "2002-06-05 00:00:00"],
        }
    )

    c.create_table("test", test)
    query = (
        "SELECT timestampdiff(MICROSECOND, CAST(b AS TIMESTAMP),CAST(a AS TIMESTAMP)) as ms,"
        "timestampdiff(SECOND, CAST(b AS TIMESTAMP),CAST(a AS TIMESTAMP)) as sec,"
        "timestampdiff(MINUTE, CAST(b AS TIMESTAMP),CAST(a AS TIMESTAMP)) as minn,"
        "timestampdiff(HOUR, CAST(b AS TIMESTAMP),CAST(a AS TIMESTAMP)) as hr,"
        "timestampdiff(DAY, CAST(b AS TIMESTAMP),CAST(a AS TIMESTAMP)) as dayy "
        "FROM test"
    )

    ddf = c.sql(query).compute()

    expected_df = pd.DataFrame(
        {
            "ms": {0: -1001308160, 1: -1242226688, 2: 424075264},
            "sec": {0: -172800, 1: -23932800, 2: 15638400},
            "minn": {0: -2880, 1: -398880, 2: 260640},
            "hr": {0: -48, 1: -6648, 2: 4344},
            "dayy": {0: -2, 1: -277, 2: 181},
        }
    )

    assert_frame_equal(ddf, expected_df, check_dtype=False)

    # as of now year and month was not working
    query = (
        "SELECT timestampdiff(MONTH, CAST(b AS TIMESTAMP),CAST(a AS TIMESTAMP)) as monthh,"
        "timestampdiff(YEAR, CAST(b AS TIMESTAMP),CAST(a AS TIMESTAMP)) as yearr "
        "FROM test"
    )
    with pytest.raises(Exception):
        ddf = c.sql(query).compute()
=======
        )
>>>>>>> 95b0dd04
<|MERGE_RESOLUTION|>--- conflicted
+++ resolved
@@ -586,28 +586,27 @@
                 FLOOR(d TO YEAR) as floor_to_year
             FROM df
             """
-<<<<<<< HEAD
-        ).compute()
+        )
 
 
 def test_timestampdiff(c):
     # single value test
-    query = (
-        "SELECT timestampdiff(SECOND, CAST('2002-03-07' AS TIMESTAMP),CAST('2002-06-05' AS TIMESTAMP)) as res0,"
-        "timestampdiff(MINUTE, CAST('2002-03-07' AS TIMESTAMP),CAST('2002-06-05' AS TIMESTAMP)) as res1,"
-        "timestampdiff(HOUR, CAST('2002-03-07' AS TIMESTAMP),CAST('2002-06-05' AS TIMESTAMP)) as res2,"
-        "timestampdiff(DAY, CAST('2002-03-07' AS TIMESTAMP),CAST('2002-06-05' AS TIMESTAMP)) as res3,"
-        "timestampdiff(MONTH, CAST('2002-03-07' AS TIMESTAMP),CAST('2002-06-05' AS TIMESTAMP)) as res4,"
-        "timestampdiff(YEAR, CAST('2002-03-07' AS TIMESTAMP),CAST('2002-06-05' AS TIMESTAMP)) as res5"
-    )
-
-    df = c.sql(query).compute()
-    assert df["res0"][0] == 7776000
-    assert df["res1"][0] == 129600
-    assert df["res2"][0] == 2160
-    assert df["res3"][0] == 90
-    assert df["res4"][0] == 2
-    assert df["res5"][0] == 0
+    # query = (
+    #     "SELECT timestampdiff(SECOND, CAST('2002-03-07' AS TIMESTAMP),CAST('2002-06-05' AS TIMESTAMP)) as res0,"
+    #     "timestampdiff(MINUTE, CAST('2002-03-07' AS TIMESTAMP),CAST('2002-06-05' AS TIMESTAMP)) as res1,"
+    #     "timestampdiff(HOUR, CAST('2002-03-07' AS TIMESTAMP),CAST('2002-06-05' AS TIMESTAMP)) as res2,"
+    #     "timestampdiff(DAY, CAST('2002-03-07' AS TIMESTAMP),CAST('2002-06-05' AS TIMESTAMP)) as res3,"
+    #     "timestampdiff(MONTH, CAST('2002-03-07' AS TIMESTAMP),CAST('2002-06-05' AS TIMESTAMP)) as res4,"
+    #     "timestampdiff(YEAR, CAST('2002-03-07' AS TIMESTAMP),CAST('2002-06-05' AS TIMESTAMP)) as res5"
+    # )
+    # print(c.explain(query))
+    # df = c.sql(query).compute()
+    # assert df["res0"][0] == 7776000
+    # assert df["res1"][0] == 129600
+    # assert df["res2"][0] == 2160
+    # assert df["res3"][0] == 90
+    # assert df["res4"][0] == 2
+    # assert df["res5"][0] == 0
 
     # dataframe test
 
@@ -640,7 +639,7 @@
         }
     )
 
-    assert_frame_equal(ddf, expected_df, check_dtype=False)
+    assert_eq(ddf, expected_df, check_dtype=False)
 
     # as of now year and month was not working
     query = (
@@ -648,8 +647,5 @@
         "timestampdiff(YEAR, CAST(b AS TIMESTAMP),CAST(a AS TIMESTAMP)) as yearr "
         "FROM test"
     )
-    with pytest.raises(Exception):
-        ddf = c.sql(query).compute()
-=======
-        )
->>>>>>> 95b0dd04
+    ddf = c.sql(query).compute()
+    print(ddf)