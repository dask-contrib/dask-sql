--- conflicted
+++ resolved
@@ -54,8 +54,6 @@
     assert_eq(result_df, expected_df, check_dtype=False)
 
 
-<<<<<<< HEAD
-=======
 def test_intervals(c):
     df = c.sql(
         """SELECT INTERVAL '3' DAY as "IN"
@@ -70,8 +68,6 @@
     assert_eq(df, expected_df)
 
 
-@pytest.mark.skip(reason="WIP DataFusion")
->>>>>>> accde512
 def test_literals(c):
     df = c.sql(
         """SELECT 'a string äö' AS "S",
@@ -80,7 +76,7 @@
                     -- TIME '08:08:00.091' AS "T",
                     TIMESTAMP '2022-04-06 17:33:21' AS "DT",
                     DATE '1991-06-02' AS "D"
-                    -- INTERVAL '1' DAY AS "IN"
+                    INTERVAL '1' DAY AS "IN"
         """
     )
 
@@ -92,7 +88,7 @@
             # "T": [pd.to_datetime("1970-01-01 08:08:00.091")], Depends on https://github.com/apache/arrow-datafusion/issues/2883"
             "DT": [pd.to_datetime("2022-04-06 17:33:21")],
             "D": [pd.to_datetime("1991-06-02 00:00")],
-            # "IN": [pd.to_timedelta("1d")],
+            "IN": [pd.to_timedelta("1d")],
         }
     )
     assert_eq(df, expected_df)
