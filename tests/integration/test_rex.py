from datetime import datetime

import dask.dataframe as dd
import numpy as np
import pandas as pd
import pytest

from tests.utils import assert_eq


<<<<<<< HEAD
=======
def test_year(c, datetime_table):
    result_df = c.sql(
        """
    SELECT year(timezone) from datetime_table
    """
    )
    assert result_df.shape[0].compute() == datetime_table.shape[0]
    assert result_df.compute().iloc[0][0] == 2014


@pytest.mark.skip(
    reason="WIP DataFusion - Enabling CBO generates yet to be implemented edge case"
)
>>>>>>> ccd8dbc4
def test_case(c, df):
    result_df = c.sql(
        """
    SELECT
        (CASE WHEN a = 3 THEN 1 END) AS "S1",
        (CASE WHEN a > 0 THEN a ELSE 1 END) AS "S2",
        (CASE WHEN a = 4 THEN 3 ELSE a + 1 END) AS "S3",
        (CASE WHEN a = 3 THEN 1 WHEN a > 0 THEN 2 ELSE a END) AS "S4",
        CASE
            WHEN (a >= 1 AND a < 2) OR (a > 2) THEN CAST('in-between' AS VARCHAR) ELSE CAST('out-of-range' AS VARCHAR)
        END AS "S5",
        CASE
            WHEN (a < 2) OR (3 < a AND a < 4) THEN 42 ELSE 47
        END AS "S6",
        CASE WHEN (1 < a AND a <= 4) THEN 1 ELSE 0 END AS "S7"
    FROM df
    """
    )
    expected_df = pd.DataFrame(index=df.index)
    expected_df["S1"] = df.a.apply(lambda a: 1 if a == 3 else pd.NA)
    expected_df["S2"] = df.a.apply(lambda a: a if a > 0 else 1)
    expected_df["S3"] = df.a.apply(lambda a: 3 if a == 4 else a + 1)
    expected_df["S4"] = df.a.apply(lambda a: 1 if a == 3 else 2 if a > 0 else a)
    expected_df["S5"] = df.a.apply(
        lambda a: "in-between" if ((1 <= a < 2) or (a > 2)) else "out-of-range"
    )
    expected_df["S6"] = df.a.apply(lambda a: 42 if ((a < 2) or (3 < a < 4)) else 47)
    expected_df["S7"] = df.a.apply(lambda a: 1 if (1 < a <= 4) else 0)

    # Do not check dtypes, as pandas versions are inconsistent here
    assert_eq(result_df, expected_df, check_dtype=False)


def test_intervals(c):
    df = c.sql(
        """SELECT INTERVAL '3' DAY as "IN"
        """
    )

    expected_df = pd.DataFrame(
        {
            "IN": [pd.to_timedelta("3d")],
        }
    )
    assert_eq(df, expected_df)


def test_literals(c):
    df = c.sql(
        """SELECT 'a string äö' AS "S",
                    4.4 AS "F",
                    -4564347464 AS "I",
                    -- TIME '08:08:00.091' AS "T",
                    TIMESTAMP '2022-04-06 17:33:21' AS "DT",
                    DATE '1991-06-02' AS "D",
                    INTERVAL '1' DAY AS "IN"
        """
    )

    expected_df = pd.DataFrame(
        {
            "S": ["a string äö"],
            "F": [4.4],
            "I": [-4564347464],
            # "T": [pd.to_datetime("1970-01-01 08:08:00.091")], Depends on https://github.com/apache/arrow-datafusion/issues/2883"
            "DT": [pd.to_datetime("2022-04-06 17:33:21")],
            "D": [pd.to_datetime("1991-06-02 00:00")],
            "IN": [pd.to_timedelta("1d")],
        }
    )
    assert_eq(df, expected_df)


def test_literal_null(c):
    df = c.sql(
        """
    SELECT NULL AS "N", 1 + NULL AS "I"
    """
    )

    expected_df = pd.DataFrame({"N": [pd.NA], "I": [pd.NA]})
    expected_df["I"] = expected_df["I"].astype("Int64")
    assert_eq(df, expected_df)


def test_random(c):
    query_with_seed = """
            SELECT
                RAND(0) AS "0",
                RAND_INTEGER(0, 10) AS "1"
            """

    result_df = c.sql(query_with_seed)

    # assert that repeated queries give the same result
    assert_eq(result_df, c.sql(query_with_seed))

    # assert output
    result_df = result_df.compute()

    assert result_df["0"].dtype == "float64"
    assert result_df["1"].dtype == "Int64"

    assert 0 <= result_df["0"][0] < 1
    assert 0 <= result_df["1"][0] < 10

    query_wo_seed = """
        SELECT
            RAND() AS "0",
            RANDOM() AS "1",
            RAND_INTEGER(30) AS "2"
        """
    result_df = c.sql(query_wo_seed)
    result_df = result_df.compute()
    # assert output types

    assert result_df["0"].dtype == "float64"
    assert result_df["1"].dtype == "float64"
    assert result_df["2"].dtype == "Int64"

    assert 0 <= result_df["0"][0] < 1
    assert 0 <= result_df["1"][0] < 1
    assert 0 <= result_df["2"][0] < 30


@pytest.mark.parametrize(
    "input_table",
    [
        "string_table",
        pytest.param("gpu_string_table", marks=pytest.mark.gpu),
    ],
)
def test_not(c, input_table, request):
    string_table = request.getfixturevalue(input_table)
    df = c.sql(
        f"""
    SELECT
        *
    FROM {input_table}
    WHERE NOT a LIKE '%normal%'
    """
    )

    expected_df = string_table[~string_table.a.str.contains("normal")]
    assert_eq(df, expected_df)


def test_operators(c, df):
    result_df = c.sql(
        """
    SELECT
        a * b AS m,
        -a AS u,
        a / b AS q,
        a + b AS s,
        a - b AS d,
        a = b AS e,
        a > b AS g,
        a >= b AS ge,
        a < b AS l,
        a <= b AS le,
        a <> b AS n
    FROM df
    """
    )

    expected_df = pd.DataFrame(index=df.index)
    expected_df["m"] = df["a"] * df["b"]
    expected_df["u"] = -df["a"]
    expected_df["q"] = df["a"] / df["b"]
    expected_df["s"] = df["a"] + df["b"]
    expected_df["d"] = df["a"] - df["b"]
    expected_df["e"] = df["a"] == df["b"]
    expected_df["g"] = df["a"] > df["b"]
    expected_df["ge"] = df["a"] >= df["b"]
    expected_df["l"] = df["a"] < df["b"]
    expected_df["le"] = df["a"] <= df["b"]
    expected_df["n"] = df["a"] != df["b"]
    assert_eq(result_df, expected_df)


@pytest.mark.parametrize(
    "input_table,gpu",
    [
        ("string_table", False),
        pytest.param(
            "gpu_string_table",
            True,
            marks=(
                pytest.mark.gpu,
                pytest.mark.xfail(
                    reason="Failing due to cuDF bug https://github.com/rapidsai/cudf/issues/9434"
                ),
            ),
        ),
    ],
)
def test_like(c, input_table, gpu, request):
    string_table = request.getfixturevalue(input_table)

    df = c.sql(
        f"""
        SELECT * FROM {input_table}
        WHERE a SIMILAR TO '%n[a-z]rmal st_i%'
    """
    )

    assert_eq(df, string_table.iloc[[0]])

    df = c.sql(
        f"""
        SELECT * FROM {input_table}
        WHERE a LIKE '%n[a-z]rmal st_i%'
    """
    )

    assert len(df) == 0

    # TODO: uncomment when sqlparser adds parsing support for non-standard escape characters
    # https://github.com/dask-contrib/dask-sql/issues/754
    # df = c.sql(
    #     f"""
    #     SELECT * FROM {input_table}
    #     WHERE a LIKE 'Ä%Ä_Ä%' ESCAPE 'Ä'
    # """
    # )

    # assert_eq(df, string_table.iloc[[1]])

    df = c.sql(
        f"""
        SELECT * FROM {input_table}
        WHERE a SIMILAR TO '^|()-*r[r]$' ESCAPE 'r'
        """
    )

    assert_eq(df, string_table.iloc[[2]])

    df = c.sql(
        f"""
        SELECT * FROM {input_table}
        WHERE a LIKE '^|()-*r[r]$' ESCAPE 'r'
    """
    )

    assert_eq(df, string_table.iloc[[2]])

    df = c.sql(
        f"""
        SELECT * FROM {input_table}
        WHERE a LIKE '%_' ESCAPE 'r'
    """
    )

    assert_eq(df, string_table)

    string_table2 = pd.DataFrame({"b": ["a", "b", None, pd.NA, float("nan")]})
    c.create_table("string_table2", string_table2, gpu=gpu)
    df = c.sql(
        """
        SELECT * FROM string_table2
        WHERE b LIKE 'b'
    """
    )

    assert_eq(df, string_table2.iloc[[1]])


def test_null(c):
    df = c.sql(
        """
        SELECT
            c IS NOT NULL AS nn,
            c IS NULL AS n
        FROM user_table_nan
    """
    )

    expected_df = pd.DataFrame(index=[0, 1, 2])
    expected_df["nn"] = [True, False, True]
    expected_df["nn"] = expected_df["nn"].astype("boolean")
    expected_df["n"] = [False, True, False]
    assert_eq(df, expected_df)

    df = c.sql(
        """
        SELECT
            a IS NOT NULL AS nn,
            a IS NULL AS n
        FROM string_table
    """
    )

    expected_df = pd.DataFrame(index=[0, 1, 2])
    expected_df["nn"] = [True, True, True]
    expected_df["nn"] = expected_df["nn"].astype("boolean")
    expected_df["n"] = [False, False, False]
    assert_eq(df, expected_df)


def test_boolean_operations(c):
    df = dd.from_pandas(pd.DataFrame({"b": [1, 0, -1]}), npartitions=1)
    df["b"] = df["b"].apply(
        lambda x: pd.NA if x < 0 else x > 0, meta=("b", "bool")
    )  # turn into a bool column
    c.create_table("df", df)

    df = c.sql(
        """
        SELECT
            b IS TRUE AS t,
            b IS FALSE AS f,
            b IS NOT TRUE AS nt,
            b IS NOT FALSE AS nf,
            b IS UNKNOWN AS u,
            b IS NOT UNKNOWN AS nu
        FROM df"""
    )

    expected_df = pd.DataFrame(
        {
            "t": [True, False, False],
            "f": [False, True, False],
            "nt": [False, True, True],
            "nf": [True, False, True],
            "u": [False, False, True],
            "nu": [True, True, False],
        },
        dtype="bool",
    )
    expected_df["nt"] = expected_df["nt"].astype("boolean")
    expected_df["nf"] = expected_df["nf"].astype("boolean")
    expected_df["nu"] = expected_df["nu"].astype("boolean")
    assert_eq(df, expected_df)


def test_math_operations(c, df):
    result_df = c.sql(
        """
        SELECT
            ABS(b) AS "abs"
            , ACOS(b) AS "acos"
            , ASIN(b) AS "asin"
            , ATAN(b) AS "atan"
            , ATAN2(a, b) AS "atan2"
            , CBRT(b) AS "cbrt"
            , CEIL(b) AS "ceil"
            , COS(b) AS "cos"
            , COT(b) AS "cot"
            , DEGREES(b) AS "degrees"
            , EXP(b) AS "exp"
            , FLOOR(b) AS "floor"
            , LOG10(b) AS "log10"
            , LN(b) AS "ln"
            , MOD(b, 4) AS "mod"
            , POWER(b, 2) AS "power"
            , POWER(b, a) AS "power2"
            , RADIANS(b) AS "radians"
            , ROUND(b) AS "round"
            , ROUND(b, 3) AS "round2"
            , SIGN(b) AS "sign"
            , SIN(b) AS "sin"
            , TAN(b) AS "tan"
            , TRUNCATE(b) AS "truncate"
        FROM df
    """
    )

    expected_df = pd.DataFrame(index=df.index)
    expected_df["abs"] = df.b.abs()
    expected_df["acos"] = np.arccos(df.b)
    expected_df["asin"] = np.arcsin(df.b)
    expected_df["atan"] = np.arctan(df.b)
    expected_df["atan2"] = np.arctan2(df.a, df.b)
    expected_df["cbrt"] = np.cbrt(df.b)
    expected_df["ceil"] = np.ceil(df.b)
    expected_df["cos"] = np.cos(df.b)
    expected_df["cot"] = 1 / np.tan(df.b)
    expected_df["degrees"] = df.b / np.pi * 180
    expected_df["exp"] = np.exp(df.b)
    expected_df["floor"] = np.floor(df.b)
    expected_df["log10"] = np.log10(df.b)
    expected_df["ln"] = np.log(df.b)
    expected_df["mod"] = np.mod(df.b, 4)
    expected_df["power"] = np.power(df.b, 2)
    expected_df["power2"] = np.power(df.b, df.a)
    expected_df["radians"] = df.b / 180 * np.pi
    expected_df["round"] = np.round(df.b)
    expected_df["round2"] = np.round(df.b, 3)
    expected_df["sign"] = np.sign(df.b)
    expected_df["sin"] = np.sin(df.b)
    expected_df["tan"] = np.tan(df.b)
    expected_df["truncate"] = np.trunc(df.b)
    assert_eq(result_df, expected_df)


def test_integer_div(c, df_simple):
    df = c.sql(
        """
        SELECT
            -- 1 / a AS a,
            a / 2 AS b,
            1.0 / a AS c
        FROM df_simple
    """
    )

    expected_df = pd.DataFrame(index=df_simple.index)
    # expected_df["a"] = [1, 0, 0] # dtype returned by df for 1/a is float instead of int
    # expected_df["a"] = expected_df["a"].astype("Int64")
    expected_df["b"] = [0, 1, 1]
    expected_df["b"] = expected_df["b"].astype("Int64")
    expected_df["c"] = [1.0, 0.5, 0.333333]
    assert_eq(df, expected_df)


@pytest.mark.skip(reason="Subquery expressions not yet enabled")
def test_subqueries(c, user_table_1, user_table_2):
    df = c.sql(
        """
        SELECT *
        FROM
            user_table_2
        WHERE
            EXISTS(
                SELECT *
                FROM user_table_1
                WHERE
                    user_table_1.b = user_table_2.c
            )
    """
    )

    assert_eq(df, user_table_2[user_table_2.c.isin(user_table_1.b)], check_index=False)


@pytest.mark.parametrize("gpu", [False, pytest.param(True, marks=pytest.mark.gpu)])
def test_string_functions(c, gpu):
    if gpu:
        input_table = "gpu_string_table"
    else:
        input_table = "string_table"

    df = c.sql(
        f"""
        SELECT
            a || 'hello' || a AS a,
            CONCAT(a, 'hello', a) as b,
            CHAR_LENGTH(a) AS c,
            UPPER(a) AS d,
            LOWER(a) AS e,
            -- POSITION('a' IN a FROM 4) AS f,
            -- POSITION('ZL' IN a) AS g,
            TRIM('a' FROM a) AS h,
            TRIM(BOTH 'a' FROM a) AS i,
            TRIM(LEADING 'a' FROM a) AS j,
            TRIM(TRAILING 'a' FROM a) AS k,
            -- OVERLAY(a PLACING 'XXX' FROM -1) AS l,
            -- OVERLAY(a PLACING 'XXX' FROM 2 FOR 4) AS m,
            -- OVERLAY(a PLACING 'XXX' FROM 2 FOR 1) AS n,
            SUBSTRING(a FROM -1) AS o,
            SUBSTRING(a FROM 10) AS p,
            SUBSTRING(a FROM 2) AS q,
            SUBSTRING(a FROM 2 FOR 2) AS r,
            SUBSTR(a, 3, 6) AS s,
            INITCAP(a) AS t,
            INITCAP(UPPER(a)) AS u,
            INITCAP(LOWER(a)) AS v
        FROM
            {input_table}
        """
    )

    if gpu:
        df = df.astype({"c": "int64"})  # , "f": "int64", "g": "int64"})

    expected_df = pd.DataFrame(
        {
            "a": ["a normal stringhelloa normal string"],
            "b": ["a normal stringhelloa normal string"],
            "c": [15],
            "d": ["A NORMAL STRING"],
            "e": ["a normal string"],
            # "f": [7], # position from syntax not supported
            # "g": [0],
            "h": [" normal string"],
            "i": [" normal string"],
            "j": [" normal string"],
            "k": ["a normal string"],
            # "l": ["XXXormal string"], # overlay from syntax not supported by parser
            # "m": ["aXXXmal string"],
            # "n": ["aXXXnormal string"],
            "o": ["a normal string"],
            "p": ["string"],
            "q": [" normal string"],
            "r": [" n"],
            "s": ["normal"],
            "t": ["A Normal String"],
            "u": ["A Normal String"],
            "v": ["A Normal String"],
        }
    )

    assert_eq(
        df.head(1),
        expected_df,
    )


@pytest.mark.skip(
    reason="TIMESTAMP add, ceil, floor for dt ops not supported by parser"
)
def test_date_functions(c):
    date = datetime(2021, 10, 3, 15, 53, 42, 47)

    df = dd.from_pandas(pd.DataFrame({"d": [date]}), npartitions=1)
    c.register_dask_table(df, "df")

    df = c.sql(
        """
        SELECT
            EXTRACT(CENTURY FROM d) AS "century",
            EXTRACT(DAY FROM d) AS "day",
            EXTRACT(DECADE FROM d) AS "decade",
            EXTRACT(DOW FROM d) AS "dow",
            EXTRACT(DOY FROM d) AS "doy",
            EXTRACT(HOUR FROM d) AS "hour",
            EXTRACT(MICROSECONDS FROM d) AS "microsecond",
            EXTRACT(MILLENNIUM FROM d) AS "millennium",
            EXTRACT(MILLISECONDS FROM d) AS "millisecond",
            EXTRACT(MINUTE FROM d) AS "minute",
            EXTRACT(MONTH FROM d) AS "month",
            EXTRACT(QUARTER FROM d) AS "quarter",
            EXTRACT(SECOND FROM d) AS "second",
            EXTRACT(WEEK FROM d) AS "week",
            EXTRACT(YEAR FROM d) AS "year"

            LAST_DAY(d) as "last_day",

            TIMESTAMPADD(YEAR, 2, d) as "plus_1_year",
            TIMESTAMPADD(MONTH, 1, d) as "plus_1_month",
            TIMESTAMPADD(WEEK, 1, d) as "plus_1_week",
            TIMESTAMPADD(DAY, 1, d) as "plus_1_day",
            TIMESTAMPADD(HOUR, 1, d) as "plus_1_hour",
            TIMESTAMPADD(MINUTE, 1, d) as "plus_1_min",
            TIMESTAMPADD(SECOND, 1, d) as "plus_1_sec",
            TIMESTAMPADD(MICROSECOND, 999*1000, d) as "plus_999_millisec",
            TIMESTAMPADD(MICROSECOND, 999, d) as "plus_999_microsec",
            TIMESTAMPADD(QUARTER, 1, d) as "plus_1_qt",

            CEIL(d TO DAY) as ceil_to_day,
            CEIL(d TO HOUR) as ceil_to_hour,
            CEIL(d TO MINUTE) as ceil_to_minute,
            CEIL(d TO SECOND) as ceil_to_seconds,
            CEIL(d TO MILLISECOND) as ceil_to_millisec,

            FLOOR(d TO DAY) as floor_to_day,
            FLOOR(d TO HOUR) as floor_to_hour,
            FLOOR(d TO MINUTE) as floor_to_minute,
            FLOOR(d TO SECOND) as floor_to_seconds,
            FLOOR(d TO MILLISECOND) as floor_to_millisec

        FROM df
    """
    )

    expected_df = pd.DataFrame(
        {
            "century": [20],
            "day": [3],
            "decade": [202],
            "dow": [0],
            "doy": [276],
            "hour": [15],
            "microsecond": [47],
            "millennium": [2],
            "millisecond": [47000],
            "minute": [53],
            "month": [10],
            "quarter": [4],
            "second": [42],
            "week": [39],
            "year": [2021],
            "last_day": [datetime(2021, 10, 31, 15, 53, 42, 47)],
            "plus_1_year": [datetime(2023, 10, 3, 15, 53, 42, 47)],
            "plus_1_month": [datetime(2021, 11, 3, 15, 53, 42, 47)],
            "plus_1_week": [datetime(2021, 10, 10, 15, 53, 42, 47)],
            "plus_1_day": [datetime(2021, 10, 4, 15, 53, 42, 47)],
            "plus_1_hour": [datetime(2021, 10, 3, 16, 53, 42, 47)],
            "plus_1_min": [datetime(2021, 10, 3, 15, 54, 42, 47)],
            "plus_1_sec": [datetime(2021, 10, 3, 15, 53, 43, 47)],
            "plus_999_millisec": [datetime(2021, 10, 3, 15, 53, 42, 1000 * 999 + 47)],
            "plus_999_microsec": [datetime(2021, 10, 3, 15, 53, 42, 1046)],
            "plus_1_qt": [datetime(2022, 1, 3, 15, 53, 42, 47)],
            "ceil_to_day": [datetime(2021, 10, 4)],
            "ceil_to_hour": [datetime(2021, 10, 3, 16)],
            "ceil_to_minute": [datetime(2021, 10, 3, 15, 54)],
            "ceil_to_seconds": [datetime(2021, 10, 3, 15, 53, 43)],
            "ceil_to_millisec": [datetime(2021, 10, 3, 15, 53, 42, 1000)],
            "floor_to_day": [datetime(2021, 10, 3)],
            "floor_to_hour": [datetime(2021, 10, 3, 15)],
            "floor_to_minute": [datetime(2021, 10, 3, 15, 53)],
            "floor_to_seconds": [datetime(2021, 10, 3, 15, 53, 42)],
            "floor_to_millisec": [datetime(2021, 10, 3, 15, 53, 42)],
        }
    )

    assert_eq(df, expected_df, check_dtype=False)

    # test exception handling
    with pytest.raises(NotImplementedError):
        df = c.sql(
            """
            SELECT
                FLOOR(d TO YEAR) as floor_to_year
            FROM df
            """
        )<|MERGE_RESOLUTION|>--- conflicted
+++ resolved
@@ -8,8 +8,6 @@
 from tests.utils import assert_eq
 
 
-<<<<<<< HEAD
-=======
 def test_year(c, datetime_table):
     result_df = c.sql(
         """
@@ -23,7 +21,6 @@
 @pytest.mark.skip(
     reason="WIP DataFusion - Enabling CBO generates yet to be implemented edge case"
 )
->>>>>>> ccd8dbc4
 def test_case(c, df):
     result_df = c.sql(
         """
