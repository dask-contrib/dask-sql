from datetime import datetime

import dask.dataframe as dd
import numpy as np
import pandas as pd
import pytest

from tests.utils import assert_eq


def test_year(c, datetime_table):
    result_df = c.sql(
        """
    SELECT year(timezone) from datetime_table
    """
    )
    assert result_df.shape[0].compute() == datetime_table.shape[0]
    assert result_df.compute().iloc[0][0] == 2014


def test_case(c, df):
    result_df = c.sql(
        """
    SELECT
        (CASE WHEN a = 3 THEN 1 END) AS "S1",
        (CASE WHEN a > 0 THEN a ELSE 1 END) AS "S2",
        (CASE WHEN a = 4 THEN 3 ELSE a + 1 END) AS "S3",
        (CASE WHEN a = 3 THEN 1 WHEN a > 0 THEN 2 ELSE a END) AS "S4",
        CASE
            WHEN (a >= 1 AND a < 2) OR (a > 2) THEN CAST('in-between' AS VARCHAR) ELSE CAST('out-of-range' AS VARCHAR)
        END AS "S5",
        CASE
            WHEN (a < 2) OR (3 < a AND a < 4) THEN 42 ELSE 47
        END AS "S6",
        CASE WHEN (1 < a AND a <= 4) THEN 1 ELSE 0 END AS "S7"
    FROM df
    """
    )
    expected_df = pd.DataFrame(index=df.index)
    expected_df["S1"] = df.a.apply(lambda a: 1 if a == 3 else pd.NA)
    expected_df["S2"] = df.a.apply(lambda a: a if a > 0 else 1)
    expected_df["S3"] = df.a.apply(lambda a: 3 if a == 4 else a + 1)
    expected_df["S4"] = df.a.apply(lambda a: 1 if a == 3 else 2 if a > 0 else a)
    expected_df["S5"] = df.a.apply(
        lambda a: "in-between" if ((1 <= a < 2) or (a > 2)) else "out-of-range"
    )
    expected_df["S6"] = df.a.apply(lambda a: 42 if ((a < 2) or (3 < a < 4)) else 47)
    expected_df["S7"] = df.a.apply(lambda a: 1 if (1 < a <= 4) else 0)

    # Do not check dtypes, as pandas versions are inconsistent here
    assert_eq(result_df, expected_df, check_dtype=False)


def test_intervals(c):
    df = c.sql(
        """SELECT INTERVAL '3' DAY as "IN"
        """
    )
    expected_df = pd.DataFrame(
        {
            "IN": [pd.to_timedelta("3d")],
        }
    )
    assert_eq(df, expected_df)

    date1 = datetime(2021, 10, 3, 15, 53, 42, 47)
    date2 = datetime(2021, 2, 28, 15, 53, 42, 47)
    dates = dd.from_pandas(pd.DataFrame({"d": [date1, date2]}), npartitions=1)
    c.register_dask_table(dates, "dates")
    df = c.sql(
        """SELECT d + INTERVAL '5 days' AS "Plus_5_days" FROM dates
        """
    )
    expected_df = pd.DataFrame(
        {
            "Plus_5_days": [
                datetime(2021, 10, 8, 15, 53, 42, 47),
                datetime(2021, 3, 5, 15, 53, 42, 47),
            ]
        }
    )
    assert_eq(df, expected_df)


def test_literals(c):
    df = c.sql(
        """SELECT 'a string äö' AS "S",
                    4.4 AS "F",
                    -4564347464 AS "I",
                    TIME '08:08:00.091' AS "T",
                    TIMESTAMP '2022-04-06 17:33:21' AS "DT",
                    DATE '1991-06-02' AS "D",
                    INTERVAL '1' DAY AS "IN"
        """
    )

    expected_df = pd.DataFrame(
        {
            "S": ["a string äö"],
            "F": [4.4],
            "I": [-4564347464],
            "T": [pd.to_datetime("1970-01-01 08:08:00.091")],
            "DT": [pd.to_datetime("2022-04-06 17:33:21")],
            "D": [pd.to_datetime("1991-06-02 00:00")],
            "IN": [pd.to_timedelta("1d")],
        }
    )
    assert_eq(df, expected_df)


def test_date_interval_math(c):
    df = c.sql(
        """SELECT
                DATE '1998-08-18' - INTERVAL '4 days' AS "before",
                DATE '1998-08-18' + INTERVAL '4 days' AS "after"
        """
    )

    expected_df = pd.DataFrame(
        {
            "before": [pd.to_datetime("1998-08-14 00:00")],
            "after": [pd.to_datetime("1998-08-22 00:00")],
        }
    )
    assert_eq(df, expected_df)


def test_literal_null(c):
    df = c.sql(
        """
    SELECT NULL AS "N", 1 + NULL AS "I"
    """
    )

    expected_df = pd.DataFrame({"N": [pd.NA], "I": [pd.NA]})
    expected_df["I"] = expected_df["I"].astype("Int64")
    assert_eq(df, expected_df)


def test_random(c):
    query_with_seed = """
            SELECT
                RAND(0) AS "0",
                RAND_INTEGER(0, 10) AS "1"
            """

    result_df = c.sql(query_with_seed)

    # assert that repeated queries give the same result
    assert_eq(result_df, c.sql(query_with_seed))

    # assert output
    result_df = result_df.compute()

    assert result_df["0"].dtype == "float64"
    assert result_df["1"].dtype == "Int64"

    assert 0 <= result_df["0"][0] < 1
    assert 0 <= result_df["1"][0] < 10

    query_wo_seed = """
        SELECT
            RAND() AS "0",
            RANDOM() AS "1",
            RAND_INTEGER(30) AS "2"
        """
    result_df = c.sql(query_wo_seed)
    result_df = result_df.compute()
    # assert output types

    assert result_df["0"].dtype == "float64"
    assert result_df["1"].dtype == "float64"
    assert result_df["2"].dtype == "Int64"

    assert 0 <= result_df["0"][0] < 1
    assert 0 <= result_df["1"][0] < 1
    assert 0 <= result_df["2"][0] < 30


@pytest.mark.parametrize(
    "input_table",
    [
        "string_table",
        pytest.param("gpu_string_table", marks=pytest.mark.gpu),
    ],
)
def test_not(c, input_table, request):
    string_table = request.getfixturevalue(input_table)
    df = c.sql(
        f"""
    SELECT
        *
    FROM {input_table}
    WHERE NOT a LIKE '%normal%'
    """
    )

    expected_df = string_table[~string_table.a.str.contains("normal")]
    assert_eq(df, expected_df)


def test_operators(c, df):
    result_df = c.sql(
        """
    SELECT
        a * b AS m,
        -a AS u,
        a / b AS q,
        a + b AS s,
        a - b AS d,
        a = b AS e,
        a > b AS g,
        a >= b AS ge,
        a < b AS l,
        a <= b AS le,
        a <> b AS n
    FROM df
    """
    )

    expected_df = pd.DataFrame(index=df.index)
    expected_df["m"] = df["a"] * df["b"]
    expected_df["u"] = -df["a"]
    expected_df["q"] = df["a"] / df["b"]
    expected_df["s"] = df["a"] + df["b"]
    expected_df["d"] = df["a"] - df["b"]
    expected_df["e"] = df["a"] == df["b"]
    expected_df["g"] = df["a"] > df["b"]
    expected_df["ge"] = df["a"] >= df["b"]
    expected_df["l"] = df["a"] < df["b"]
    expected_df["le"] = df["a"] <= df["b"]
    expected_df["n"] = df["a"] != df["b"]
    assert_eq(result_df, expected_df)


@pytest.mark.parametrize(
    "input_table,gpu",
    [
        ("string_table", False),
        pytest.param(
            "gpu_string_table",
            True,
            marks=(
                pytest.mark.gpu,
                pytest.mark.xfail(
                    reason="Failing due to cuDF bug https://github.com/rapidsai/cudf/issues/9434"
                ),
            ),
        ),
    ],
)
def test_like(c, input_table, gpu, request):
    string_table = request.getfixturevalue(input_table)

    df = c.sql(
        f"""
        SELECT * FROM {input_table}
        WHERE a SIMILAR TO '%n[a-z]rmal st_i%'
    """
    )

    assert_eq(df, string_table.iloc[[0]])

    df = c.sql(
        f"""
        SELECT * FROM {input_table}
        WHERE a LIKE '%n[a-z]rmal st_i%'
    """
    )

    assert len(df) == 0

    # TODO: uncomment when sqlparser adds parsing support for non-standard escape characters
    # https://github.com/dask-contrib/dask-sql/issues/754
    # df = c.sql(
    #     f"""
    #     SELECT * FROM {input_table}
    #     WHERE a LIKE 'Ä%Ä_Ä%' ESCAPE 'Ä'
    # """
    # )

    # assert_eq(df, string_table.iloc[[1]])

    df = c.sql(
        f"""
        SELECT * FROM {input_table}
        WHERE a SIMILAR TO '^|()-*r[r]$' ESCAPE 'r'
        """
    )

    assert_eq(df, string_table.iloc[[2]])

    df = c.sql(
        f"""
        SELECT * FROM {input_table}
        WHERE a LIKE '^|()-*r[r]$' ESCAPE 'r'
    """
    )

    assert_eq(df, string_table.iloc[[2]])

    df = c.sql(
        f"""
        SELECT * FROM {input_table}
        WHERE a LIKE '%_' ESCAPE 'r'
    """
    )

    assert_eq(df, string_table)

    string_table2 = pd.DataFrame({"b": ["a", "b", None, pd.NA, float("nan")]})
    c.create_table("string_table2", string_table2, gpu=gpu)
    df = c.sql(
        """
        SELECT * FROM string_table2
        WHERE b LIKE 'b'
    """
    )

    assert_eq(df, string_table2.iloc[[1]])


def test_null(c):
    df = c.sql(
        """
        SELECT
            c IS NOT NULL AS nn,
            c IS NULL AS n
        FROM user_table_nan
    """
    )

    expected_df = pd.DataFrame(index=[0, 1, 2])
    expected_df["nn"] = [True, False, True]
    expected_df["nn"] = expected_df["nn"].astype("boolean")
    expected_df["n"] = [False, True, False]
    assert_eq(df, expected_df)

    df = c.sql(
        """
        SELECT
            a IS NOT NULL AS nn,
            a IS NULL AS n
        FROM string_table
    """
    )

    expected_df = pd.DataFrame(index=[0, 1, 2])
    expected_df["nn"] = [True, True, True]
    expected_df["nn"] = expected_df["nn"].astype("boolean")
    expected_df["n"] = [False, False, False]
    assert_eq(df, expected_df)


@pytest.mark.parametrize("gpu", [False, pytest.param(True, marks=pytest.mark.gpu)])
def test_coalesce(c, gpu):
    df = dd.from_pandas(
        pd.DataFrame({"a": [1, 2, 3], "b": [np.nan] * 3}), npartitions=1
    )
    c.create_table("df", df, gpu=gpu)

    df = c.sql(
        """
        SELECT
            COALESCE(3, 5) as c1,
            COALESCE(NULL, NULL) as c2,
            COALESCE(NULL, 'hi') as c3,
            COALESCE(NULL, NULL, 'bye', 5/0) as c4,
            COALESCE(NULL, 3/2, NULL, 'fly') as c5,
            COALESCE(SUM(b), 'why', 2.2) as c6,
            COALESCE(NULL, MEAN(b), MEAN(a), 4/0) as c7
        FROM df
        """
    )

    expected_df = pd.DataFrame(
        {
            "c1": [3],
            "c2": [np.nan],
            "c3": ["hi"],
            "c4": ["bye"],
            "c5": ["1"],
            "c6": ["why"],
            "c7": [2.0],
        }
    )

    assert_eq(df, expected_df, check_dtype=False)

    df = c.sql(
        """
        SELECT
            COALESCE(a, b) as c1,
            COALESCE(b, a) as c2,
            COALESCE(a, a) as c3,
            COALESCE(b, b) as c4
        FROM df
        """
    )

    expected_df = pd.DataFrame(
        {
            "c1": [1, 2, 3],
            "c2": [1, 2, 3],
            "c3": [1, 2, 3],
            "c4": [np.nan] * 3,
        }
    )

    assert_eq(df, expected_df, check_dtype=False)
    c.drop_table("df")


def test_boolean_operations(c):
    df = dd.from_pandas(pd.DataFrame({"b": [1, 0, -1]}), npartitions=1)
    df["b"] = df["b"].apply(
        lambda x: pd.NA if x < 0 else x > 0, meta=("b", "bool")
    )  # turn into a bool column
    c.create_table("df", df)

    df = c.sql(
        """
        SELECT
            b IS TRUE AS t,
            b IS FALSE AS f,
            b IS NOT TRUE AS nt,
            b IS NOT FALSE AS nf,
            b IS UNKNOWN AS u,
            b IS NOT UNKNOWN AS nu
        FROM df"""
    )

    expected_df = pd.DataFrame(
        {
            "t": [True, False, False],
            "f": [False, True, False],
            "nt": [False, True, True],
            "nf": [True, False, True],
            "u": [False, False, True],
            "nu": [True, True, False],
        },
        dtype="bool",
    )
    expected_df["nt"] = expected_df["nt"].astype("boolean")
    expected_df["nf"] = expected_df["nf"].astype("boolean")
    expected_df["nu"] = expected_df["nu"].astype("boolean")
    assert_eq(df, expected_df)


def test_math_operations(c, df):
    result_df = c.sql(
        """
        SELECT
            ABS(b) AS "abs"
            , ACOS(b) AS "acos"
            , ASIN(b) AS "asin"
            , ATAN(b) AS "atan"
            , ATAN2(a, b) AS "atan2"
            , CBRT(b) AS "cbrt"
            , CEIL(b) AS "ceil"
            , COS(b) AS "cos"
            , COT(b) AS "cot"
            , DEGREES(b) AS "degrees"
            , EXP(b) AS "exp"
            , FLOOR(b) AS "floor"
            , LOG10(b) AS "log10"
            , LN(b) AS "ln"
            , MOD(b, 4) AS "mod"
            , POWER(b, 2) AS "power"
            , POWER(b, a) AS "power2"
            , RADIANS(b) AS "radians"
            , ROUND(b) AS "round"
            , ROUND(b, 3) AS "round2"
            , SIGN(b) AS "sign"
            , SIN(b) AS "sin"
            , TAN(b) AS "tan"
            , TRUNCATE(b) AS "truncate"
        FROM df
    """
    )

    expected_df = pd.DataFrame(index=df.index)
    expected_df["abs"] = df.b.abs()
    expected_df["acos"] = np.arccos(df.b)
    expected_df["asin"] = np.arcsin(df.b)
    expected_df["atan"] = np.arctan(df.b)
    expected_df["atan2"] = np.arctan2(df.a, df.b)
    expected_df["cbrt"] = np.cbrt(df.b)
    expected_df["ceil"] = np.ceil(df.b)
    expected_df["cos"] = np.cos(df.b)
    expected_df["cot"] = 1 / np.tan(df.b)
    expected_df["degrees"] = df.b / np.pi * 180
    expected_df["exp"] = np.exp(df.b)
    expected_df["floor"] = np.floor(df.b)
    expected_df["log10"] = np.log10(df.b)
    expected_df["ln"] = np.log(df.b)
    expected_df["mod"] = np.mod(df.b, 4)
    expected_df["power"] = np.power(df.b, 2)
    expected_df["power2"] = np.power(df.b, df.a)
    expected_df["radians"] = df.b / 180 * np.pi
    expected_df["round"] = np.round(df.b)
    expected_df["round2"] = np.round(df.b, 3)
    expected_df["sign"] = np.sign(df.b)
    expected_df["sin"] = np.sin(df.b)
    expected_df["tan"] = np.tan(df.b)
    expected_df["truncate"] = np.trunc(df.b)
    assert_eq(result_df, expected_df)


def test_integer_div(c, df_simple):
    df = c.sql(
        """
        SELECT
            1 / a AS a,
            a / 2 AS b,
            1.0 / a AS c
        FROM df_simple
    """
    )

    expected_df = pd.DataFrame(
        {
            "a": (1 // df_simple.a).astype("Int64"),
            "b": (df_simple.a // 2).astype("Int64"),
            "c": 1 / df_simple.a,
        }
    )

    assert_eq(df, expected_df)


@pytest.mark.xfail(reason="Subquery expressions not yet enabled")
def test_subqueries(c, user_table_1, user_table_2):
    df = c.sql(
        """
        SELECT *
        FROM
            user_table_2
        WHERE
            EXISTS(
                SELECT *
                FROM user_table_1
                WHERE
                    user_table_1.b = user_table_2.c
            )
    """
    )

    assert_eq(df, user_table_2[user_table_2.c.isin(user_table_1.b)], check_index=False)


@pytest.mark.parametrize("gpu", [False, pytest.param(True, marks=pytest.mark.gpu)])
def test_string_functions(c, gpu):
    if gpu:
        input_table = "gpu_string_table"
    else:
        input_table = "string_table"

    df = c.sql(
        f"""
        SELECT
            a || 'hello' || a AS a,
            CONCAT(a, 'hello', a) as b,
            CHAR_LENGTH(a) AS c,
            UPPER(a) AS d,
            LOWER(a) AS e,
            -- POSITION('a' IN a FROM 4) AS f,
            -- POSITION('ZL' IN a) AS g,
            TRIM('a' FROM a) AS h,
            TRIM(BOTH 'a' FROM a) AS i,
            TRIM(LEADING 'a' FROM a) AS j,
            TRIM(TRAILING 'a' FROM a) AS k,
            -- OVERLAY(a PLACING 'XXX' FROM -1) AS l,
            -- OVERLAY(a PLACING 'XXX' FROM 2 FOR 4) AS m,
            -- OVERLAY(a PLACING 'XXX' FROM 2 FOR 1) AS n,
            SUBSTRING(a FROM -1) AS o,
            SUBSTRING(a FROM 10) AS p,
            SUBSTRING(a FROM 2) AS q,
            SUBSTRING(a FROM 2 FOR 2) AS r,
            SUBSTR(a, 3, 6) AS s,
            INITCAP(a) AS t,
            INITCAP(UPPER(a)) AS u,
            INITCAP(LOWER(a)) AS v,
            REPLACE(a, 'r', 'l') as w,
            REPLACE('Another String', 'th', 'b') as x
        FROM
            {input_table}
        """
    )

    if gpu:
        df = df.astype({"c": "int64"})  # , "f": "int64", "g": "int64"})

    expected_df = pd.DataFrame(
        {
            "a": ["a normal stringhelloa normal string"],
            "b": ["a normal stringhelloa normal string"],
            "c": [15],
            "d": ["A NORMAL STRING"],
            "e": ["a normal string"],
            # "f": [7], # position from syntax not supported
            # "g": [0],
            "h": [" normal string"],
            "i": [" normal string"],
            "j": [" normal string"],
            "k": ["a normal string"],
            # "l": ["XXXormal string"], # overlay from syntax not supported by parser
            # "m": ["aXXXmal string"],
            # "n": ["aXXXnormal string"],
            "o": ["a normal string"],
            "p": ["string"],
            "q": [" normal string"],
            "r": [" n"],
            "s": ["normal"],
            "t": ["A Normal String"],
            "u": ["A Normal String"],
            "v": ["A Normal String"],
            "w": ["a nolmal stling"],
            "x": ["Anober String"],
        }
    )

    assert_eq(
        df.head(1),
        expected_df,
    )


<<<<<<< HEAD
@pytest.mark.xfail(reason="POSITION syntax not supported by parser")
@pytest.mark.parametrize("gpu", [False, pytest.param(True, marks=pytest.mark.gpu)])
def test_string_position(c, gpu):
    if gpu:
        input_table = "gpu_string_table"
    else:
        input_table = "string_table"

    df = c.sql(
        f"""
        SELECT
            POSITION('a' IN a FROM 4) AS f,
            POSITION('ZL' IN a) AS g,
        FROM
            {input_table}
        """
    )

    if gpu:
        df = df.astype({"f": "int64", "g": "int64"})

    expected_df = pd.DataFrame(
        {
            "f": [7],
            "g": [0],
        }
    )

    assert_eq(
        df.head(1),
        expected_df,
    )


@pytest.mark.xfail(reason="OVERLAY syntax not supported by parser")
@pytest.mark.parametrize("gpu", [False, pytest.param(True, marks=pytest.mark.gpu)])
def test_string_overlay(c, gpu):
    if gpu:
        input_table = "gpu_string_table"
    else:
        input_table = "string_table"

    df = c.sql(
        f"""
        SELECT
            OVERLAY(a PLACING 'XXX' FROM -1) AS l,
            OVERLAY(a PLACING 'XXX' FROM 2 FOR 4) AS m,
            OVERLAY(a PLACING 'XXX' FROM 2 FOR 1) AS n,
        FROM
            {input_table}
        """
    )

    if gpu:
        df = df.astype({"c": "int64"})  # , "f": "int64", "g": "int64"})

    expected_df = pd.DataFrame(
        {
            "l": ["XXXormal string"],
            "m": ["aXXXmal string"],
            "n": ["aXXXnormal string"],
        }
    )

    assert_eq(
        df.head(1),
        expected_df,
    )


@pytest.mark.xfail(
    reason="TIMESTAMP add, ceil, floor for dt ops not supported by parser"
)
=======
>>>>>>> 6810f1ab
def test_date_functions(c):
    date = datetime(2021, 10, 3, 15, 53, 42, 47)

    df = dd.from_pandas(pd.DataFrame({"d": [date]}), npartitions=1)
    c.register_dask_table(df, "df")

    df = c.sql(
        """
        SELECT
            EXTRACT(CENTURY FROM d) AS "century",
            EXTRACT(DAY FROM d) AS "day",
            EXTRACT(DECADE FROM d) AS "decade",
            EXTRACT(DOW FROM d) AS "dow",
            EXTRACT(DOY FROM d) AS "doy",
            EXTRACT(HOUR FROM d) AS "hour",
            EXTRACT(MICROSECONDS FROM d) AS "microsecond",
            EXTRACT(MILLENNIUM FROM d) AS "millennium",
            EXTRACT(MILLISECONDS FROM d) AS "millisecond",
            EXTRACT(MINUTE FROM d) AS "minute",
            EXTRACT(MONTH FROM d) AS "month",
            EXTRACT(QUARTER FROM d) AS "quarter",
            EXTRACT(SECOND FROM d) AS "second",
            EXTRACT(WEEK FROM d) AS "week",
            EXTRACT(YEAR FROM d) AS "year",

            LAST_DAY(d) as "last_day",

            TIMESTAMPADD(YEAR, 2, d) as "plus_1_year",
            TIMESTAMPADD(MONTH, 1, d) as "plus_1_month",
            TIMESTAMPADD(WEEK, 1, d) as "plus_1_week",
            TIMESTAMPADD(DAY, 1, d) as "plus_1_day",
            TIMESTAMPADD(HOUR, 1, d) as "plus_1_hour",
            TIMESTAMPADD(MINUTE, 1, d) as "plus_1_min",
            TIMESTAMPADD(SECOND, 1, d) as "plus_1_sec",
            TIMESTAMPADD(MICROSECOND, 999*1000, d) as "plus_999_millisec",
            TIMESTAMPADD(MICROSECOND, 999, d) as "plus_999_microsec",
            TIMESTAMPADD(QUARTER, 1, d) as "plus_1_qt",

            CEIL(d TO DAY) as ceil_to_day,
            CEIL(d TO HOUR) as ceil_to_hour,
            CEIL(d TO MINUTE) as ceil_to_minute,
            CEIL(d TO SECOND) as ceil_to_seconds,
            CEIL(d TO MILLISECOND) as ceil_to_millisec,

            FLOOR(d TO DAY) as floor_to_day,
            FLOOR(d TO HOUR) as floor_to_hour,
            FLOOR(d TO MINUTE) as floor_to_minute,
            FLOOR(d TO SECOND) as floor_to_seconds,
            FLOOR(d TO MILLISECOND) as floor_to_millisec

        FROM df
    """
    )

    expected_df = pd.DataFrame(
        {
            "century": [20],
            "day": [3],
            "decade": [202],
            "dow": [0],
            "doy": [276],
            "hour": [15],
            "microsecond": [47],
            "millennium": [2],
            "millisecond": [47000],
            "minute": [53],
            "month": [10],
            "quarter": [4],
            "second": [42],
            "week": [39],
            "year": [2021],
            "last_day": [datetime(2021, 10, 31, 15, 53, 42, 47)],
            "plus_1_year": [datetime(2023, 10, 3, 15, 53, 42, 47)],
            "plus_1_month": [datetime(2021, 11, 3, 15, 53, 42, 47)],
            "plus_1_week": [datetime(2021, 10, 10, 15, 53, 42, 47)],
            "plus_1_day": [datetime(2021, 10, 4, 15, 53, 42, 47)],
            "plus_1_hour": [datetime(2021, 10, 3, 16, 53, 42, 47)],
            "plus_1_min": [datetime(2021, 10, 3, 15, 54, 42, 47)],
            "plus_1_sec": [datetime(2021, 10, 3, 15, 53, 43, 47)],
            "plus_999_millisec": [datetime(2021, 10, 3, 15, 53, 42, 1000 * 999 + 47)],
            "plus_999_microsec": [datetime(2021, 10, 3, 15, 53, 42, 1046)],
            "plus_1_qt": [datetime(2022, 1, 3, 15, 53, 42, 47)],
            "ceil_to_day": [datetime(2021, 10, 4)],
            "ceil_to_hour": [datetime(2021, 10, 3, 16)],
            "ceil_to_minute": [datetime(2021, 10, 3, 15, 54)],
            "ceil_to_seconds": [datetime(2021, 10, 3, 15, 53, 43)],
            "ceil_to_millisec": [datetime(2021, 10, 3, 15, 53, 42, 1000)],
            "floor_to_day": [datetime(2021, 10, 3)],
            "floor_to_hour": [datetime(2021, 10, 3, 15)],
            "floor_to_minute": [datetime(2021, 10, 3, 15, 53)],
            "floor_to_seconds": [datetime(2021, 10, 3, 15, 53, 42)],
            "floor_to_millisec": [datetime(2021, 10, 3, 15, 53, 42)],
        }
    )

    assert_eq(df, expected_df, check_dtype=False)

    # test exception handling
    with pytest.raises(NotImplementedError):
        df = c.sql(
            """
            SELECT
                FLOOR(d TO YEAR) as floor_to_year
            FROM df
            """
        )


def test_timestampdiff(c):
    ts_literal1 = datetime(2002, 3, 7, 9, 10, 5, 123)
    ts_literal2 = datetime(2001, 6, 5, 10, 11, 6, 234)
    df = dd.from_pandas(
        pd.DataFrame({"ts_literal1": [ts_literal1], "ts_literal2": [ts_literal2]}),
        npartitions=1,
    )
    c.register_dask_table(df, "df")

    query = """
        SELECT timestampdiff(NANOSECOND, ts_literal1, ts_literal2) as res0,
        timestampdiff(MICROSECOND, ts_literal1, ts_literal2) as res1,
        timestampdiff(SECOND, ts_literal1, ts_literal2) as res2,
        timestampdiff(MINUTE, ts_literal1, ts_literal2) as res3,
        timestampdiff(HOUR, ts_literal1, ts_literal2) as res4,
        timestampdiff(DAY, ts_literal1, ts_literal2) as res5,
        timestampdiff(WEEK, ts_literal1, ts_literal2) as res6,
        timestampdiff(MONTH, ts_literal1, ts_literal2) as res7,
        timestampdiff(QUARTER, ts_literal1, ts_literal2) as res8,
        timestampdiff(YEAR, ts_literal1, ts_literal2) as res9
        FROM df
    """
    df = c.sql(query)

    expected_df = pd.DataFrame(
        {
            "res0": [-23756338999889000],
            "res1": [-23756338999889],
            "res2": [-23756338],
            "res3": [-395938],
            "res4": [-6598],
            "res5": [-274],
            "res6": [-39],
            "res7": [-9],
            "res8": [-3],
            "res9": [0],
        }
    )

    assert_eq(df, expected_df, check_dtype=False)

    test = pd.DataFrame(
        {
            "a": [
                datetime(2002, 6, 5, 2, 1, 5, 200),
                datetime(2002, 9, 1),
                datetime(1970, 12, 3),
            ],
            "b": [
                datetime(2002, 6, 7, 1, 0, 2, 100),
                datetime(2003, 6, 5),
                datetime(2038, 6, 5),
            ],
        }
    )
    c.create_table("test", test)

    query = (
        "SELECT timestampdiff(NANOSECOND, a, b) as nanoseconds,"
        "timestampdiff(MICROSECOND, a, b) as microseconds,"
        "timestampdiff(SECOND, a, b) as seconds,"
        "timestampdiff(MINUTE, a, b) as minutes,"
        "timestampdiff(HOUR, a, b) as hours,"
        "timestampdiff(DAY, a, b) as days,"
        "timestampdiff(WEEK, a, b) as weeks,"
        "timestampdiff(MONTH, a, b) as months,"
        "timestampdiff(QUARTER, a, b) as quarters,"
        "timestampdiff(YEAR, a, b) as years"
        " FROM test"
    )
    ddf = c.sql(query)

    expected_df = pd.DataFrame(
        {
            "nanoseconds": [
                169136999900000,
                23932800000000000,
                2130278400000000000,
            ],
            "microseconds": [169136999900, 23932800000000, 2130278400000000],
            "seconds": [169136, 23932800, 2130278400],
            "minutes": [2818, 398880, 35504640],
            "hours": [46, 6648, 591744],
            "days": [1, 277, 24656],
            "weeks": [0, 39, 3522],
            "months": [0, 9, 810],
            "quarters": [0, 3, 270],
            "years": [0, 0, 67],
        }
    )

    assert_eq(ddf, expected_df, check_dtype=False)


@pytest.mark.parametrize(
    "gpu",
    [
        False,
        pytest.param(
            True,
            marks=(
                pytest.mark.gpu,
                pytest.mark.xfail(
                    reason="Failing due to dask-cudf bug https://github.com/rapidsai/cudf/issues/12062"
                ),
            ),
        ),
    ],
)
def test_totimestamp(c, gpu):
    df = pd.DataFrame(
        {
            "a": np.array([1203073300, 1406073600, 2806073600]),
        }
    )
    c.create_table("df", df, gpu=gpu)

    df = c.sql(
        """
        SELECT to_timestamp(a) AS date FROM df
    """
    )
    expected_df = pd.DataFrame(
        {
            "date": [
                datetime(2008, 2, 15, 11, 1, 40),
                datetime(2014, 7, 23),
                datetime(2058, 12, 2, 16, 53, 20),
            ],
        }
    )
    assert_eq(df, expected_df, check_dtype=False)

    df = pd.DataFrame(
        {
            "a": np.array(["1997-02-28 10:30:00", "1997-03-28 10:30:01"]),
        }
    )
    c.create_table("df", df, gpu=gpu)

    df = c.sql(
        """
        SELECT to_timestamp(a) AS date FROM df
    """
    )
    expected_df = pd.DataFrame(
        {
            "date": [
                datetime(1997, 2, 28, 10, 30, 0),
                datetime(1997, 3, 28, 10, 30, 1),
            ],
        }
    )
    assert_eq(df, expected_df, check_dtype=False)

    df = pd.DataFrame(
        {
            "a": np.array(["02/28/1997", "03/28/1997"]),
        }
    )
    c.create_table("df", df, gpu=gpu)

    df = c.sql(
        """
        SELECT to_timestamp(a, "%m/%d/%Y") AS date FROM df
    """
    )
    expected_df = pd.DataFrame(
        {
            "date": [
                datetime(1997, 2, 28, 0, 0, 0),
                datetime(1997, 3, 28, 0, 0, 0),
            ],
        }
    )
    # https://github.com/rapidsai/cudf/issues/12062
    if not gpu:
        assert_eq(df, expected_df, check_dtype=False)

    int_input = 1203073300
    df = c.sql(f"SELECT to_timestamp({int_input}) as date")
    expected_df = pd.DataFrame(
        {
            "date": [
                datetime(2008, 2, 15, 11, 1, 40),
            ],
        }
    )
    assert_eq(df, expected_df, check_dtype=False)

    string_input = "1997-02-28 10:30:00"
    df = c.sql(f"SELECT to_timestamp('{string_input}') as date")
    expected_df = pd.DataFrame(
        {
            "date": [
                datetime(1997, 2, 28, 10, 30, 0),
            ],
        }
    )
    assert_eq(df, expected_df, check_dtype=False)

    string_input = "02/28/1997"
    df = c.sql(f"SELECT to_timestamp('{string_input}', '%m/%d/%Y') as date")
    expected_df = pd.DataFrame(
        {
            "date": [
                datetime(1997, 2, 28, 0, 0, 0),
            ],
        }
    )
    assert_eq(df, expected_df, check_dtype=False)<|MERGE_RESOLUTION|>--- conflicted
+++ resolved
@@ -626,7 +626,6 @@
     )
 
 
-<<<<<<< HEAD
 @pytest.mark.xfail(reason="POSITION syntax not supported by parser")
 @pytest.mark.parametrize("gpu", [False, pytest.param(True, marks=pytest.mark.gpu)])
 def test_string_position(c, gpu):
@@ -700,8 +699,6 @@
 @pytest.mark.xfail(
     reason="TIMESTAMP add, ceil, floor for dt ops not supported by parser"
 )
-=======
->>>>>>> 6810f1ab
 def test_date_functions(c):
     date = datetime(2021, 10, 3, 15, 53, 42, 47)
 
