from datetime import datetime

import dask.dataframe as dd
import numpy as np
import pandas as pd
import pytest

from tests.utils import assert_eq


@pytest.mark.xfail(
    reason="Bumping to Calcite 1.29.0 to address CVE-2021-44228 caused a stack overflow in this test"
)
def test_case(c, df):
    result_df = c.sql(
        """
    SELECT
        (CASE WHEN a = 3 THEN 1 END) AS "S1",
        (CASE WHEN a > 0 THEN a ELSE 1 END) AS "S2",
        (CASE WHEN a = 4 THEN 3 ELSE a + 1 END) AS "S3",
        (CASE WHEN a = 3 THEN 1 WHEN a > 0 THEN 2 ELSE a END) AS "S4",
        CASE
            WHEN (a >= 1 AND a < 2) OR (a > 2) THEN CAST('in-between' AS VARCHAR) ELSE CAST('out-of-range' AS VARCHAR)
        END AS "S5",
        CASE
            WHEN (a < 2) OR (3 < a AND a < 4) THEN 42 ELSE 47
        END AS "S6",
        CASE WHEN (1 < a AND a <= 4) THEN 1 ELSE 0 END AS "S7"
    FROM df
    """
    )
    expected_df = pd.DataFrame(index=df.index)
    expected_df["S1"] = df.a.apply(lambda a: 1 if a == 3 else pd.NA)
    expected_df["S2"] = df.a.apply(lambda a: a if a > 0 else 1)
    expected_df["S3"] = df.a.apply(lambda a: 3 if a == 4 else a + 1)
    expected_df["S4"] = df.a.apply(lambda a: 1 if a == 3 else 2 if a > 0 else a)
    expected_df["S5"] = df.a.apply(
        lambda a: "in-between" if ((1 <= a < 2) or (a > 2)) else "out-of-range"
    )
    expected_df["S6"] = df.a.apply(lambda a: 42 if ((a < 2) or (3 < a < 4)) else 47)
    expected_df["S7"] = df.a.apply(lambda a: 1 if (1 < a <= 4) else 0)

    # Do not check dtypes, as pandas versions are inconsistent here
    assert_eq(result_df, expected_df, check_dtype=False)


def test_literals(c):
    df = c.sql(
        """SELECT 'a string äö' AS "S",
                    4.4 AS "F",
                    -4564347464 AS "I",
                    TIME '08:08:00.091' AS "T",
                    TIMESTAMP '2022-04-06 17:33:21' AS "DT",
                    DATE '1991-06-02' AS "D",
                    INTERVAL '1' DAY AS "IN"
        """
    )

    expected_df = pd.DataFrame(
        {
            "S": ["a string äö"],
            "F": [4.4],
            "I": [-4564347464],
            "T": [pd.to_datetime("1970-01-01 08:08:00.091")],
            "DT": [pd.to_datetime("2022-04-06 17:33:21")],
            "D": [pd.to_datetime("1991-06-02 00:00")],
            "IN": [pd.to_timedelta("1d")],
        }
    )
    assert_eq(df, expected_df)


def test_literal_null(c):
    df = c.sql(
        """
    SELECT NULL AS "N", 1 + NULL AS "I"
    """
    )

    expected_df = pd.DataFrame({"N": [pd.NA], "I": [pd.NA]})
    expected_df["I"] = expected_df["I"].astype("Int32")
    assert_eq(df, expected_df)


def test_random(c):
    query = 'SELECT RAND(0) AS "0", RAND_INTEGER(0, 10) AS "1"'

    result_df = c.sql(query)
    expected_df = c.sql(query)

    # assert that repeated queries give the same result
    assert_eq(result_df, expected_df)

    # assert output
    result_df = result_df.compute()

    assert result_df["0"].dtype == "float64"
    assert result_df["1"].dtype == "Int32"

    assert 0 <= result_df["0"][0] < 1
    assert 0 <= result_df["1"][0] < 10


@pytest.mark.parametrize(
    "input_table",
    [
        "string_table",
        pytest.param("gpu_string_table", marks=pytest.mark.gpu),
    ],
)
def test_not(c, input_table, request):
    string_table = request.getfixturevalue(input_table)
    df = c.sql(
        f"""
    SELECT
        *
    FROM {input_table}
    WHERE NOT a LIKE '%normal%'
    """
    )

    expected_df = string_table[~string_table.a.str.contains("normal")]
    assert_eq(df, expected_df)


def test_operators(c, df):
    result_df = c.sql(
        """
    SELECT
        a * b AS m,
        -a AS u,
        a / b AS q,
        a + b AS s,
        a - b AS d,
        a = b AS e,
        a > b AS g,
        a >= b AS ge,
        a < b AS l,
        a <= b AS le,
        a <> b AS n
    FROM df
    """
    )

    expected_df = pd.DataFrame(index=df.index)
    expected_df["m"] = df["a"] * df["b"]
    expected_df["u"] = -df["a"]
    expected_df["q"] = df["a"] / df["b"]
    expected_df["s"] = df["a"] + df["b"]
    expected_df["d"] = df["a"] - df["b"]
    expected_df["e"] = df["a"] == df["b"]
    expected_df["g"] = df["a"] > df["b"]
    expected_df["ge"] = df["a"] >= df["b"]
    expected_df["l"] = df["a"] < df["b"]
    expected_df["le"] = df["a"] <= df["b"]
    expected_df["n"] = df["a"] != df["b"]
    assert_eq(result_df, expected_df)


@pytest.mark.parametrize(
    "input_table,gpu",
    [
        ("string_table", False),
        pytest.param(
            "gpu_string_table",
            True,
            marks=(
                pytest.mark.gpu,
                pytest.mark.xfail(
                    reason="Failing due to cuDF bug https://github.com/rapidsai/cudf/issues/9434"
                ),
            ),
        ),
    ],
)
def test_like(c, input_table, gpu, request):
    string_table = request.getfixturevalue(input_table)

    df = c.sql(
        f"""
        SELECT * FROM {input_table}
        WHERE a SIMILAR TO '%n[a-z]rmal st_i%'
    """
    )

    assert_eq(df, string_table.iloc[[0]])

    df = c.sql(
        f"""
        SELECT * FROM {input_table}
        WHERE a LIKE '%n[a-z]rmal st_i%'
    """
    )

    assert len(df) == 0

    df = c.sql(
        f"""
        SELECT * FROM {input_table}
        WHERE a LIKE 'Ä%Ä_Ä%' ESCAPE 'Ä'
    """
    )

    assert_eq(df, string_table.iloc[[1]])

    df = c.sql(
        f"""
        SELECT * FROM {input_table}
        WHERE a SIMILAR TO '^|()-*r[r]$' ESCAPE 'r'
        """
    )

    assert_eq(df, string_table.iloc[[2]])

    df = c.sql(
        f"""
        SELECT * FROM {input_table}
        WHERE a LIKE '^|()-*r[r]$' ESCAPE 'r'
    """
    )

    assert_eq(df, string_table.iloc[[2]])

    df = c.sql(
        f"""
        SELECT * FROM {input_table}
        WHERE a LIKE '%_' ESCAPE 'r'
    """
    )

    assert_eq(df, string_table)

    string_table2 = pd.DataFrame({"b": ["a", "b", None, pd.NA, float("nan")]})
    c.create_table("string_table2", string_table2, gpu=gpu)
    df = c.sql(
        """
        SELECT * FROM string_table2
        WHERE b LIKE 'b'
    """
    )

    assert_eq(df, string_table2.iloc[[1]])


def test_null(c):
    df = c.sql(
        """
        SELECT
            c IS NOT NULL AS nn,
            c IS NULL AS n
        FROM user_table_nan
    """
    )

    expected_df = pd.DataFrame(index=[0, 1, 2])
    expected_df["nn"] = [True, False, True]
    expected_df["nn"] = expected_df["nn"].astype("boolean")
    expected_df["n"] = [False, True, False]
    assert_eq(df, expected_df)

    df = c.sql(
        """
        SELECT
            a IS NOT NULL AS nn,
            a IS NULL AS n
        FROM string_table
    """
    )

    expected_df = pd.DataFrame(index=[0, 1, 2])
    expected_df["nn"] = [True, True, True]
    expected_df["nn"] = expected_df["nn"].astype("boolean")
    expected_df["n"] = [False, False, False]
    assert_eq(df, expected_df)


def test_boolean_operations(c):
    df = dd.from_pandas(pd.DataFrame({"b": [1, 0, -1]}), npartitions=1)
    df["b"] = df["b"].apply(
        lambda x: pd.NA if x < 0 else x > 0, meta=("b", "bool")
    )  # turn into a bool column
    c.create_table("df", df)

    df = c.sql(
        """
        SELECT
            b IS TRUE AS t,
            b IS FALSE AS f,
            b IS NOT TRUE AS nt,
            b IS NOT FALSE AS nf,
            b IS UNKNOWN AS u,
            b IS NOT UNKNOWN AS nu
        FROM df"""
    )

    expected_df = pd.DataFrame(
        {
            "t": [True, False, False],
            "f": [False, True, False],
            "nt": [False, True, True],
            "nf": [True, False, True],
            "u": [False, False, True],
            "nu": [True, True, False],
        },
        dtype="bool",
    )
    expected_df["nt"] = expected_df["nt"].astype("boolean")
    expected_df["nf"] = expected_df["nf"].astype("boolean")
    expected_df["nu"] = expected_df["nu"].astype("boolean")
    assert_eq(df, expected_df)


def test_math_operations(c, df):
    result_df = c.sql(
        """
        SELECT
            ABS(b) AS "abs"
            , ACOS(b) AS "acos"
            , ASIN(b) AS "asin"
            , ATAN(b) AS "atan"
            , ATAN2(a, b) AS "atan2"
            , CBRT(b) AS "cbrt"
            , CEIL(b) AS "ceil"
            , COS(b) AS "cos"
            , COT(b) AS "cot"
            , DEGREES(b) AS "degrees"
            , EXP(b) AS "exp"
            , FLOOR(b) AS "floor"
            , LOG10(b) AS "log10"
            , LN(b) AS "ln"
            , MOD(b, 4) AS "mod"
            , POWER(b, 2) AS "power"
            , POWER(b, a) AS "power2"
            , RADIANS(b) AS "radians"
            , ROUND(b) AS "round"
            , ROUND(b, 3) AS "round2"
            , SIGN(b) AS "sign"
            , SIN(b) AS "sin"
            , TAN(b) AS "tan"
            , TRUNCATE(b) AS "truncate"
        FROM df
    """
    )

    expected_df = pd.DataFrame(index=df.index)
    expected_df["abs"] = df.b.abs()
    expected_df["acos"] = np.arccos(df.b)
    expected_df["asin"] = np.arcsin(df.b)
    expected_df["atan"] = np.arctan(df.b)
    expected_df["atan2"] = np.arctan2(df.a, df.b)
    expected_df["cbrt"] = np.cbrt(df.b)
    expected_df["ceil"] = np.ceil(df.b)
    expected_df["cos"] = np.cos(df.b)
    expected_df["cot"] = 1 / np.tan(df.b)
    expected_df["degrees"] = df.b / np.pi * 180
    expected_df["exp"] = np.exp(df.b)
    expected_df["floor"] = np.floor(df.b)
    expected_df["log10"] = np.log10(df.b)
    expected_df["ln"] = np.log(df.b)
    expected_df["mod"] = np.mod(df.b, 4)
    expected_df["power"] = np.power(df.b, 2)
    expected_df["power2"] = np.power(df.b, df.a)
    expected_df["radians"] = df.b / 180 * np.pi
    expected_df["round"] = np.round(df.b)
    expected_df["round2"] = np.round(df.b, 3)
    expected_df["sign"] = np.sign(df.b)
    expected_df["sin"] = np.sin(df.b)
    expected_df["tan"] = np.tan(df.b)
    expected_df["truncate"] = np.trunc(df.b)
    assert_eq(result_df, expected_df)


def test_integer_div(c, df_simple):
    df = c.sql(
        """
        SELECT
            1 / a AS a,
            a / 2 AS b,
            1.0 / a AS c
        FROM df_simple
    """
    )

    expected_df = pd.DataFrame(index=df_simple.index)
    expected_df["a"] = [1, 0, 0]
    expected_df["a"] = expected_df["a"].astype("Int64")
    expected_df["b"] = [0, 1, 1]
    expected_df["b"] = expected_df["b"].astype("Int64")
    expected_df["c"] = [1.0, 0.5, 0.333333]
    assert_eq(df, expected_df)


def test_subqueries(c, user_table_1, user_table_2):
    df = c.sql(
        """
        SELECT *
        FROM
            user_table_2
        WHERE
            EXISTS(
                SELECT *
                FROM user_table_1
                WHERE
                    user_table_1.b = user_table_2.c
            )
    """
    )

    assert_eq(df, user_table_2[user_table_2.c.isin(user_table_1.b)], check_index=False)


@pytest.mark.parametrize("gpu", [False, pytest.param(True, marks=pytest.mark.gpu)])
def test_string_functions(c, gpu):
    if gpu:
        input_table = "gpu_string_table"
    else:
        input_table = "string_table"

    df = c.sql(
        f"""
        SELECT
            a || 'hello' || a AS a,
            CONCAT(a, 'hello', a) as b,
            CHAR_LENGTH(a) AS c,
            UPPER(a) AS d,
            LOWER(a) AS e,
            POSITION('a' IN a FROM 4) AS f,
            POSITION('ZL' IN a) AS g,
            TRIM('a' FROM a) AS h,
            TRIM(BOTH 'a' FROM a) AS i,
            TRIM(LEADING 'a' FROM a) AS j,
            TRIM(TRAILING 'a' FROM a) AS k,
            OVERLAY(a PLACING 'XXX' FROM -1) AS l,
            OVERLAY(a PLACING 'XXX' FROM 2 FOR 4) AS m,
            OVERLAY(a PLACING 'XXX' FROM 2 FOR 1) AS n,
            SUBSTRING(a FROM -1) AS o,
            SUBSTRING(a FROM 10) AS p,
            SUBSTRING(a FROM 2) AS q,
            SUBSTRING(a FROM 2 FOR 2) AS r,
            SUBSTR(a, 3, 6) AS s,
            INITCAP(a) AS t,
            INITCAP(UPPER(a)) AS u,
            INITCAP(LOWER(a)) AS v
        FROM
            {input_table}
        """
    )

    if gpu:
        df = df.astype({"c": "int64", "f": "int64", "g": "int64"})

    expected_df = pd.DataFrame(
        {
            "a": ["a normal stringhelloa normal string"],
            "b": ["a normal stringhelloa normal string"],
            "c": [15],
            "d": ["A NORMAL STRING"],
            "e": ["a normal string"],
            "f": [7],
            "g": [0],
            "h": [" normal string"],
            "i": [" normal string"],
            "j": [" normal string"],
            "k": ["a normal string"],
            "l": ["XXXormal string"],
            "m": ["aXXXmal string"],
            "n": ["aXXXnormal string"],
            "o": ["a normal string"],
            "p": ["string"],
            "q": [" normal string"],
            "r": [" n"],
            "s": ["normal"],
            "t": ["A Normal String"],
            "u": ["A Normal String"],
            "v": ["A Normal String"],
        }
    )

<<<<<<< HEAD
    assert_eq(
        df.head(1), expected_df,
=======
    assert_frame_equal(
        df.head(1),
        expected_df,
>>>>>>> a05138da
    )


def test_date_functions(c):
    date = datetime(2021, 10, 3, 15, 53, 42, 47)

    df = dd.from_pandas(pd.DataFrame({"d": [date]}), npartitions=1)
    c.register_dask_table(df, "df")

    df = c.sql(
        """
        SELECT
            EXTRACT(CENTURY FROM d) AS "century",
            EXTRACT(DAY FROM d) AS "day",
            EXTRACT(DECADE FROM d) AS "decade",
            EXTRACT(DOW FROM d) AS "dow",
            EXTRACT(DOY FROM d) AS "doy",
            EXTRACT(HOUR FROM d) AS "hour",
            EXTRACT(MICROSECOND FROM d) AS "microsecond",
            EXTRACT(MILLENNIUM FROM d) AS "millennium",
            EXTRACT(MILLISECOND FROM d) AS "millisecond",
            EXTRACT(MINUTE FROM d) AS "minute",
            EXTRACT(MONTH FROM d) AS "month",
            EXTRACT(QUARTER FROM d) AS "quarter",
            EXTRACT(SECOND FROM d) AS "second",
            EXTRACT(WEEK FROM d) AS "week",
            EXTRACT(YEAR FROM d) AS "year",

            LAST_DAY(d) as "last_day",

            TIMESTAMPADD(YEAR, 2, d) as "plus_1_year",
            TIMESTAMPADD(MONTH, 1, d) as "plus_1_month",
            TIMESTAMPADD(WEEK, 1, d) as "plus_1_week",
            TIMESTAMPADD(DAY, 1, d) as "plus_1_day",
            TIMESTAMPADD(HOUR, 1, d) as "plus_1_hour",
            TIMESTAMPADD(MINUTE, 1, d) as "plus_1_min",
            TIMESTAMPADD(SECOND, 1, d) as "plus_1_sec",
            TIMESTAMPADD(MICROSECOND, 999*1000, d) as "plus_999_millisec",
            TIMESTAMPADD(MICROSECOND, 999, d) as "plus_999_microsec",
            TIMESTAMPADD(QUARTER, 1, d) as "plus_1_qt",

            CEIL(d TO DAY) as ceil_to_day,
            CEIL(d TO HOUR) as ceil_to_hour,
            CEIL(d TO MINUTE) as ceil_to_minute,
            CEIL(d TO SECOND) as ceil_to_seconds,
            CEIL(d TO MILLISECOND) as ceil_to_millisec,

            FLOOR(d TO DAY) as floor_to_day,
            FLOOR(d TO HOUR) as floor_to_hour,
            FLOOR(d TO MINUTE) as floor_to_minute,
            FLOOR(d TO SECOND) as floor_to_seconds,
            FLOOR(d TO MILLISECOND) as floor_to_millisec

        FROM df
    """
    )

    expected_df = pd.DataFrame(
        {
            "century": [20],
            "day": [3],
            "decade": [202],
            "dow": [0],
            "doy": [276],
            "hour": [15],
            "microsecond": [47],
            "millennium": [2],
            "millisecond": [47000],
            "minute": [53],
            "month": [10],
            "quarter": [4],
            "second": [42],
            "week": [39],
            "year": [2021],
            "last_day": [datetime(2021, 10, 31, 15, 53, 42, 47)],
            "plus_1_year": [datetime(2023, 10, 3, 15, 53, 42, 47)],
            "plus_1_month": [datetime(2021, 11, 3, 15, 53, 42, 47)],
            "plus_1_week": [datetime(2021, 10, 10, 15, 53, 42, 47)],
            "plus_1_day": [datetime(2021, 10, 4, 15, 53, 42, 47)],
            "plus_1_hour": [datetime(2021, 10, 3, 16, 53, 42, 47)],
            "plus_1_min": [datetime(2021, 10, 3, 15, 54, 42, 47)],
            "plus_1_sec": [datetime(2021, 10, 3, 15, 53, 43, 47)],
            "plus_999_millisec": [datetime(2021, 10, 3, 15, 53, 42, 1000 * 999 + 47)],
            "plus_999_microsec": [datetime(2021, 10, 3, 15, 53, 42, 1046)],
            "plus_1_qt": [datetime(2022, 1, 3, 15, 53, 42, 47)],
            "ceil_to_day": [datetime(2021, 10, 4)],
            "ceil_to_hour": [datetime(2021, 10, 3, 16)],
            "ceil_to_minute": [datetime(2021, 10, 3, 15, 54)],
            "ceil_to_seconds": [datetime(2021, 10, 3, 15, 53, 43)],
            "ceil_to_millisec": [datetime(2021, 10, 3, 15, 53, 42, 1000)],
            "floor_to_day": [datetime(2021, 10, 3)],
            "floor_to_hour": [datetime(2021, 10, 3, 15)],
            "floor_to_minute": [datetime(2021, 10, 3, 15, 53)],
            "floor_to_seconds": [datetime(2021, 10, 3, 15, 53, 42)],
            "floor_to_millisec": [datetime(2021, 10, 3, 15, 53, 42)],
        }
    )

    assert_eq(df, expected_df, check_dtype=False)

    # test exception handling
    with pytest.raises(NotImplementedError):
        df = c.sql(
            """
            SELECT
                FLOOR(d TO YEAR) as floor_to_year
            FROM df
            """
        )<|MERGE_RESOLUTION|>--- conflicted
+++ resolved
@@ -476,14 +476,9 @@
         }
     )
 
-<<<<<<< HEAD
     assert_eq(
-        df.head(1), expected_df,
-=======
-    assert_frame_equal(
         df.head(1),
         expected_df,
->>>>>>> a05138da
     )
 
 
