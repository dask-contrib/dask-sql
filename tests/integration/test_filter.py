# import dask.dataframe as dd
import pandas as pd
<<<<<<< HEAD

# import pytest
from pandas.testing import assert_frame_equal

# from dask_sql._compat import INT_NAN_IMPLEMENTED
=======
import pytest
from dask.utils_test import hlg_layer

from dask_sql._compat import INT_NAN_IMPLEMENTED
from tests.utils import assert_eq
>>>>>>> 95b0dd04


def test_filter(c, df):
    return_df = c.sql("SELECT * FROM df WHERE a < 2")

    expected_df = df[df["a"] < 2]
    assert_eq(return_df, expected_df)


<<<<<<< HEAD
# def test_filter_scalar(c, df):
#     return_df = c.sql("SELECT * FROM df WHERE True")
#     return_df = return_df.compute()

#     expected_df = df
#     assert_frame_equal(return_df, expected_df)

#     return_df = c.sql("SELECT * FROM df WHERE False")
#     return_df = return_df.compute()

#     expected_df = df.head(0)
#     assert_frame_equal(return_df, expected_df, check_index_type=False)

#     return_df = c.sql("SELECT * FROM df WHERE (1 = 1)")
#     return_df = return_df.compute()

#     expected_df = df
#     assert_frame_equal(return_df, expected_df)

#     return_df = c.sql("SELECT * FROM df WHERE (1 = 0)")
#     return_df = return_df.compute()

#     expected_df = df.head(0)
#     assert_frame_equal(return_df, expected_df, check_index_type=False)


# def test_filter_complicated(c, df):
#     return_df = c.sql("SELECT * FROM df WHERE a < 3 AND (b > 1 AND b < 3)")
#     return_df = return_df.compute()

#     expected_df = df[((df["a"] < 3) & ((df["b"] > 1) & (df["b"] < 3)))]
#     assert_frame_equal(
#         return_df, expected_df,
#     )


# def test_filter_with_nan(c):
#     return_df = c.sql("SELECT * FROM user_table_nan WHERE c = 3")
#     return_df = return_df.compute()

#     if INT_NAN_IMPLEMENTED:
#         expected_df = pd.DataFrame({"c": [3]}, dtype="Int8")
#     else:
#         expected_df = pd.DataFrame({"c": [3]}, dtype="float")
#     assert_frame_equal(
#         return_df, expected_df,
#     )


# def test_string_filter(c, string_table):
#     return_df = c.sql("SELECT * FROM string_table WHERE a = 'a normal string'")
#     return_df = return_df.compute()

#     assert_frame_equal(
#         return_df, string_table.head(1),
#     )


# @pytest.mark.parametrize(
#     "input_table",
#     ["datetime_table", pytest.param("gpu_datetime_table", marks=pytest.mark.gpu),],
# )
# def test_filter_cast_date(c, input_table, request):
#     datetime_table = request.getfixturevalue(input_table)
#     return_df = c.sql(
#         f"""
#         SELECT * FROM {input_table} WHERE
#             CAST(timezone AS DATE) > DATE '2014-08-01'
#         """
#     )

#     expected_df = datetime_table[
#         datetime_table["timezone"].astype("<M8[ns]").dt.floor("D").astype("<M8[ns]")
#         > pd.Timestamp("2014-08-01")
#     ]
#     dd.assert_eq(return_df, expected_df)


# @pytest.mark.parametrize(
#     "input_table",
#     ["datetime_table", pytest.param("gpu_datetime_table", marks=pytest.mark.gpu),],
# )
# def test_filter_cast_timestamp(c, input_table, request):
#     datetime_table = request.getfixturevalue(input_table)
#     return_df = c.sql(
#         f"""
#         SELECT * FROM {input_table} WHERE
#             CAST(timezone AS TIMESTAMP) >= TIMESTAMP '2014-08-01 23:00:00'
#         """
#     )

#     expected_df = datetime_table[
#         datetime_table["timezone"].astype("<M8[ns]")
#         >= pd.Timestamp("2014-08-01 23:00:00")
#     ]
#     dd.assert_eq(return_df, expected_df)
=======
def test_filter_scalar(c, df):
    return_df = c.sql("SELECT * FROM df WHERE True")

    expected_df = df
    assert_eq(return_df, expected_df)

    return_df = c.sql("SELECT * FROM df WHERE False")

    expected_df = df.head(0)
    assert_eq(return_df, expected_df, check_index_type=False)

    return_df = c.sql("SELECT * FROM df WHERE (1 = 1)")

    expected_df = df
    assert_eq(return_df, expected_df)

    return_df = c.sql("SELECT * FROM df WHERE (1 = 0)")

    expected_df = df.head(0)
    assert_eq(return_df, expected_df, check_index_type=False)


def test_filter_complicated(c, df):
    return_df = c.sql("SELECT * FROM df WHERE a < 3 AND (b > 1 AND b < 3)")

    expected_df = df[((df["a"] < 3) & ((df["b"] > 1) & (df["b"] < 3)))]
    assert_eq(
        return_df,
        expected_df,
    )


def test_filter_with_nan(c):
    return_df = c.sql("SELECT * FROM user_table_nan WHERE c = 3")

    if INT_NAN_IMPLEMENTED:
        expected_df = pd.DataFrame({"c": [3]}, dtype="Int8")
    else:
        expected_df = pd.DataFrame({"c": [3]}, dtype="float")
    assert_eq(
        return_df,
        expected_df,
    )


def test_string_filter(c, string_table):
    return_df = c.sql("SELECT * FROM string_table WHERE a = 'a normal string'")

    assert_eq(
        return_df,
        string_table.head(1),
    )


@pytest.mark.parametrize(
    "input_table",
    [
        "datetime_table",
        pytest.param("gpu_datetime_table", marks=pytest.mark.gpu),
    ],
)
def test_filter_cast_date(c, input_table, request):
    datetime_table = request.getfixturevalue(input_table)
    return_df = c.sql(
        f"""
        SELECT * FROM {input_table} WHERE
            CAST(timezone AS DATE) > DATE '2014-08-01'
        """
    )

    expected_df = datetime_table[
        datetime_table["timezone"].astype("<M8[ns]").dt.floor("D").astype("<M8[ns]")
        > pd.Timestamp("2014-08-01")
    ]
    assert_eq(return_df, expected_df)


@pytest.mark.parametrize(
    "input_table",
    [
        "datetime_table",
        pytest.param("gpu_datetime_table", marks=pytest.mark.gpu),
    ],
)
def test_filter_cast_timestamp(c, input_table, request):
    datetime_table = request.getfixturevalue(input_table)
    return_df = c.sql(
        f"""
        SELECT * FROM {input_table} WHERE
            CAST(timezone AS TIMESTAMP) >= TIMESTAMP '2014-08-01 23:00:00'
        """
    )

    expected_df = datetime_table[
        datetime_table["timezone"].astype("<M8[ns]")
        >= pd.Timestamp("2014-08-01 23:00:00")
    ]
    assert_eq(return_df, expected_df)
>>>>>>> 95b0dd04


def test_filter_year(c):
    df = pd.DataFrame({"year": [2015, 2016], "month": [2, 3], "day": [4, 5]})
    df["dt"] = pd.to_datetime(df)

    c.create_table("datetime_test", df)
<<<<<<< HEAD
    # actual_df = c.sql("select * from datetime_test where year(dt) < 2016").compute()
    actual_df = c.sql(
        "select * from datetime_test where date_part('year', dt) < 2016"
    ).compute()
=======

    return_df = c.sql("select * from datetime_test where year(dt) < 2016")
>>>>>>> 95b0dd04
    expected_df = df[df["year"] < 2016]

    assert_eq(expected_df, return_df)


@pytest.mark.parametrize(
    "query,df_func,filters",
    [
        (
            "SELECT * FROM parquet_ddf WHERE b < 10",
            lambda x: x[x["b"] < 10],
            [[("b", "<", 10)]],
        ),
        (
            "SELECT * FROM parquet_ddf WHERE a < 3 AND (b > 1 AND b < 5)",
            lambda x: x[(x["a"] < 3) & ((x["b"] > 1) & (x["b"] < 5))],
            [[("a", "<", 3), ("b", ">", 1), ("b", "<", 5)]],
        ),
        (
            "SELECT * FROM parquet_ddf WHERE (b > 5 AND b < 10) OR a = 1",
            lambda x: x[((x["b"] > 5) & (x["b"] < 10)) | (x["a"] == 1)],
            [[("a", "==", 1)], [("b", "<", 10), ("b", ">", 5)]],
        ),
        (
            "SELECT * FROM parquet_ddf WHERE b IN (1, 6)",
            lambda x: x[(x["b"] == 1) | (x["b"] == 6)],
            [[("b", "<=", 1), ("b", ">=", 1)], [("b", "<=", 6), ("b", ">=", 6)]],
        ),
        (
            "SELECT a FROM parquet_ddf WHERE (b > 5 AND b < 10) OR a = 1",
            lambda x: x[((x["b"] > 5) & (x["b"] < 10)) | (x["a"] == 1)][["a"]],
            [[("a", "==", 1)], [("b", "<", 10), ("b", ">", 5)]],
        ),
        (
            # Original filters NOT in disjunctive normal form
            "SELECT a FROM parquet_ddf WHERE (parquet_ddf.b > 3 AND parquet_ddf.b < 10 OR parquet_ddf.a = 1) AND (parquet_ddf.c = 'A')",
            lambda x: x[
                ((x["b"] > 3) & (x["b"] < 10) | (x["a"] == 1)) & (x["c"] == "A")
            ][["a"]],
            [
                [("c", "==", "A"), ("b", ">", 3), ("b", "<", 10)],
                [("a", "==", 1), ("c", "==", "A")],
            ],
        ),
        (
            # The predicate-pushdown optimization will be skipped here,
            # because datetime accessors are not supported. However,
            # the query should still succeed.
            "SELECT * FROM parquet_ddf WHERE year(d) < 2015",
            lambda x: x[x["d"].dt.year < 2015],
            None,
        ),
    ],
)
def test_predicate_pushdown(c, parquet_ddf, query, df_func, filters):

    # Check for predicate pushdown.
    # We can use the `hlg_layer` utility to make sure the
    # `filters` field has been populated in `creation_info`
    return_df = c.sql(query)
    expect_filters = filters
    got_filters = hlg_layer(return_df.dask, "read-parquet").creation_info["kwargs"][
        "filters"
    ]
    if expect_filters:
        got_filters = frozenset(frozenset(v) for v in got_filters)
        expect_filters = frozenset(frozenset(v) for v in filters)
    assert got_filters == expect_filters

    # Check computed result is correct
    df = parquet_ddf
    expected_df = df_func(df)

    # TODO: divisions should be consistent when successfully doing predicate pushdown
    assert_eq(return_df, expected_df, check_divisions=False)


def test_filtered_csv(tmpdir, c):
    # Predicate pushdown is NOT supported for CSV data.
    # This test just checks that the "attempted"
    # predicate-pushdown logic does not lead to
    # any unexpected errors

    # Write simple csv dataset
    df = pd.DataFrame(
        {
            "a": [1, 2, 3] * 5,
            "b": range(15),
            "c": ["A"] * 15,
        },
    )
    dd.from_pandas(df, npartitions=3).to_csv(tmpdir + "/*.csv", index=False)

    # Read back with dask and apply WHERE query
    csv_ddf = dd.read_csv(tmpdir + "/*.csv")
    try:
        c.create_table("my_csv_table", csv_ddf)
        return_df = c.sql("SELECT * FROM my_csv_table WHERE b < 10")
    finally:
        c.drop_table("my_csv_table")

    # Check computed result is correct
    df = csv_ddf
    expected_df = df[df["b"] < 10]

    assert_eq(return_df, expected_df)<|MERGE_RESOLUTION|>--- conflicted
+++ resolved
@@ -1,18 +1,13 @@
-# import dask.dataframe as dd
+import dask.dataframe as dd
 import pandas as pd
-<<<<<<< HEAD
-
-# import pytest
-from pandas.testing import assert_frame_equal
-
-# from dask_sql._compat import INT_NAN_IMPLEMENTED
-=======
 import pytest
 from dask.utils_test import hlg_layer
 
-from dask_sql._compat import INT_NAN_IMPLEMENTED
 from tests.utils import assert_eq
->>>>>>> 95b0dd04
+
+# from pandas.testing import assert_frame_equal
+
+# from dask_sql._compat import INT_NAN_IMPLEMENTED
 
 
 def test_filter(c, df):
@@ -22,7 +17,6 @@
     assert_eq(return_df, expected_df)
 
 
-<<<<<<< HEAD
 # def test_filter_scalar(c, df):
 #     return_df = c.sql("SELECT * FROM df WHERE True")
 #     return_df = return_df.compute()
@@ -119,106 +113,6 @@
 #         >= pd.Timestamp("2014-08-01 23:00:00")
 #     ]
 #     dd.assert_eq(return_df, expected_df)
-=======
-def test_filter_scalar(c, df):
-    return_df = c.sql("SELECT * FROM df WHERE True")
-
-    expected_df = df
-    assert_eq(return_df, expected_df)
-
-    return_df = c.sql("SELECT * FROM df WHERE False")
-
-    expected_df = df.head(0)
-    assert_eq(return_df, expected_df, check_index_type=False)
-
-    return_df = c.sql("SELECT * FROM df WHERE (1 = 1)")
-
-    expected_df = df
-    assert_eq(return_df, expected_df)
-
-    return_df = c.sql("SELECT * FROM df WHERE (1 = 0)")
-
-    expected_df = df.head(0)
-    assert_eq(return_df, expected_df, check_index_type=False)
-
-
-def test_filter_complicated(c, df):
-    return_df = c.sql("SELECT * FROM df WHERE a < 3 AND (b > 1 AND b < 3)")
-
-    expected_df = df[((df["a"] < 3) & ((df["b"] > 1) & (df["b"] < 3)))]
-    assert_eq(
-        return_df,
-        expected_df,
-    )
-
-
-def test_filter_with_nan(c):
-    return_df = c.sql("SELECT * FROM user_table_nan WHERE c = 3")
-
-    if INT_NAN_IMPLEMENTED:
-        expected_df = pd.DataFrame({"c": [3]}, dtype="Int8")
-    else:
-        expected_df = pd.DataFrame({"c": [3]}, dtype="float")
-    assert_eq(
-        return_df,
-        expected_df,
-    )
-
-
-def test_string_filter(c, string_table):
-    return_df = c.sql("SELECT * FROM string_table WHERE a = 'a normal string'")
-
-    assert_eq(
-        return_df,
-        string_table.head(1),
-    )
-
-
-@pytest.mark.parametrize(
-    "input_table",
-    [
-        "datetime_table",
-        pytest.param("gpu_datetime_table", marks=pytest.mark.gpu),
-    ],
-)
-def test_filter_cast_date(c, input_table, request):
-    datetime_table = request.getfixturevalue(input_table)
-    return_df = c.sql(
-        f"""
-        SELECT * FROM {input_table} WHERE
-            CAST(timezone AS DATE) > DATE '2014-08-01'
-        """
-    )
-
-    expected_df = datetime_table[
-        datetime_table["timezone"].astype("<M8[ns]").dt.floor("D").astype("<M8[ns]")
-        > pd.Timestamp("2014-08-01")
-    ]
-    assert_eq(return_df, expected_df)
-
-
-@pytest.mark.parametrize(
-    "input_table",
-    [
-        "datetime_table",
-        pytest.param("gpu_datetime_table", marks=pytest.mark.gpu),
-    ],
-)
-def test_filter_cast_timestamp(c, input_table, request):
-    datetime_table = request.getfixturevalue(input_table)
-    return_df = c.sql(
-        f"""
-        SELECT * FROM {input_table} WHERE
-            CAST(timezone AS TIMESTAMP) >= TIMESTAMP '2014-08-01 23:00:00'
-        """
-    )
-
-    expected_df = datetime_table[
-        datetime_table["timezone"].astype("<M8[ns]")
-        >= pd.Timestamp("2014-08-01 23:00:00")
-    ]
-    assert_eq(return_df, expected_df)
->>>>>>> 95b0dd04
 
 
 def test_filter_year(c):
@@ -226,18 +120,13 @@
     df["dt"] = pd.to_datetime(df)
 
     c.create_table("datetime_test", df)
-<<<<<<< HEAD
     # actual_df = c.sql("select * from datetime_test where year(dt) < 2016").compute()
     actual_df = c.sql(
         "select * from datetime_test where date_part('year', dt) < 2016"
     ).compute()
-=======
-
-    return_df = c.sql("select * from datetime_test where year(dt) < 2016")
->>>>>>> 95b0dd04
     expected_df = df[df["year"] < 2016]
 
-    assert_eq(expected_df, return_df)
+    assert_eq(expected_df, actual_df)
 
 
 @pytest.mark.parametrize(
