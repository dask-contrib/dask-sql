import dask.dataframe as dd
import pandas as pd
import pytest
from dask.utils_test import hlg_layer

from dask_sql._compat import INT_NAN_IMPLEMENTED
from tests.utils import assert_eq


def test_filter(c, df):
    return_df = c.sql("SELECT * FROM df WHERE a < 2")

    expected_df = df[df["a"] < 2]
    assert_eq(return_df, expected_df)


def test_filter_scalar(c, df):
    return_df = c.sql("SELECT * FROM df WHERE True")

    expected_df = df
    assert_eq(return_df, expected_df)

    return_df = c.sql("SELECT * FROM df WHERE False")

    expected_df = df.head(0)
    assert_eq(return_df, expected_df, check_index_type=False)

    return_df = c.sql("SELECT * FROM df WHERE (1 = 1)")

    expected_df = df
    assert_eq(return_df, expected_df)

    return_df = c.sql("SELECT * FROM df WHERE (1 = 0)")

    expected_df = df.head(0)
    assert_eq(return_df, expected_df, check_index_type=False)


def test_filter_complicated(c, df):
    return_df = c.sql("SELECT * FROM df WHERE a < 3 AND (b > 1 AND b < 3)")

    expected_df = df[((df["a"] < 3) & ((df["b"] > 1) & (df["b"] < 3)))]
<<<<<<< HEAD
    assert_eq(
        return_df, expected_df,
=======
    assert_frame_equal(
        return_df,
        expected_df,
>>>>>>> a05138da
    )


def test_filter_with_nan(c):
    return_df = c.sql("SELECT * FROM user_table_nan WHERE c = 3")

    if INT_NAN_IMPLEMENTED:
        expected_df = pd.DataFrame({"c": [3]}, dtype="Int8")
    else:
        expected_df = pd.DataFrame({"c": [3]}, dtype="float")
<<<<<<< HEAD
    assert_eq(
        return_df, expected_df,
=======
    assert_frame_equal(
        return_df,
        expected_df,
>>>>>>> a05138da
    )


def test_string_filter(c, string_table):
    return_df = c.sql("SELECT * FROM string_table WHERE a = 'a normal string'")

<<<<<<< HEAD
    assert_eq(
        return_df, string_table.head(1),
=======
    assert_frame_equal(
        return_df,
        string_table.head(1),
>>>>>>> a05138da
    )


@pytest.mark.parametrize(
    "input_table",
    [
        "datetime_table",
        pytest.param("gpu_datetime_table", marks=pytest.mark.gpu),
    ],
)
def test_filter_cast_date(c, input_table, request):
    datetime_table = request.getfixturevalue(input_table)
    return_df = c.sql(
        f"""
        SELECT * FROM {input_table} WHERE
            CAST(timezone AS DATE) > DATE '2014-08-01'
        """
    )

    expected_df = datetime_table[
        datetime_table["timezone"].astype("<M8[ns]").dt.floor("D").astype("<M8[ns]")
        > pd.Timestamp("2014-08-01")
    ]
    assert_eq(return_df, expected_df)


@pytest.mark.parametrize(
    "input_table",
    [
        "datetime_table",
        pytest.param("gpu_datetime_table", marks=pytest.mark.gpu),
    ],
)
def test_filter_cast_timestamp(c, input_table, request):
    datetime_table = request.getfixturevalue(input_table)
    return_df = c.sql(
        f"""
        SELECT * FROM {input_table} WHERE
            CAST(timezone AS TIMESTAMP) >= TIMESTAMP '2014-08-01 23:00:00'
        """
    )

    expected_df = datetime_table[
        datetime_table["timezone"].astype("<M8[ns]")
        >= pd.Timestamp("2014-08-01 23:00:00")
    ]
    assert_eq(return_df, expected_df)


def test_filter_year(c):
    df = pd.DataFrame({"year": [2015, 2016], "month": [2, 3], "day": [4, 5]})
    df["dt"] = pd.to_datetime(df)

    c.create_table("datetime_test", df)

    return_df = c.sql("select * from datetime_test where year(dt) < 2016")
    expected_df = df[df["year"] < 2016]

    assert_eq(expected_df, return_df)


@pytest.mark.parametrize(
    "query,df_func,filters",
    [
        (
            "SELECT * FROM parquet_ddf WHERE b < 10",
            lambda x: x[x["b"] < 10],
            [[("b", "<", 10)]],
        ),
        (
            "SELECT * FROM parquet_ddf WHERE a < 3 AND (b > 1 AND b < 5)",
            lambda x: x[(x["a"] < 3) & ((x["b"] > 1) & (x["b"] < 5))],
            [[("a", "<", 3), ("b", ">", 1), ("b", "<", 5)]],
        ),
        (
            "SELECT * FROM parquet_ddf WHERE (b > 5 AND b < 10) OR a = 1",
            lambda x: x[((x["b"] > 5) & (x["b"] < 10)) | (x["a"] == 1)],
            [[("a", "==", 1)], [("b", "<", 10), ("b", ">", 5)]],
        ),
        (
            "SELECT * FROM parquet_ddf WHERE b IN (1, 6)",
            lambda x: x[(x["b"] == 1) | (x["b"] == 6)],
            [[("b", "<=", 1), ("b", ">=", 1)], [("b", "<=", 6), ("b", ">=", 6)]],
        ),
        (
            "SELECT a FROM parquet_ddf WHERE (b > 5 AND b < 10) OR a = 1",
            lambda x: x[((x["b"] > 5) & (x["b"] < 10)) | (x["a"] == 1)][["a"]],
            [[("a", "==", 1)], [("b", "<", 10), ("b", ">", 5)]],
        ),
        (
            # Original filters NOT in disjunctive normal form
            "SELECT a FROM parquet_ddf WHERE (parquet_ddf.b > 3 AND parquet_ddf.b < 10 OR parquet_ddf.a = 1) AND (parquet_ddf.c = 'A')",
            lambda x: x[
                ((x["b"] > 3) & (x["b"] < 10) | (x["a"] == 1)) & (x["c"] == "A")
            ][["a"]],
            [
                [("c", "==", "A"), ("b", ">", 3), ("b", "<", 10)],
                [("a", "==", 1), ("c", "==", "A")],
            ],
        ),
        (
            # The predicate-pushdown optimization will be skipped here,
            # because datetime accessors are not supported. However,
            # the query should still succeed.
            "SELECT * FROM parquet_ddf WHERE year(d) < 2015",
            lambda x: x[x["d"].dt.year < 2015],
            None,
        ),
    ],
)
def test_predicate_pushdown(c, parquet_ddf, query, df_func, filters):

    # Check for predicate pushdown.
    # We can use the `hlg_layer` utility to make sure the
    # `filters` field has been populated in `creation_info`
    return_df = c.sql(query)
    expect_filters = filters
    got_filters = hlg_layer(return_df.dask, "read-parquet").creation_info["kwargs"][
        "filters"
    ]
    if expect_filters:
        got_filters = frozenset(frozenset(v) for v in got_filters)
        expect_filters = frozenset(frozenset(v) for v in filters)
    assert got_filters == expect_filters

    # Check computed result is correct
    df = parquet_ddf
    expected_df = df_func(df)

    # TODO: divisions should be consistent when successfully doing predicate pushdown
    assert_eq(return_df, expected_df, check_divisions=False)


def test_filtered_csv(tmpdir, c):
    # Predicate pushdown is NOT supported for CSV data.
    # This test just checks that the "attempted"
    # predicate-pushdown logic does not lead to
    # any unexpected errors

    # Write simple csv dataset
    df = pd.DataFrame(
        {
            "a": [1, 2, 3] * 5,
            "b": range(15),
            "c": ["A"] * 15,
        },
    )
    dd.from_pandas(df, npartitions=3).to_csv(tmpdir + "/*.csv", index=False)

    # Read back with dask and apply WHERE query
    csv_ddf = dd.read_csv(tmpdir + "/*.csv")
    try:
        c.create_table("my_csv_table", csv_ddf)
        return_df = c.sql("SELECT * FROM my_csv_table WHERE b < 10")
    finally:
        c.drop_table("my_csv_table")

    # Check computed result is correct
    df = csv_ddf
    expected_df = df[df["b"] < 10]

    assert_eq(return_df, expected_df)<|MERGE_RESOLUTION|>--- conflicted
+++ resolved
@@ -40,14 +40,9 @@
     return_df = c.sql("SELECT * FROM df WHERE a < 3 AND (b > 1 AND b < 3)")
 
     expected_df = df[((df["a"] < 3) & ((df["b"] > 1) & (df["b"] < 3)))]
-<<<<<<< HEAD
     assert_eq(
-        return_df, expected_df,
-=======
-    assert_frame_equal(
         return_df,
         expected_df,
->>>>>>> a05138da
     )
 
 
@@ -58,28 +53,18 @@
         expected_df = pd.DataFrame({"c": [3]}, dtype="Int8")
     else:
         expected_df = pd.DataFrame({"c": [3]}, dtype="float")
-<<<<<<< HEAD
     assert_eq(
-        return_df, expected_df,
-=======
-    assert_frame_equal(
         return_df,
         expected_df,
->>>>>>> a05138da
     )
 
 
 def test_string_filter(c, string_table):
     return_df = c.sql("SELECT * FROM string_table WHERE a = 'a normal string'")
 
-<<<<<<< HEAD
     assert_eq(
-        return_df, string_table.head(1),
-=======
-    assert_frame_equal(
         return_df,
         string_table.head(1),
->>>>>>> a05138da
     )
 
 
