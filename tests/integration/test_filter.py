--- conflicted
+++ resolved
@@ -72,12 +72,11 @@
     )
 
 
-<<<<<<< HEAD
 @pytest.mark.parametrize(
     "input_table",
     ["datetime_table", pytest.param("gpu_datetime_table", marks=pytest.mark.gpu),],
 )
-def test_date_filter(c, input_table, request):
+def test_filter_cast_date(c, input_table, request):
     datetime_table = request.getfixturevalue(input_table)
     return_df = c.sql(
         f"""
@@ -85,7 +84,6 @@
             CAST(timezone AS DATE) > DATE '2014-08-01'
         """
     )
-    return_df = return_df.compute()
 
     expected_df = datetime_table[
         datetime_table["timezone"].astype("<M8[ns]").dt.date.astype("<M8[ns]")
@@ -98,7 +96,7 @@
     "input_table",
     ["datetime_table", pytest.param("gpu_datetime_table", marks=pytest.mark.gpu),],
 )
-def test_timestamp_filter(c, input_table, request):
+def test_filter_cast_timestamp(c, input_table, request):
     datetime_table = request.getfixturevalue(input_table)
     return_df = c.sql(
         f"""
@@ -106,15 +104,15 @@
             CAST(timezone AS TIMESTAMP) >= TIMESTAMP '2014-08-01 23:00:00'
         """
     )
-    return_df = return_df.compute()
 
     expected_df = datetime_table[
         datetime_table["timezone"].astype("<M8[ns]")
         >= pd.Timestamp("2014-08-01 23:00:00")
     ]
     dd.assert_eq(return_df, expected_df)
-=======
-def test_filter_datetime(c):
+
+
+def test_filter_year(c):
     df = pd.DataFrame({"year": [2015, 2016], "month": [2, 3], "day": [4, 5]})
 
     df["dt"] = pd.to_datetime(df)
@@ -123,5 +121,4 @@
     actual_df = c.sql("select * from datetime_test where year(dt) < 2016").compute()
     expected_df = df[df["year"] < 2016]
 
-    assert_frame_equal(expected_df, actual_df)
->>>>>>> b571a600
+    assert_frame_equal(expected_df, actual_df)