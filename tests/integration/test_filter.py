import dask.dataframe as dd
import pandas as pd
<<<<<<< HEAD
from dask.dataframe.utils import assert_eq
=======
import pytest
from pandas.testing import assert_frame_equal
>>>>>>> eee8c65b

from dask_sql._compat import INT_NAN_IMPLEMENTED


def test_filter(c, df):
    return_df = c.sql("SELECT * FROM df WHERE a < 2")

    expected_df = df[df["a"] < 2]
    assert_eq(return_df, expected_df)


def test_filter_scalar(c, df):
    return_df = c.sql("SELECT * FROM df WHERE True")

    expected_df = df
    assert_eq(return_df, expected_df)

    return_df = c.sql("SELECT * FROM df WHERE False")

    expected_df = df.head(0)
    assert_eq(return_df, expected_df, check_index_type=False)

    return_df = c.sql("SELECT * FROM df WHERE (1 = 1)")

    expected_df = df
    assert_eq(return_df, expected_df)

    return_df = c.sql("SELECT * FROM df WHERE (1 = 0)")

    expected_df = df.head(0)
    assert_eq(return_df, expected_df, check_index_type=False)


def test_filter_complicated(c, df):
    return_df = c.sql("SELECT * FROM df WHERE a < 3 AND (b > 1 AND b < 3)")

    expected_df = df[((df["a"] < 3) & ((df["b"] > 1) & (df["b"] < 3)))]
    assert_eq(
        return_df, expected_df,
    )


def test_filter_with_nan(c):
    return_df = c.sql("SELECT * FROM user_table_nan WHERE c = 3")

    if INT_NAN_IMPLEMENTED:
        expected_df = pd.DataFrame({"c": [3]}, dtype="Int8")
    else:
        expected_df = pd.DataFrame({"c": [3]}, dtype="float")
    assert_eq(
        return_df, expected_df,
    )


def test_string_filter(c, string_table):
    return_df = c.sql("SELECT * FROM string_table WHERE a = 'a normal string'")

    assert_eq(
        return_df, string_table.head(1),
    )


@pytest.mark.parametrize(
    "input_table",
    ["datetime_table", pytest.param("gpu_datetime_table", marks=pytest.mark.gpu),],
)
def test_filter_cast_date(c, input_table, request):
    datetime_table = request.getfixturevalue(input_table)
    return_df = c.sql(
        f"""
        SELECT * FROM {input_table} WHERE
            CAST(timezone AS DATE) > DATE '2014-08-01'
        """
    )

    expected_df = datetime_table[
        datetime_table["timezone"].astype("<M8[ns]").dt.floor("D").astype("<M8[ns]")
        > pd.Timestamp("2014-08-01")
    ]
    dd.assert_eq(return_df, expected_df)


@pytest.mark.parametrize(
    "input_table",
    ["datetime_table", pytest.param("gpu_datetime_table", marks=pytest.mark.gpu),],
)
def test_filter_cast_timestamp(c, input_table, request):
    datetime_table = request.getfixturevalue(input_table)
    return_df = c.sql(
        f"""
        SELECT * FROM {input_table} WHERE
            CAST(timezone AS TIMESTAMP) >= TIMESTAMP '2014-08-01 23:00:00'
        """
    )

    expected_df = datetime_table[
        datetime_table["timezone"].astype("<M8[ns]")
        >= pd.Timestamp("2014-08-01 23:00:00")
    ]
    dd.assert_eq(return_df, expected_df)


def test_filter_year(c):
    df = pd.DataFrame({"year": [2015, 2016], "month": [2, 3], "day": [4, 5]})
    df["dt"] = pd.to_datetime(df)

    c.create_table("datetime_test", df)

    return_df = c.sql("select * from datetime_test where year(dt) < 2016")
    expected_df = df[df["year"] < 2016]

    assert_eq(return_df, expected_df)<|MERGE_RESOLUTION|>--- conflicted
+++ resolved
@@ -1,11 +1,7 @@
 import dask.dataframe as dd
 import pandas as pd
-<<<<<<< HEAD
+import pytest
 from dask.dataframe.utils import assert_eq
-=======
-import pytest
-from pandas.testing import assert_frame_equal
->>>>>>> eee8c65b
 
 from dask_sql._compat import INT_NAN_IMPLEMENTED
 
