import numpy as np
import pandas as pd
import pytest

from dask_sql.utils import ParsingException
from tests.utils import assert_eq


def test_select(c, df):
    result_df = c.sql("SELECT * FROM df")

    assert_eq(result_df, df)


# @pytest.mark.skip(reason="WIP DataFusion")
# def test_select_alias(c, df):
#     result_df = c.sql("SELECT a as b, b as a FROM df")

#     expected_df = pd.DataFrame(index=df.index)
#     expected_df["b"] = df.a
#     expected_df["a"] = df.b

#     assert_eq(result_df[["a", "b"]], expected_df[["a", "b"]])


def test_select_column(c, df):
    result_df = c.sql("SELECT a FROM df")

    assert_eq(result_df, df[["a"]])


def test_select_different_types(c):
    expected_df = pd.DataFrame(
        {
            "date": pd.to_datetime(["2022-01-21 17:34", "2022-01-21", "17:34", pd.NaT]),
            "string": ["this is a test", "another test", "äölüć", ""],
            "integer": [1, 2, -4, 5],
            "float": [-1.1, np.NaN, pd.NA, np.sqrt(2)],
        }
    )
    c.create_table("df", expected_df)
    result_df = c.sql(
        """
    SELECT *
    FROM df
    """
    )

    assert_eq(result_df, expected_df)


# @pytest.mark.skip(reason="WIP DataFusion")
# def test_select_expr(c, df):
#     result_df = c.sql("SELECT a + 1 AS a, b AS bla, a - 1 FROM df")
#     result_df = result_df

#     expected_df = pd.DataFrame(
#         {
#             "a": df["a"] + 1,
#             "bla": df["b"],
#             '"df"."a" - 1': df["a"] - 1,
#         }
#     )
#     assert_eq(result_df, expected_df)


# @pytest.mark.skip(
#     reason="WIP DataFusion, subquery - https://github.com/apache/arrow-datafusion/issues/2237"
# )
# def test_select_of_select(c, df):
#     result_df = c.sql(
#         """
#         SELECT 2*c AS e, d - 1 AS f
#         FROM
#         (
#             SELECT a - 1 AS c, 2*b  AS d
#             FROM df
#         ) AS "inner"
#         """
#     )

#     expected_df = pd.DataFrame({"e": 2 * (df["a"] - 1), "f": 2 * df["b"] - 1})
#     assert_eq(result_df, expected_df)


# @pytest.mark.skip(reason="WIP DataFusion")
# def test_select_of_select_with_casing(c, df):
#     result_df = c.sql(
#         """
#         SELECT AAA, aaa, aAa
#         FROM
#         (
#             SELECT a - 1 AS aAa, 2*b AS aaa, a + b AS AAA
#             FROM df
#         ) AS "inner"
#         """
#     )

#     expected_df = pd.DataFrame(
#         {"AAA": df["a"] + df["b"], "aaa": 2 * df["b"], "aAa": df["a"] - 1}
#     )

#     assert_eq(result_df, expected_df)


<<<<<<< HEAD
=======
    expected_df = pd.DataFrame(
        {"AAA": df["a"] + df["b"], "aaa": 2 * df["b"], "aAa": df["a"] - 1}
    )

    assert_eq(result_df, expected_df)


>>>>>>> 914a48d1
def test_wrong_input(c):
    with pytest.raises(ParsingException):
        c.sql("""SELECT x FROM df""")

    with pytest.raises(ParsingException):
        c.sql("""SELECT x FROM df""")


def test_timezones(c, datetime_table):
    result_df = c.sql(
        """
        SELECT * FROM datetime_table
        """
    )

    print(f"Expected DF: \n{datetime_table.head(10)}\n")
    print(f"\nResult DF: \n{result_df.head(10)}")

    assert_eq(result_df, datetime_table)


# @pytest.mark.skip(reason="WIP DataFusion")
# @pytest.mark.parametrize(
#     "input_table",
#     [
#         "long_table",
#         pytest.param("gpu_long_table", marks=pytest.mark.gpu),
#     ],
# )
# @pytest.mark.parametrize(
#     "limit,offset",
#     [(101, 0), (200, 0), (100, 0), (100, 99), (100, 100), (101, 101), (0, 101)],
# )
# def test_limit(c, input_table, limit, offset, request):
#     long_table = request.getfixturevalue(input_table)

#     if not limit:
#         query = f"SELECT * FROM long_table OFFSET {offset}"
#     else:
#         query = f"SELECT * FROM long_table LIMIT {limit} OFFSET {offset}"

#     assert_eq(c.sql(query), long_table.iloc[offset : offset + limit if limit else None])


@pytest.mark.parametrize(
    "input_table",
    [
        "datetime_table",
        # pytest.param("gpu_datetime_table", marks=pytest.mark.gpu),
    ],
)
def test_date_casting(c, input_table, request):
    datetime_table = request.getfixturevalue(input_table)
    result_df = c.sql(
        f"""
        SELECT
            CAST(timezone AS DATE) AS timezone,
            CAST(no_timezone AS DATE) AS no_timezone,
            CAST(utc_timezone AS DATE) AS utc_timezone
        FROM {input_table}
        """
    )

    expected_df = datetime_table
    expected_df["timezone"] = (
        expected_df["timezone"].astype("<M8[ns]").dt.floor("D").astype("<M8[ns]")
    )
    expected_df["no_timezone"] = (
        expected_df["no_timezone"].astype("<M8[ns]").dt.floor("D").astype("<M8[ns]")
    )
    expected_df["utc_timezone"] = (
        expected_df["utc_timezone"].astype("<M8[ns]").dt.floor("D").astype("<M8[ns]")
    )

    print(f"\nExpected DF:\n{expected_df.head(10)}\n")
    print(f"\nResult DF:\n{expected_df.head(10)}\n")

    assert_eq(result_df, expected_df)


<<<<<<< HEAD
=======
@pytest.mark.skip(reason="WIP DataFusion")
>>>>>>> 914a48d1
@pytest.mark.parametrize(
    "input_table",
    [
        "datetime_table",
        pytest.param("gpu_datetime_table", marks=pytest.mark.gpu),
    ],
)
def test_timestamp_casting(c, input_table, request):
    datetime_table = request.getfixturevalue(input_table)
    result_df = c.sql(
        f"""
        SELECT
            CAST(timezone AS TIMESTAMP) AS timezone,
            CAST(no_timezone AS TIMESTAMP) AS no_timezone,
            CAST(utc_timezone AS TIMESTAMP) AS utc_timezone
        FROM {input_table}
        """
    )

    expected_df = datetime_table.astype("<M8[ns]")
    assert_eq(result_df, expected_df)


# @pytest.mark.skip(reason="WIP DataFusion")
# def test_multi_case_when(c):
#     df = pd.DataFrame({"a": [1, 6, 7, 8, 9]})
#     c.create_table("df", df)

#     actual_df = c.sql(
#         """
#     SELECT
#         CASE WHEN a BETWEEN 6 AND 8 THEN 1 ELSE 0 END AS C
#     FROM df
#     """
#     )
#     expected_df = pd.DataFrame({"C": [0, 1, 1, 1, 0]}, dtype=np.int32)

#     assert_eq(actual_df, expected_df)<|MERGE_RESOLUTION|>--- conflicted
+++ resolved
@@ -103,16 +103,6 @@
 #     assert_eq(result_df, expected_df)
 
 
-<<<<<<< HEAD
-=======
-    expected_df = pd.DataFrame(
-        {"AAA": df["a"] + df["b"], "aaa": 2 * df["b"], "aAa": df["a"] - 1}
-    )
-
-    assert_eq(result_df, expected_df)
-
-
->>>>>>> 914a48d1
 def test_wrong_input(c):
     with pytest.raises(ParsingException):
         c.sql("""SELECT x FROM df""")
@@ -161,7 +151,7 @@
     "input_table",
     [
         "datetime_table",
-        # pytest.param("gpu_datetime_table", marks=pytest.mark.gpu),
+        pytest.param("gpu_datetime_table", marks=pytest.mark.gpu),
     ],
 )
 def test_date_casting(c, input_table, request):
@@ -187,16 +177,9 @@
         expected_df["utc_timezone"].astype("<M8[ns]").dt.floor("D").astype("<M8[ns]")
     )
 
-    print(f"\nExpected DF:\n{expected_df.head(10)}\n")
-    print(f"\nResult DF:\n{expected_df.head(10)}\n")
-
     assert_eq(result_df, expected_df)
 
 
-<<<<<<< HEAD
-=======
-@pytest.mark.skip(reason="WIP DataFusion")
->>>>>>> 914a48d1
 @pytest.mark.parametrize(
     "input_table",
     [
