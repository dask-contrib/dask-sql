import pytest

import numpy as np
import pandas as pd
from pandas.testing import assert_frame_equal
import dask.dataframe as dd

from dask_sql.utils import ParsingException
<<<<<<< HEAD
from tests.integration.fixtures import DaskTestCase


class SelectTestCase(DaskTestCase):
    def test_select(self):
        df = self.c.sql("SELECT * FROM df")
        df = df.compute()

        assert_frame_equal(df, self.df)

    def test_select_alias(self):
        df = self.c.sql("SELECT a as b, b as a FROM df")
        df = df.compute()

        expected_df = pd.DataFrame(index=self.df.index)
        expected_df["b"] = self.df.a
        expected_df["a"] = self.df.b

        assert_frame_equal(df[["a", "b"]], expected_df[["a", "b"]])

    def test_select_column(self):
        df = self.c.sql("SELECT a FROM df")
        df = df.compute()

        assert_frame_equal(df, self.df[["a"]])

    def test_select_different_types(self):
        expected_df = pd.DataFrame(
            {
                "date": pd.to_datetime(
                    ["2022-01-21 17:34", "2022-01-21", "17:34", pd.NaT]
                ),
                "string": ["this is a test", "another test", "äölüć", ""],
                "integer": [1, 2, -4, 5],
                "float": [-1.1, np.NaN, pd.NA, np.sqrt(2)],
            }
        )
        self.c.create_table("df", dd.from_pandas(expected_df, npartitions=1))
        df = self.c.sql(
            """
        SELECT *
        FROM df
=======


def test_select(c, df):
    result_df = c.sql("SELECT * FROM df")
    result_df = result_df.compute()

    assert_frame_equal(result_df, df)


def test_select_alias(c, df):
    result_df = c.sql("SELECT a as b, b as a FROM df")
    result_df = result_df.compute()

    expected_df = pd.DataFrame(index=df.index)
    expected_df["b"] = df.a
    expected_df["a"] = df.b

    assert_frame_equal(result_df[["a", "b"]], expected_df[["a", "b"]])


def test_select_column(c, df):
    result_df = c.sql("SELECT a FROM df")
    result_df = result_df.compute()

    assert_frame_equal(result_df, df[["a"]])


def test_select_different_types(c):
    expected_df = pd.DataFrame(
        {
            "date": pd.to_datetime(["2022-01-21 17:34", "2022-01-21", "17:34", pd.NaT]),
            "string": ["this is a test", "another test", "äölüć", ""],
            "integer": [1, 2, -4, 5],
            "float": [-1.1, np.NaN, pd.NA, np.sqrt(2)],
        }
    )
    c.register_dask_table(dd.from_pandas(expected_df, npartitions=1), "df")
    df = c.sql(
>>>>>>> 3f8f9a8c
        """
    SELECT *
    FROM df
    """
    )
    df = df.compute()

    assert_frame_equal(df, expected_df)


def test_select_expr(c, df):
    result_df = c.sql("SELECT a + 1 AS a, b AS bla, a - 1 FROM df")
    result_df = result_df.compute()

    expected_df = pd.DataFrame(
        {"a": df["a"] + 1, "bla": df["b"], '"df"."a" - 1': df["a"] - 1,}
    )
    assert_frame_equal(result_df, expected_df)


def test_select_of_select(c, df):
    result_df = c.sql(
        """
        SELECT 2*c AS e, d - 1 AS f
        FROM
        (
            SELECT a - 1 AS c, 2*b  AS d
            FROM df
        ) AS "inner"
        """
    )
    result_df = result_df.compute()

    expected_df = pd.DataFrame({"e": 2 * (df["a"] - 1), "f": 2 * df["b"] - 1})
    assert_frame_equal(result_df, expected_df)


def test_wrong_input(c):
    with pytest.raises(ParsingException):
        c.sql("""SELECT x FROM df""")

    with pytest.raises(ParsingException):
        c.sql("""SELECT x FROM df""")<|MERGE_RESOLUTION|>--- conflicted
+++ resolved
@@ -6,50 +6,6 @@
 import dask.dataframe as dd
 
 from dask_sql.utils import ParsingException
-<<<<<<< HEAD
-from tests.integration.fixtures import DaskTestCase
-
-
-class SelectTestCase(DaskTestCase):
-    def test_select(self):
-        df = self.c.sql("SELECT * FROM df")
-        df = df.compute()
-
-        assert_frame_equal(df, self.df)
-
-    def test_select_alias(self):
-        df = self.c.sql("SELECT a as b, b as a FROM df")
-        df = df.compute()
-
-        expected_df = pd.DataFrame(index=self.df.index)
-        expected_df["b"] = self.df.a
-        expected_df["a"] = self.df.b
-
-        assert_frame_equal(df[["a", "b"]], expected_df[["a", "b"]])
-
-    def test_select_column(self):
-        df = self.c.sql("SELECT a FROM df")
-        df = df.compute()
-
-        assert_frame_equal(df, self.df[["a"]])
-
-    def test_select_different_types(self):
-        expected_df = pd.DataFrame(
-            {
-                "date": pd.to_datetime(
-                    ["2022-01-21 17:34", "2022-01-21", "17:34", pd.NaT]
-                ),
-                "string": ["this is a test", "another test", "äölüć", ""],
-                "integer": [1, 2, -4, 5],
-                "float": [-1.1, np.NaN, pd.NA, np.sqrt(2)],
-            }
-        )
-        self.c.create_table("df", dd.from_pandas(expected_df, npartitions=1))
-        df = self.c.sql(
-            """
-        SELECT *
-        FROM df
-=======
 
 
 def test_select(c, df):
@@ -86,9 +42,8 @@
             "float": [-1.1, np.NaN, pd.NA, np.sqrt(2)],
         }
     )
-    c.register_dask_table(dd.from_pandas(expected_df, npartitions=1), "df")
+    c.create_table("df", expected_df)
     df = c.sql(
->>>>>>> 3f8f9a8c
         """
     SELECT *
     FROM df
