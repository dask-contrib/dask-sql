--- conflicted
+++ resolved
@@ -216,12 +216,6 @@
         """
     SELECT
         CASE WHEN a BETWEEN 6 AND 8 THEN 1 ELSE 0 END AS "C"
-<<<<<<< HEAD
-    FROM df
-    """
-    )
-    expected_df = pd.DataFrame({"C": [0, 1, 1, 1, 0]}, dtype=np.int64)
-=======
     FROM df
     """
     )
@@ -242,6 +236,5 @@
     """
     )
     expected_df = pd.DataFrame({"C": [None, 1, 1, 1, None]})
->>>>>>> c1ebe537
 
     assert_eq(actual_df, expected_df)