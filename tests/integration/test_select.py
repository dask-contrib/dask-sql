import numpy as np
import pandas as pd
import pytest
from dask.dataframe.utils import assert_eq

from dask_sql.utils import ParsingException


def test_select(c, df):
    result_df = c.sql("SELECT * FROM df")

    assert_eq(result_df, df)


def test_select_alias(c, df):
    result_df = c.sql("SELECT a as b, b as a FROM df")

    expected_df = pd.DataFrame(index=df.index)
    expected_df["b"] = df.a
    expected_df["a"] = df.b

    assert_eq(result_df[["a", "b"]], expected_df[["a", "b"]])


def test_select_column(c, df):
    result_df = c.sql("SELECT a FROM df")

    assert_eq(result_df, df[["a"]])


def test_select_different_types(c):
    expected_df = pd.DataFrame(
        {
            "date": pd.to_datetime(["2022-01-21 17:34", "2022-01-21", "17:34", pd.NaT]),
            "string": ["this is a test", "another test", "äölüć", ""],
            "integer": [1, 2, -4, 5],
            "float": [-1.1, np.NaN, pd.NA, np.sqrt(2)],
        }
    )
    c.create_table("df", expected_df)
    result_df = c.sql(
        """
    SELECT *
    FROM df
    """
    )

    assert_eq(result_df, expected_df)


def test_select_expr(c, df):
    result_df = c.sql("SELECT a + 1 AS a, b AS bla, a - 1 FROM df")
    result_df = result_df

    expected_df = pd.DataFrame(
        {"a": df["a"] + 1, "bla": df["b"], '"df"."a" - 1': df["a"] - 1,}
    )
    assert_eq(result_df, expected_df)


def test_select_of_select(c, df):
    result_df = c.sql(
        """
        SELECT 2*c AS e, d - 1 AS f
        FROM
        (
            SELECT a - 1 AS c, 2*b  AS d
            FROM df
        ) AS "inner"
        """
    )

    expected_df = pd.DataFrame({"e": 2 * (df["a"] - 1), "f": 2 * df["b"] - 1})
    assert_eq(result_df, expected_df)


def test_select_of_select_with_casing(c, df):
    result_df = c.sql(
        """
        SELECT AAA, aaa, aAa
        FROM
        (
            SELECT a - 1 AS aAa, 2*b AS aaa, a + b AS AAA
            FROM df
        ) AS "inner"
        """
    )

    expected_df = pd.DataFrame(
        {"AAA": df["a"] + df["b"], "aaa": 2 * df["b"], "aAa": df["a"] - 1}
    )

    assert_eq(result_df, expected_df)


def test_wrong_input(c):
    with pytest.raises(ParsingException):
        c.sql("""SELECT x FROM df""")

    with pytest.raises(ParsingException):
        c.sql("""SELECT x FROM df""")


def test_timezones(c, datetime_table):
    result_df = c.sql(
        """
        SELECT * FROM datetime_table
        """
    )

<<<<<<< HEAD
    assert_eq(result_df, datetime_table)


@pytest.mark.parametrize(
    "input_table",
    ["long_table", pytest.param("gpu_long_table", marks=pytest.mark.gpu),],
)
@pytest.mark.parametrize(
    "limit,offset",
    [(101, 0), (200, 0), (100, 0), (100, 99), (100, 100), (101, 101), (0, 101)],
)
def test_limit(c, input_table, limit, offset, request):
    long_table = request.getfixturevalue(input_table)

    if not limit:
        query = f"SELECT * FROM long_table OFFSET {offset}"
    else:
        query = f"SELECT * FROM long_table LIMIT {limit} OFFSET {offset}"

    assert_eq(c.sql(query), long_table.iloc[offset : offset + limit if limit else None])
=======
    assert_frame_equal(result_df, datetime_table)


def test_multi_case_when(c):
    df = pd.DataFrame({"a": [1, 6, 7, 8, 9]})
    c.create_table("df", df)

    actual_df = c.sql(
        """
    SELECT
        CASE WHEN a BETWEEN 6 AND 8 THEN 1 ELSE 0 END AS C
    FROM df
    """
    ).compute()

    expected_df = pd.DataFrame({"C": [0, 1, 1, 1, 0]}, dtype=np.int32)
    assert_frame_equal(actual_df, expected_df)
>>>>>>> 7620d6d7
<|MERGE_RESOLUTION|>--- conflicted
+++ resolved
@@ -108,7 +108,6 @@
         """
     )
 
-<<<<<<< HEAD
     assert_eq(result_df, datetime_table)
 
 
@@ -129,8 +128,6 @@
         query = f"SELECT * FROM long_table LIMIT {limit} OFFSET {offset}"
 
     assert_eq(c.sql(query), long_table.iloc[offset : offset + limit if limit else None])
-=======
-    assert_frame_equal(result_df, datetime_table)
 
 
 def test_multi_case_when(c):
@@ -143,8 +140,7 @@
         CASE WHEN a BETWEEN 6 AND 8 THEN 1 ELSE 0 END AS C
     FROM df
     """
-    ).compute()
+    )
+    expected_df = pd.DataFrame({"C": [0, 1, 1, 1, 0]}, dtype=np.int32)
 
-    expected_df = pd.DataFrame({"C": [0, 1, 1, 1, 0]}, dtype=np.int32)
-    assert_frame_equal(actual_df, expected_df)
->>>>>>> 7620d6d7
+    assert_eq(actual_df, expected_df)