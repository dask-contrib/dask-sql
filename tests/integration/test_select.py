--- conflicted
+++ resolved
@@ -142,42 +142,39 @@
     assert_eq(c.sql(query), long_table.iloc[offset : offset + limit if limit else None])
 
 
-<<<<<<< HEAD
-# @pytest.mark.parametrize(
-#     "input_table",
-#     [
-#         "datetime_table",
-#         pytest.param("gpu_datetime_table", marks=pytest.mark.gpu),
-#     ],
-# )
-# def test_date_casting(c, input_table, request):
-#     datetime_table = request.getfixturevalue(input_table)
-#     result_df = c.sql(
-#         f"""
-#         SELECT
-#             CAST(timezone AS DATE) AS timezone,
-#             CAST(no_timezone AS DATE) AS no_timezone,
-#             CAST(utc_timezone AS DATE) AS utc_timezone
-#         FROM {input_table}
-#         """
-#     )
-
-    # expected_df = datetime_table
-    # expected_df["timezone"] = (
-    #     expected_df["timezone"].astype("<M8[ns]").dt.floor("D").astype("<M8[ns]")
-    # )
-    # expected_df["no_timezone"] = (
-    #     expected_df["no_timezone"].astype("<M8[ns]").dt.floor("D").astype("<M8[ns]")
-    # )
-    # expected_df["utc_timezone"] = (
-    #     expected_df["utc_timezone"].astype("<M8[ns]").dt.floor("D").astype("<M8[ns]")
-    # )
-
-    # assert_eq(result_df, expected_df)
-
-
-=======
->>>>>>> 5932f35e
+@pytest.mark.parametrize(
+    "input_table",
+    [
+        "datetime_table",
+        pytest.param("gpu_datetime_table", marks=pytest.mark.gpu),
+    ],
+)
+def test_date_casting(c, input_table, request):
+    datetime_table = request.getfixturevalue(input_table)
+    result_df = c.sql(
+        f"""
+        SELECT
+            CAST(timezone AS DATE) AS timezone,
+            CAST(no_timezone AS DATE) AS no_timezone,
+            CAST(utc_timezone AS DATE) AS utc_timezone
+        FROM {input_table}
+        """
+    )
+
+    expected_df = datetime_table
+    expected_df["timezone"] = (
+        expected_df["timezone"].astype("<M8[ns]").dt.floor("D").astype("<M8[ns]")
+    )
+    expected_df["no_timezone"] = (
+        expected_df["no_timezone"].astype("<M8[ns]").dt.floor("D").astype("<M8[ns]")
+    )
+    expected_df["utc_timezone"] = (
+        expected_df["utc_timezone"].astype("<M8[ns]").dt.floor("D").astype("<M8[ns]")
+    )
+
+    assert_eq(result_df, expected_df)
+
+
 @pytest.mark.parametrize(
     "input_table",
     [
@@ -211,33 +208,6 @@
     assert_eq(result_df, expected_df)
 
 
-<<<<<<< HEAD
-=======
-@pytest.mark.parametrize(
-    "input_table",
-    [
-        "datetime_table",
-        pytest.param("gpu_datetime_table", marks=pytest.mark.gpu),
-    ],
-)
-def test_timestamp_casting(c, input_table, request):
-    datetime_table = request.getfixturevalue(input_table)
-    result_df = c.sql(
-        f"""
-        SELECT
-            CAST(timezone AS TIMESTAMP) AS timezone,
-            CAST(no_timezone AS TIMESTAMP) AS no_timezone,
-            CAST(utc_timezone AS TIMESTAMP) AS utc_timezone
-        FROM {input_table}
-        """
-    )
-
-    expected_df = datetime_table.astype("<M8[ns]")
-    assert_eq(result_df, expected_df)
-
-
-@pytest.mark.skip(reason="WIP DataFusion")
->>>>>>> 5932f35e
 def test_multi_case_when(c):
     df = pd.DataFrame({"a": [1, 6, 7, 8, 9]})
     c.create_table("df", df)
