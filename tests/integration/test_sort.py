from tests.integration.fixtures import long_table
import pytest

from pandas.testing import assert_frame_equal

import pandas as pd
import dask.dataframe as dd


def test_sort(c, user_table_1):
    df = c.sql(
        """
    SELECT
        *
    FROM user_table_1
    ORDER BY b, user_id DESC
    """
    )
    df = df.compute().reset_index(drop=True)
    df_expected = user_table_1.sort_values(
        ["b", "user_id"], ascending=[True, False]
    ).reset_index(drop=True)

    assert_frame_equal(df, df_expected)


def test_sort_by_alias(c, user_table_1):
    df = c.sql(
        """
    SELECT
        b AS my_column
    FROM user_table_1
    ORDER BY my_column, user_id DESC
    """
    )
    df = df.compute().reset_index(drop=True).rename(columns={"my_column": "b"})
    df_expected = user_table_1.sort_values(
        ["b", "user_id"], ascending=[True, False]
    ).reset_index(drop=True)[["b"]]

    assert_frame_equal(df, df_expected)


def test_sort_with_nan(c):
    with pytest.raises(ValueError):
        c.sql(
            """
        SELECT
            *
        FROM user_table_nan
        ORDER BY c
        """
        )

    with pytest.raises(ValueError):
        c.sql(
            """
        SELECT
            *
        FROM user_table_inf
        ORDER BY c
        """
        )


<<<<<<< HEAD
    def test_sort_strings(self):
        string_table = pd.DataFrame({"a": ["zzhsd", "öfjdf", "baba"]})
        self.c.create_table(
            "string_table", dd.from_pandas(string_table, npartitions=1),
        )
=======
def test_sort_strings(c):
    string_table = pd.DataFrame({"a": ["zzhsd", "öfjdf", "baba"]})
    c.register_dask_table(dd.from_pandas(string_table, npartitions=1), "string_table")
>>>>>>> 3f8f9a8c

    df = c.sql(
        """
    SELECT
        *
    FROM string_table
    ORDER BY a
    """
    )
    df = df.compute().reset_index(drop=True)
    df_expected = string_table.sort_values(["a"], ascending=True).reset_index(drop=True)

    assert_frame_equal(df, df_expected)


def test_sort_not_allowed(c):
    # No DESC implemented for the first column
    with pytest.raises(NotImplementedError):
        c.sql("SELECT * FROM user_table_1 ORDER BY b DESC")

    # Wrong column
    with pytest.raises(Exception):
        c.sql("SELECT * FROM user_table_1 ORDER BY 42")


def test_limit(c, long_table):
    df = c.sql("SELECT * FROM long_table LIMIT 101")
    df = df.compute()

    assert_frame_equal(df, long_table.iloc[:101])

    df = c.sql("SELECT * FROM long_table LIMIT 100")
    df = df.compute()

    assert_frame_equal(df, long_table.iloc[:100])

    df = c.sql("SELECT * FROM long_table LIMIT 100 OFFSET 99")
    df = df.compute()

    assert_frame_equal(df, long_table.iloc[99 : 99 + 100])

    df = c.sql("SELECT * FROM long_table LIMIT 100 OFFSET 100")
    df = df.compute()

    assert_frame_equal(df, long_table.iloc[100 : 100 + 100])

    df = c.sql("SELECT * FROM long_table LIMIT 101 OFFSET 101")
    df = df.compute()

    assert_frame_equal(df, long_table.iloc[101 : 101 + 101])<|MERGE_RESOLUTION|>--- conflicted
+++ resolved
@@ -63,17 +63,9 @@
         )
 
 
-<<<<<<< HEAD
-    def test_sort_strings(self):
-        string_table = pd.DataFrame({"a": ["zzhsd", "öfjdf", "baba"]})
-        self.c.create_table(
-            "string_table", dd.from_pandas(string_table, npartitions=1),
-        )
-=======
 def test_sort_strings(c):
     string_table = pd.DataFrame({"a": ["zzhsd", "öfjdf", "baba"]})
-    c.register_dask_table(dd.from_pandas(string_table, npartitions=1), "string_table")
->>>>>>> 3f8f9a8c
+    c.create_table("string_table", string_table)
 
     df = c.sql(
         """
