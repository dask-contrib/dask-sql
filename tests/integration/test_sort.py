--- conflicted
+++ resolved
@@ -337,12 +337,11 @@
 
     assert_frame_equal(df_result, long_table.iloc[101 : 101 + 101])
 
-<<<<<<< HEAD
     df_result = c.sql("SELECT * FROM long_table OFFSET 101")
     df_result = df_result.compute()
 
     assert_frame_equal(df_result, long_table.iloc[101:])
-=======
+
 
 @pytest.mark.gpu
 def test_sort_gpu(c, gpu_user_table_1, gpu_df):
@@ -451,5 +450,4 @@
     df_result = c.sql("SELECT * FROM gpu_long_table LIMIT 101 OFFSET 101")
     df_result = df_result.compute()
 
-    dd.assert_eq(df_result, gpu_long_table.iloc[101 : 101 + 101])
->>>>>>> 8e3925cd
+    dd.assert_eq(df_result, gpu_long_table.iloc[101 : 101 + 101])