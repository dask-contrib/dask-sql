import pytest

<<<<<<< HEAD
import dask.dataframe as dd

=======
>>>>>>> 7e222828
from pandas.testing import assert_frame_equal


def test_create_from_csv(c, df, temporary_data_file):
    df.to_csv(temporary_data_file, index=False)
<<<<<<< HEAD

    c.sql(
        f"""
        CREATE TABLE
            new_table
        WITH (
            location = '{temporary_data_file}',
            format = 'csv'
        )
    """
    )

    df = c.sql(
        """
        SELECT * FROM new_table
    """
    ).compute()

    assert_frame_equal(df, df)


def test_create_from_csv_persist(c, df, temporary_data_file):
    df.to_csv(temporary_data_file, index=False)

    c.sql(
        f"""
        CREATE TABLE
            new_table
        WITH (
            location = '{temporary_data_file}',
            format = 'csv',
            persist = True
        )
    """
    )

    df = c.sql(
        """
        SELECT * FROM new_table
    """
    ).compute()

    assert_frame_equal(df, df)


def test_wrong_create(c):
    with pytest.raises(AttributeError):
        c.sql(
            f"""
            CREATE TABLE
                new_table
            WITH (
                format = 'csv'
            )
        """
=======

    c.sql(
        f"""
        CREATE TABLE
            new_table
        WITH (
            location = '{temporary_data_file}',
            format = 'csv'
        )
    """
    )

    df = c.sql(
        """
        SELECT * FROM new_table
    """
    ).compute()

    assert_frame_equal(df, df)


def test_create_from_csv_persist(c, df, temporary_data_file):
    df.to_csv(temporary_data_file, index=False)

    c.sql(
        f"""
        CREATE TABLE
            new_table
        WITH (
            location = '{temporary_data_file}',
            format = 'csv',
            persist = True
>>>>>>> 7e222828
        )
    """
    )

<<<<<<< HEAD
=======
    df = c.sql(
        """
        SELECT * FROM new_table
    """
    ).compute()

    assert_frame_equal(df, df)


def test_wrong_create(c):
>>>>>>> 7e222828
    with pytest.raises(AttributeError):
        c.sql(
            f"""
            CREATE TABLE
                new_table
            WITH (
<<<<<<< HEAD
                format = 'strange',
                location = 'some/path'
            )
        """
        )


def test_cluster_memory(client, c, df):
    client.publish_dataset(df=dd.from_pandas(df, npartitions=1))

    c.sql(
        f"""
        CREATE TABLE
            new_table
        WITH (
            location = 'df',
            format = 'memory'
        )
    """
    )

    return_df = c.sql(
        """
        SELECT * FROM new_table
    """
    ).compute()

    assert_frame_equal(df, return_df)
=======
                format = 'csv'
            )
        """
        )

    with pytest.raises(AttributeError):
        c.sql(
            f"""
            CREATE TABLE
                new_table
            WITH (
                format = 'strange',
                location = 'some/path'
            )
        """
        )
>>>>>>> 7e222828
<|MERGE_RESOLUTION|>--- conflicted
+++ resolved
@@ -1,16 +1,10 @@
 import pytest
-
-<<<<<<< HEAD
 import dask.dataframe as dd
-
-=======
->>>>>>> 7e222828
 from pandas.testing import assert_frame_equal
 
 
 def test_create_from_csv(c, df, temporary_data_file):
     df.to_csv(temporary_data_file, index=False)
-<<<<<<< HEAD
 
     c.sql(
         f"""
@@ -30,6 +24,29 @@
     ).compute()
 
     assert_frame_equal(df, df)
+
+
+def test_cluster_memory(client, c, df):
+    client.publish_dataset(df=dd.from_pandas(df, npartitions=1))
+
+    c.sql(
+        f"""
+        CREATE TABLE
+            new_table
+        WITH (
+            location = 'df',
+            format = 'memory'
+        )
+    """
+    )
+
+    return_df = c.sql(
+        """
+        SELECT * FROM new_table
+    """
+    ).compute()
+
+    assert_frame_equal(df, return_df)
 
 
 def test_create_from_csv_persist(c, df, temporary_data_file):
@@ -66,96 +83,6 @@
                 format = 'csv'
             )
         """
-=======
-
-    c.sql(
-        f"""
-        CREATE TABLE
-            new_table
-        WITH (
-            location = '{temporary_data_file}',
-            format = 'csv'
-        )
-    """
-    )
-
-    df = c.sql(
-        """
-        SELECT * FROM new_table
-    """
-    ).compute()
-
-    assert_frame_equal(df, df)
-
-
-def test_create_from_csv_persist(c, df, temporary_data_file):
-    df.to_csv(temporary_data_file, index=False)
-
-    c.sql(
-        f"""
-        CREATE TABLE
-            new_table
-        WITH (
-            location = '{temporary_data_file}',
-            format = 'csv',
-            persist = True
->>>>>>> 7e222828
-        )
-    """
-    )
-
-<<<<<<< HEAD
-=======
-    df = c.sql(
-        """
-        SELECT * FROM new_table
-    """
-    ).compute()
-
-    assert_frame_equal(df, df)
-
-
-def test_wrong_create(c):
->>>>>>> 7e222828
-    with pytest.raises(AttributeError):
-        c.sql(
-            f"""
-            CREATE TABLE
-                new_table
-            WITH (
-<<<<<<< HEAD
-                format = 'strange',
-                location = 'some/path'
-            )
-        """
-        )
-
-
-def test_cluster_memory(client, c, df):
-    client.publish_dataset(df=dd.from_pandas(df, npartitions=1))
-
-    c.sql(
-        f"""
-        CREATE TABLE
-            new_table
-        WITH (
-            location = 'df',
-            format = 'memory'
-        )
-    """
-    )
-
-    return_df = c.sql(
-        """
-        SELECT * FROM new_table
-    """
-    ).compute()
-
-    assert_frame_equal(df, return_df)
-=======
-                format = 'csv'
-            )
-        """
         )
 
     with pytest.raises(AttributeError):
@@ -168,5 +95,4 @@
                 location = 'some/path'
             )
         """
-        )
->>>>>>> 7e222828
+        )