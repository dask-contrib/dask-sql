import dask.dataframe as dd
import numpy as np
import pandas as pd
import pytest
from dask.utils_test import hlg_layer

from dask_sql import Context
from dask_sql._compat import BROADCAST_JOIN_SUPPORT_WORKING
from tests.utils import assert_eq


def test_join(c):
    return_df = c.sql(
        """
    SELECT lhs.user_id, lhs.b, rhs.c
    FROM user_table_1 AS lhs
    JOIN user_table_2 AS rhs
    ON lhs.user_id = rhs.user_id
    """
    )
    expected_df = pd.DataFrame(
        {"user_id": [1, 1, 2, 2], "b": [3, 3, 1, 3], "c": [1, 2, 3, 3]}
    )

    assert_eq(return_df, expected_df, check_index=False)


def test_join_inner(c):
    return_df = c.sql(
        """
    SELECT lhs.user_id, lhs.b, rhs.c
    FROM user_table_1 AS lhs
    INNER JOIN user_table_2 AS rhs
    ON lhs.user_id = rhs.user_id
    """
    )
    expected_df = pd.DataFrame(
        {"user_id": [1, 1, 2, 2], "b": [3, 3, 1, 3], "c": [1, 2, 3, 3]}
    )

    assert_eq(return_df, expected_df, check_index=False)


def test_join_outer(c):
    return_df = c.sql(
        """
    SELECT lhs.user_id, lhs.b, rhs.c
    FROM user_table_1 AS lhs
    FULL JOIN user_table_2 AS rhs
    ON lhs.user_id = rhs.user_id
    """
    )
    expected_df = pd.DataFrame(
        {
            # That is strange. Unfortunately, it seems dask fills in the
            # missing rows with NaN, not with NA...
            "user_id": [1, 1, 2, 2, 3, np.NaN],
            "b": [3, 3, 1, 3, 3, np.NaN],
            "c": [1, 2, 3, 3, np.NaN, 4],
        }
    )

    assert_eq(return_df, expected_df, check_index=False)


def test_join_left(c):
    return_df = c.sql(
        """
    SELECT lhs.user_id, lhs.b, rhs.c
    FROM user_table_1 AS lhs
    LEFT JOIN user_table_2 AS rhs
    ON lhs.user_id = rhs.user_id
    """
    )
    expected_df = pd.DataFrame(
        {
            # That is strange. Unfortunately, it seems dask fills in the
            # missing rows with NaN, not with NA...
            "user_id": [1, 1, 2, 2, 3],
            "b": [3, 3, 1, 3, 3],
            "c": [1, 2, 3, 3, np.NaN],
        }
    )

    assert_eq(return_df, expected_df, check_index=False)


def test_join_right(c):
    return_df = c.sql(
        """
    SELECT lhs.user_id, lhs.b, rhs.c
    FROM user_table_1 AS lhs
    RIGHT JOIN user_table_2 AS rhs
    ON lhs.user_id = rhs.user_id
    """
    )
    expected_df = pd.DataFrame(
        {
            # That is strange. Unfortunately, it seems dask fills in the
            # missing rows with NaN, not with NA...
            "user_id": [1, 1, 2, 2, np.NaN],
            "b": [3, 3, 1, 3, np.NaN],
            "c": [1, 2, 3, 3, 4],
        }
    )

    assert_eq(return_df, expected_df, check_index=False)


def test_join_cross(c, user_table_1, department_table):
    return_df = c.sql(
        """
    SELECT user_id, b, department_name
    FROM user_table_1, department_table
    """
    )

    user_table_1["key"] = 1
    department_table["key"] = 1

    expected_df = dd.merge(user_table_1, department_table, on="key").drop("key", 1)

    assert_eq(return_df, expected_df, check_index=False)


def test_join_complex(c):
    return_df = c.sql(
        """
    SELECT lhs.a, rhs.b
    FROM df_simple AS lhs
    JOIN df_simple AS rhs
    ON lhs.a < rhs.b
    """
    )
    expected_df = pd.DataFrame(
        {"a": [1, 1, 1, 2, 2, 3], "b": [1.1, 2.2, 3.3, 2.2, 3.3, 3.3]}
    )

    assert_eq(return_df, expected_df, check_index=False)

    return_df = c.sql(
        """
    SELECT lhs.a, lhs.b, rhs.a, rhs.b
    FROM df_simple AS lhs
    JOIN df_simple AS rhs
    ON lhs.a < rhs.b AND lhs.b < rhs.a
    """
    )
    expected_df = pd.DataFrame(
        {
            "lhs.a": [1, 1, 2],
            "lhs.b": [1.1, 1.1, 2.2],
            "rhs.a": [2, 3, 3],
            "rhs.b": [2.2, 3.3, 3.3],
        }
    )

    assert_eq(return_df, expected_df, check_index=False)

    return_df = c.sql(
        """
    SELECT lhs.user_id, lhs.b, rhs.user_id, rhs.c
    FROM user_table_1 AS lhs
    JOIN user_table_2 AS rhs
    ON rhs.user_id = lhs.user_id AND rhs.c - lhs.b >= 0
    """
    )
    expected_df = pd.DataFrame(
        {"lhs.user_id": [2, 2], "b": [1, 3], "rhs.user_id": [2, 2], "c": [3, 3]}
    )

    assert_eq(return_df, expected_df, check_index=False)


def test_join_literal(c):
    return_df = c.sql(
        """
    SELECT lhs.user_id, lhs.b, rhs.user_id, rhs.c
    FROM user_table_1 AS lhs
    JOIN user_table_2 AS rhs
    ON True
    """
    )
    expected_df = pd.DataFrame(
        {
            "lhs.user_id": [2, 2, 2, 2, 1, 1, 1, 1, 2, 2, 2, 2, 3, 3, 3, 3],
            "b": [1, 1, 1, 1, 3, 3, 3, 3, 3, 3, 3, 3, 3, 3, 3, 3],
            "rhs.user_id": [1, 1, 2, 4, 1, 1, 2, 4, 1, 1, 2, 4, 1, 1, 2, 4],
            "c": [1, 2, 3, 4, 1, 2, 3, 4, 1, 2, 3, 4, 1, 2, 3, 4],
        }
    )

    assert_eq(return_df, expected_df, check_index=False)

    return_df = c.sql(
        """
    SELECT lhs.user_id, lhs.b, rhs.user_id, rhs.c
    FROM user_table_1 AS lhs
    JOIN user_table_2 AS rhs
    ON False
    """
    )
    expected_df = pd.DataFrame({"lhs.user_id": [], "b": [], "rhs.user_id": [], "c": []})

    assert_eq(return_df, expected_df, check_dtype=False, check_index=False)


def test_conditional_join(c):
    df1 = pd.DataFrame({"a": [1, 2, 2, 5, 6], "b": ["w", "x", "y", None, "z"]})
    df2 = pd.DataFrame({"c": [None, 3, 2, 5], "d": ["h", "i", "j", "k"]})

    expected_df = pd.merge(df1, df2, how="inner", left_on=["a"], right_on=["c"])
    expected_df = expected_df[~pd.isnull(expected_df.b)]

    c.create_table("df1", df1)
    c.create_table("df2", df2)

    actual_df = c.sql(
        """
    SELECT * FROM df1
    INNER JOIN df2 ON
    (
        a = c
        AND b IS NOT NULL
    )
    """
    )

    assert_eq(actual_df, expected_df, check_index=False, check_dtype=False)


def test_join_on_unary_cond_only(c):
    df1 = pd.DataFrame({"a": [1, 2, 2, 5, 6], "b": ["w", "x", "y", None, "z"]})
    df2 = pd.DataFrame({"c": [None, 3, 2, 5], "d": ["h", "i", "j", "k"]})

    c.create_table("df1", df1)
    c.create_table("df2", df2)

    df1 = df1.assign(common=1)
    df2 = df2.assign(common=1)

    expected_df = df1.merge(df2, on="common").drop(columns="common")
    expected_df = expected_df[~pd.isnull(expected_df.b)]

    actual_df = c.sql("SELECT * FROM df1 INNER JOIN df2 ON b IS NOT NULL")

    assert_eq(actual_df, expected_df, check_index=False, check_dtype=False)


def test_join_case_projection_subquery():
    c = Context()

    # Tables for query
    demo = pd.DataFrame({"demo_sku": [], "hd_dep_count": []})
    site_page = pd.DataFrame({"site_page_sk": [], "site_char_count": []})
    sales = pd.DataFrame(
        {"sales_hdemo_sk": [], "sales_page_sk": [], "sold_time_sk": []}
    )
    t_dim = pd.DataFrame({"t_time_sk": [], "t_hour": []})

    c.create_table("demos", demo, persist=False)
    c.create_table("site_page", site_page, persist=False)
    c.create_table("sales", sales, persist=False)
    c.create_table("t_dim", t_dim, persist=False)

    c.sql(
        """
    SELECT CASE WHEN pmc > 0.0 THEN CAST (amc AS DOUBLE) / CAST (pmc AS DOUBLE) ELSE -1.0 END AS am_pm_ratio
    FROM
    (
        SELECT SUM(amc1) AS amc, SUM(pmc1) AS pmc
        FROM
        (
            SELECT
                CASE WHEN t_hour BETWEEN 7 AND 8 THEN COUNT(1) ELSE 0 END AS amc1,
                CASE WHEN t_hour BETWEEN 19 AND 20 THEN COUNT(1) ELSE 0 END AS pmc1
            FROM sales ws
            JOIN demos hd ON (hd.demo_sku = ws.sales_hdemo_sk and hd.hd_dep_count = 5)
            JOIN site_page sp ON (sp.site_page_sk = ws.sales_page_sk and sp.site_char_count BETWEEN 5000 AND 6000)
            JOIN t_dim td ON (td.t_time_sk = ws.sold_time_sk and td.t_hour IN (7,8,19,20))
            GROUP BY t_hour
        ) cnt_am_pm
    ) sum_am_pm
    """
    ).compute()


def test_conditional_join_with_limit(c):
    df = pd.DataFrame({"a": [1, 2, 3, 4], "b": [5, 6, 7, 8]})
    ddf = dd.from_pandas(df, 5)

    c.create_table("many_partitions", ddf)

    df = df.assign(common=1)
    expected_df = df.merge(df, on="common", suffixes=("", "0")).drop(columns="common")
    expected_df = expected_df[expected_df["a"] >= 2][:4]

    # Columns are renamed to use their fully qualified names which is more accurate
    expected_df = expected_df.rename(
        columns={"a": "df1.a", "b": "df1.b", "a0": "df2.a", "b0": "df2.b"}
    )

    actual_df = c.sql(
        """
    SELECT * FROM
        many_partitions as df1, many_partitions as df2
    WHERE
        df1."a" >= 2
    LIMIT 4
    """
    )

    assert_eq(actual_df, expected_df, check_index=False)


def test_intersect(c):

    # Join df_simple against itself
    actual_df = c.sql(
        """
    select count(*) from (
    select * from df_simple
    intersect
    select * from df_simple
    ) hot_item
    limit 100
    """
    )
    assert actual_df["COUNT(UInt8(1))"].compute()[0] == 3

    # Join df_simple against itself, and then that result against df_wide. Nothing should match so therefore result should be 0
    actual_df = c.sql(
        """
    select count(*) from (
    select a, b from df_simple
    intersect
    select a, b from df_simple
    intersect
    select a, b from df_wide
    ) hot_item
    limit 100
    """
    )
    assert len(actual_df["COUNT(UInt8(1))"]) == 0

    actual_df = c.sql(
        """
    select * from df_simple intersect select * from df_simple
    """
    )
    assert actual_df.shape[0].compute() == 3


def test_intersect_multi_col(c):
    df1 = pd.DataFrame({"a": [1, 2, 3], "b": [4, 5, 6], "c": [7, 8, 9]})
    df2 = pd.DataFrame({"a": [1, 1, 1], "b": [4, 5, 6], "c": [7, 7, 7]})

    c.create_table("df1", df1)
    c.create_table("df2", df2)

    return_df = c.sql("select * from df1 intersect select * from df2")
    expected_df = pd.DataFrame(
        {
            "df1.a": [1],
            "df1.b": [4],
            "df1.c": [7],
            "df2.a": [1],
            "df2.b": [4],
            "df2.c": [7],
        }
    )
    assert_eq(return_df, expected_df, check_index=False)


def test_join_alias_w_projection(c, parquet_ddf):
    result_df = c.sql(
        "SELECT t2.c as c_y from parquet_ddf t1, parquet_ddf t2 WHERE t1.a=t2.a and t1.c='A'"
    )
    expected_df = parquet_ddf.merge(parquet_ddf, on=["a"], how="inner")
    expected_df = expected_df[expected_df["c_x"] == "A"][["c_y"]]
    assert_eq(result_df, expected_df, check_index=False)


<<<<<<< HEAD
@pytest.mark.skip(
=======
@pytest.mark.xfail(
>>>>>>> f895346c
    reason="The 'FilterColumnsPostJoin' has been temporarily disabled so this test has been as well"
)
def test_filter_columns_post_join(c):
    df = pd.DataFrame({"a": [1, 2, 3, 4, 5], "c": [1, None, 2, 2, 2]})
    df2 = pd.DataFrame({"b": [1, 1, 2, 2, 3], "c": [2, 2, 2, 2, 2]})
    c.create_table("df", df)
    c.create_table("df2", df2)

    query = "SELECT SUM(df.a) as sum_a, df2.b FROM df INNER JOIN df2 ON df.c=df2.c GROUP BY df2.b"

    explain_string = c.explain(query)
    assert ("Projection: df.a, df2.b" in explain_string) or (
        "Projection: df2.b, df.a" in explain_string
    )

    result_df = c.sql(query)
    expected_df = pd.DataFrame({"sum_a": [24, 24, 12], "b": [1, 2, 3]})
    assert_eq(result_df, expected_df)


@pytest.mark.xfail(
    not BROADCAST_JOIN_SUPPORT_WORKING,
    reason="Broadcast Joins do not work as expected with dask<2023.1.1",
)
@pytest.mark.parametrize("gpu", [False, pytest.param(True, marks=pytest.mark.gpu)])
def test_broadcast_join(c, client, gpu):
    df1 = dd.from_pandas(
        pd.DataFrame({"user_id": [1, 2, 3, 4], "b": [5, 6, 7, 8]}),
        npartitions=2,
    )
    df2 = dd.from_pandas(
        pd.DataFrame({"user_id": [1, 2, 3, 4] * 4, "c": [5, 6, 7, 8] * 4}),
        npartitions=8,
    )
    c.create_table("df1", df1, gpu=gpu)
    c.create_table("df2", df2, gpu=gpu)

    query_string = """
    SELECT df1.user_id as user_id, b, c
    FROM df1, df2
    WHERE df1.user_id = df2.user_id
    """
    expected_df = df1.merge(df2, on="user_id", how="inner")

    res_df = c.sql(query_string, config_options={"sql.join.broadcast": True})
    assert hlg_layer(res_df.dask, "bcast-join")
    assert_eq(res_df, expected_df, check_divisions=False, check_index=False)

    res_df = c.sql(query_string, config_options={"sql.join.broadcast": 1.0})
    assert hlg_layer(res_df.dask, "bcast-join")
    assert_eq(res_df, expected_df, check_divisions=False, check_index=False)

    res_df = c.sql(query_string, config_options={"sql.join.broadcast": 0.5})
    with pytest.raises(KeyError):
        hlg_layer(res_df.dask, "bcast-join")
    assert_eq(res_df, expected_df, check_index=False)

    res_df = c.sql(query_string, config_options={"sql.join.broadcast": False})
    with pytest.raises(KeyError):
        hlg_layer(res_df.dask, "bcast-join")
    assert_eq(res_df, expected_df, check_index=False)

    res_df = c.sql(query_string, config_options={"sql.join.broadcast": None})
    with pytest.raises(KeyError):
        hlg_layer(res_df.dask, "bcast-join")
    assert_eq(res_df, expected_df, check_index=False)<|MERGE_RESOLUTION|>--- conflicted
+++ resolved
@@ -381,11 +381,7 @@
     assert_eq(result_df, expected_df, check_index=False)
 
 
-<<<<<<< HEAD
-@pytest.mark.skip(
-=======
 @pytest.mark.xfail(
->>>>>>> f895346c
     reason="The 'FilterColumnsPostJoin' has been temporarily disabled so this test has been as well"
 )
 def test_filter_columns_post_join(c):
