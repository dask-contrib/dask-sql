import dask.dataframe as dd
import numpy as np
import pandas as pd

from dask_sql import Context
from tests.utils import assert_eq


def test_join(c):
    return_df = c.sql(
        """
    SELECT lhs.user_id, lhs.b, rhs.c
    FROM user_table_1 AS lhs
    JOIN user_table_2 AS rhs
    ON lhs.user_id = rhs.user_id
    """
    )
    expected_df = pd.DataFrame(
        {"user_id": [1, 1, 2, 2], "b": [3, 3, 1, 3], "c": [1, 2, 3, 3]}
    )
<<<<<<< HEAD

    assert_eq(return_df, expected_df, check_index=False)
=======
    assert_frame_equal(
        df.sort_values(["user_id", "b", "c"]).reset_index(drop=True),
        expected_df,
    )
>>>>>>> a05138da


def test_join_inner(c):
    return_df = c.sql(
        """
    SELECT lhs.user_id, lhs.b, rhs.c
    FROM user_table_1 AS lhs
    INNER JOIN user_table_2 AS rhs
    ON lhs.user_id = rhs.user_id
    """
    )
    expected_df = pd.DataFrame(
        {"user_id": [1, 1, 2, 2], "b": [3, 3, 1, 3], "c": [1, 2, 3, 3]}
    )
<<<<<<< HEAD

    assert_eq(return_df, expected_df, check_index=False)
=======
    assert_frame_equal(
        df.sort_values(["user_id", "b", "c"]).reset_index(drop=True),
        expected_df,
    )
>>>>>>> a05138da


def test_join_outer(c):
    return_df = c.sql(
        """
    SELECT lhs.user_id, lhs.b, rhs.c
    FROM user_table_1 AS lhs
    FULL JOIN user_table_2 AS rhs
    ON lhs.user_id = rhs.user_id
    """
    )
    expected_df = pd.DataFrame(
        {
            # That is strange. Unfortunately, it seems dask fills in the
            # missing rows with NaN, not with NA...
            "user_id": [1, 1, 2, 2, 3, np.NaN],
            "b": [3, 3, 1, 3, 3, np.NaN],
            "c": [1, 2, 3, 3, np.NaN, 4],
        }
    )

    assert_eq(return_df, expected_df, check_index=False)


def test_join_left(c):
    return_df = c.sql(
        """
    SELECT lhs.user_id, lhs.b, rhs.c
    FROM user_table_1 AS lhs
    LEFT JOIN user_table_2 AS rhs
    ON lhs.user_id = rhs.user_id
    """
    )
    expected_df = pd.DataFrame(
        {
            # That is strange. Unfortunately, it seems dask fills in the
            # missing rows with NaN, not with NA...
            "user_id": [1, 1, 2, 2, 3],
            "b": [3, 3, 1, 3, 3],
            "c": [1, 2, 3, 3, np.NaN],
        }
    )
<<<<<<< HEAD

    assert_eq(return_df, expected_df, check_index=False)
=======
    assert_frame_equal(
        df.sort_values(["user_id", "b", "c"]).reset_index(drop=True),
        expected_df,
    )
>>>>>>> a05138da


def test_join_right(c):
    return_df = c.sql(
        """
    SELECT lhs.user_id, lhs.b, rhs.c
    FROM user_table_1 AS lhs
    RIGHT JOIN user_table_2 AS rhs
    ON lhs.user_id = rhs.user_id
    """
    )
    expected_df = pd.DataFrame(
        {
            # That is strange. Unfortunately, it seems dask fills in the
            # missing rows with NaN, not with NA...
            "user_id": [1, 1, 2, 2, np.NaN],
            "b": [3, 3, 1, 3, np.NaN],
            "c": [1, 2, 3, 3, 4],
        }
    )
<<<<<<< HEAD

    assert_eq(return_df, expected_df, check_index=False)
=======
    assert_frame_equal(
        df.sort_values(["user_id", "b", "c"]).reset_index(drop=True),
        expected_df,
    )
>>>>>>> a05138da


def test_join_complex(c):
    return_df = c.sql(
        """
    SELECT lhs.a, rhs.b
    FROM df_simple AS lhs
    JOIN df_simple AS rhs
    ON lhs.a < rhs.b
    """
    )
    expected_df = pd.DataFrame(
        {"a": [1, 1, 1, 2, 2, 3], "b": [1.1, 2.2, 3.3, 2.2, 3.3, 3.3]}
    )

    assert_eq(return_df, expected_df, check_index=False)

    return_df = c.sql(
        """
    SELECT lhs.a, lhs.b, rhs.a, rhs.b
    FROM df_simple AS lhs
    JOIN df_simple AS rhs
    ON lhs.a < rhs.b AND lhs.b < rhs.a
    """
    )
<<<<<<< HEAD
    expected_df = pd.DataFrame(
        {"a": [1, 1, 2], "b": [1.1, 1.1, 2.2], "a0": [2, 3, 3], "b0": [2.2, 3.3, 3.3],}
=======
    df = df.compute()

    df_expected = pd.DataFrame(
        {
            "a": [1, 1, 2],
            "b": [1.1, 1.1, 2.2],
            "a0": [2, 3, 3],
            "b0": [2.2, 3.3, 3.3],
        }
>>>>>>> a05138da
    )

    assert_eq(return_df, expected_df, check_index=False)

    return_df = c.sql(
        """
    SELECT lhs.user_id, lhs.b, rhs.user_id, rhs.c
    FROM user_table_1 AS lhs
    JOIN user_table_2 AS rhs
    ON rhs.user_id = lhs.user_id AND rhs.c - lhs.b >= 0
    """
    )
    expected_df = pd.DataFrame(
        {"user_id": [2, 2], "b": [1, 3], "user_id0": [2, 2], "c": [3, 3]}
    )

    assert_eq(return_df, expected_df, check_index=False)


def test_join_literal(c):
    return_df = c.sql(
        """
    SELECT lhs.user_id, lhs.b, rhs.user_id, rhs.c
    FROM user_table_1 AS lhs
    JOIN user_table_2 AS rhs
    ON True
    """
    )
    expected_df = pd.DataFrame(
        {
            "user_id": [2, 2, 2, 2, 1, 1, 1, 1, 2, 2, 2, 2, 3, 3, 3, 3],
            "b": [1, 1, 1, 1, 3, 3, 3, 3, 3, 3, 3, 3, 3, 3, 3, 3],
            "user_id0": [1, 1, 2, 4, 1, 1, 2, 4, 1, 1, 2, 4, 1, 1, 2, 4],
            "c": [1, 2, 3, 4, 1, 2, 3, 4, 1, 2, 3, 4, 1, 2, 3, 4],
        }
    )

    assert_eq(return_df, expected_df, check_index=False)

    return_df = c.sql(
        """
    SELECT lhs.user_id, lhs.b, rhs.user_id, rhs.c
    FROM user_table_1 AS lhs
    JOIN user_table_2 AS rhs
    ON False
    """
    )
    expected_df = pd.DataFrame({"user_id": [], "b": [], "user_id0": [], "c": []})

    assert_eq(return_df, expected_df, check_dtype=False, check_index=False)


def test_conditional_join(c):
    df1 = pd.DataFrame({"a": [1, 2, 2, 5, 6], "b": ["w", "x", "y", None, "z"]})
    df2 = pd.DataFrame({"c": [None, 3, 2, 5], "d": ["h", "i", "j", "k"]})

    expected_df = pd.merge(df1, df2, how="inner", left_on=["a"], right_on=["c"])
    expected_df = expected_df[~pd.isnull(expected_df.b)]

    c.create_table("df1", df1)
    c.create_table("df2", df2)

    actual_df = c.sql(
        """
    SELECT * FROM df1
    INNER JOIN df2 ON
    (
        a = c
        AND b IS NOT NULL
    )
    """
    )

    assert_eq(actual_df, expected_df, check_index=False, check_dtype=False)


def test_join_on_unary_cond_only(c):
    df1 = pd.DataFrame({"a": [1, 2, 2, 5, 6], "b": ["w", "x", "y", None, "z"]})
    df2 = pd.DataFrame({"c": [None, 3, 2, 5], "d": ["h", "i", "j", "k"]})

    c.create_table("df1", df1)
    c.create_table("df2", df2)

    df1 = df1.assign(common=1)
    df2 = df2.assign(common=1)

    expected_df = df1.merge(df2, on="common").drop(columns="common")
    expected_df = expected_df[~pd.isnull(expected_df.b)]

    actual_df = c.sql("SELECT * FROM df1 INNER JOIN df2 ON b IS NOT NULL")

    assert_eq(actual_df, expected_df, check_index=False, check_dtype=False)


def test_join_case_projection_subquery():
    c = Context()

    # Tables for query
    demo = pd.DataFrame({"demo_sku": [], "hd_dep_count": []})
    site_page = pd.DataFrame({"site_page_sk": [], "site_char_count": []})
    sales = pd.DataFrame(
        {"sales_hdemo_sk": [], "sales_page_sk": [], "sold_time_sk": []}
    )
    t_dim = pd.DataFrame({"t_time_sk": [], "t_hour": []})

    c.create_table("demos", demo, persist=False)
    c.create_table("site_page", site_page, persist=False)
    c.create_table("sales", sales, persist=False)
    c.create_table("t_dim", t_dim, persist=False)

    c.sql(
        """
    SELECT CASE WHEN pmc > 0.0 THEN CAST (amc AS DOUBLE) / CAST (pmc AS DOUBLE) ELSE -1.0 END AS am_pm_ratio
    FROM
    (
        SELECT SUM(amc1) AS amc, SUM(pmc1) AS pmc
        FROM
        (
            SELECT
                CASE WHEN t_hour BETWEEN 7 AND 8 THEN COUNT(1) ELSE 0 END AS amc1,
                CASE WHEN t_hour BETWEEN 19 AND 20 THEN COUNT(1) ELSE 0 END AS pmc1
            FROM sales ws
            JOIN demos hd ON (hd.demo_sku = ws.sales_hdemo_sk and hd.hd_dep_count = 5)
            JOIN site_page sp ON (sp.site_page_sk = ws.sales_page_sk and sp.site_char_count BETWEEN 5000 AND 6000)
            JOIN t_dim td ON (td.t_time_sk = ws.sold_time_sk and td.t_hour IN (7,8,19,20))
            GROUP BY t_hour
        ) cnt_am_pm
    ) sum_am_pm
    """
    ).compute()


def test_conditional_join_with_limit(c):
    df = pd.DataFrame({"a": [1, 2, 3, 4], "b": [5, 6, 7, 8]})
    ddf = dd.from_pandas(df, 5)

    c.create_table("many_partitions", ddf)

    df = df.assign(common=1)
    expected_df = df.merge(df, on="common", suffixes=("", "0")).drop(columns="common")
    expected_df = expected_df[expected_df["a"] >= 2][:4]

    actual_df = c.sql(
        """
    SELECT * FROM
        many_partitions as df1, many_partitions as df2
    WHERE
        df1."a" >= 2
    LIMIT 4
    """
    )

    dd.assert_eq(actual_df, expected_df, check_index=False)<|MERGE_RESOLUTION|>--- conflicted
+++ resolved
@@ -18,15 +18,8 @@
     expected_df = pd.DataFrame(
         {"user_id": [1, 1, 2, 2], "b": [3, 3, 1, 3], "c": [1, 2, 3, 3]}
     )
-<<<<<<< HEAD
-
-    assert_eq(return_df, expected_df, check_index=False)
-=======
-    assert_frame_equal(
-        df.sort_values(["user_id", "b", "c"]).reset_index(drop=True),
-        expected_df,
-    )
->>>>>>> a05138da
+
+    assert_eq(return_df, expected_df, check_index=False)
 
 
 def test_join_inner(c):
@@ -41,15 +34,8 @@
     expected_df = pd.DataFrame(
         {"user_id": [1, 1, 2, 2], "b": [3, 3, 1, 3], "c": [1, 2, 3, 3]}
     )
-<<<<<<< HEAD
-
-    assert_eq(return_df, expected_df, check_index=False)
-=======
-    assert_frame_equal(
-        df.sort_values(["user_id", "b", "c"]).reset_index(drop=True),
-        expected_df,
-    )
->>>>>>> a05138da
+
+    assert_eq(return_df, expected_df, check_index=False)
 
 
 def test_join_outer(c):
@@ -92,15 +78,8 @@
             "c": [1, 2, 3, 3, np.NaN],
         }
     )
-<<<<<<< HEAD
-
-    assert_eq(return_df, expected_df, check_index=False)
-=======
-    assert_frame_equal(
-        df.sort_values(["user_id", "b", "c"]).reset_index(drop=True),
-        expected_df,
-    )
->>>>>>> a05138da
+
+    assert_eq(return_df, expected_df, check_index=False)
 
 
 def test_join_right(c):
@@ -121,15 +100,8 @@
             "c": [1, 2, 3, 3, 4],
         }
     )
-<<<<<<< HEAD
-
-    assert_eq(return_df, expected_df, check_index=False)
-=======
-    assert_frame_equal(
-        df.sort_values(["user_id", "b", "c"]).reset_index(drop=True),
-        expected_df,
-    )
->>>>>>> a05138da
+
+    assert_eq(return_df, expected_df, check_index=False)
 
 
 def test_join_complex(c):
@@ -155,20 +127,13 @@
     ON lhs.a < rhs.b AND lhs.b < rhs.a
     """
     )
-<<<<<<< HEAD
-    expected_df = pd.DataFrame(
-        {"a": [1, 1, 2], "b": [1.1, 1.1, 2.2], "a0": [2, 3, 3], "b0": [2.2, 3.3, 3.3],}
-=======
-    df = df.compute()
-
-    df_expected = pd.DataFrame(
+    expected_df = pd.DataFrame(
         {
             "a": [1, 1, 2],
             "b": [1.1, 1.1, 2.2],
             "a0": [2, 3, 3],
             "b0": [2.2, 3.3, 3.3],
         }
->>>>>>> a05138da
     )
 
     assert_eq(return_df, expected_df, check_index=False)
