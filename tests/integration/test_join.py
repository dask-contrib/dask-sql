--- conflicted
+++ resolved
@@ -381,7 +381,24 @@
     assert_eq(result_df, expected_df, check_index=False)
 
 
-<<<<<<< HEAD
+def test_filter_columns_post_join(c):
+    df = pd.DataFrame({"a": [1, 2, 3, 4, 5], "c": [1, None, 2, 2, 2]})
+    df2 = pd.DataFrame({"b": [1, 1, 2, 2, 3], "c": [2, 2, 2, 2, 2]})
+    c.create_table("df", df)
+    c.create_table("df2", df2)
+
+    query = "SELECT SUM(df.a) as sum_a, df2.b FROM df INNER JOIN df2 ON df.c=df2.c GROUP BY df2.b"
+
+    explain_string = c.explain(query)
+    assert ("Projection: df.a, df2.b" in explain_string) or (
+        "Projection: df2.b, df.a" in explain_string
+    )
+
+    result_df = c.sql(query)
+    expected_df = pd.DataFrame({"sum_a": [24, 24, 12], "b": [1, 2, 3]})
+    assert_eq(result_df, expected_df)
+
+
 @pytest.mark.xfail(
     not BROADCAST_JOIN_SUPPORT_WORKING,
     reason="Broadcast Joins do not work as expected with dask<2023.1.1",
@@ -427,22 +444,4 @@
     res_df = c.sql(query_string, config_options={"sql.join.broadcast": None})
     with pytest.raises(KeyError):
         hlg_layer(res_df.dask, "bcast-join")
-    assert_eq(res_df.compute(), expected_df.compute(), check_index=False)
-=======
-def test_filter_columns_post_join(c):
-    df = pd.DataFrame({"a": [1, 2, 3, 4, 5], "c": [1, None, 2, 2, 2]})
-    df2 = pd.DataFrame({"b": [1, 1, 2, 2, 3], "c": [2, 2, 2, 2, 2]})
-    c.create_table("df", df)
-    c.create_table("df2", df2)
-
-    query = "SELECT SUM(df.a) as sum_a, df2.b FROM df INNER JOIN df2 ON df.c=df2.c GROUP BY df2.b"
-
-    explain_string = c.explain(query)
-    assert ("Projection: df.a, df2.b" in explain_string) or (
-        "Projection: df2.b, df.a" in explain_string
-    )
-
-    result_df = c.sql(query)
-    expected_df = pd.DataFrame({"sum_a": [24, 24, 12], "b": [1, 2, 3]})
-    assert_eq(result_df, expected_df)
->>>>>>> 5e254fb8
+    assert_eq(res_df.compute(), expected_df.compute(), check_index=False)