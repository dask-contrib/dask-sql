import numpy as np
import pandas as pd
from dask.dataframe.utils import assert_eq

from dask_sql import Context


def test_join(c):
    return_df = c.sql(
        """
    SELECT lhs.user_id, lhs.b, rhs.c
    FROM user_table_1 AS lhs
    JOIN user_table_2 AS rhs
    ON lhs.user_id = rhs.user_id
    """
    )
    expected_df = pd.DataFrame(
        {"user_id": [1, 1, 2, 2], "b": [3, 3, 1, 3], "c": [1, 2, 3, 3]}
    )

    assert_eq(return_df, expected_df, check_index=False)


def test_join_inner(c):
    return_df = c.sql(
        """
    SELECT lhs.user_id, lhs.b, rhs.c
    FROM user_table_1 AS lhs
    INNER JOIN user_table_2 AS rhs
    ON lhs.user_id = rhs.user_id
    """
    )
    expected_df = pd.DataFrame(
        {"user_id": [1, 1, 2, 2], "b": [3, 3, 1, 3], "c": [1, 2, 3, 3]}
    )

    assert_eq(return_df, expected_df, check_index=False)


def test_join_outer(c):
    return_df = c.sql(
        """
    SELECT lhs.user_id, lhs.b, rhs.c
    FROM user_table_1 AS lhs
    FULL JOIN user_table_2 AS rhs
    ON lhs.user_id = rhs.user_id
    """
    )
    expected_df = pd.DataFrame(
        {
            # That is strange. Unfortunately, it seems dask fills in the
            # missing rows with NaN, not with NA...
            "user_id": [1, 1, 2, 2, 3, np.NaN],
            "b": [3, 3, 1, 3, 3, np.NaN],
            "c": [1, 2, 3, 3, np.NaN, 4],
        }
    )

    assert_eq(return_df, expected_df, check_index=False)


def test_join_left(c):
    return_df = c.sql(
        """
    SELECT lhs.user_id, lhs.b, rhs.c
    FROM user_table_1 AS lhs
    LEFT JOIN user_table_2 AS rhs
    ON lhs.user_id = rhs.user_id
    """
    )
    expected_df = pd.DataFrame(
        {
            # That is strange. Unfortunately, it seems dask fills in the
            # missing rows with NaN, not with NA...
            "user_id": [1, 1, 2, 2, 3],
            "b": [3, 3, 1, 3, 3],
            "c": [1, 2, 3, 3, np.NaN],
        }
    )

    assert_eq(return_df, expected_df, check_index=False)


def test_join_right(c):
    return_df = c.sql(
        """
    SELECT lhs.user_id, lhs.b, rhs.c
    FROM user_table_1 AS lhs
    RIGHT JOIN user_table_2 AS rhs
    ON lhs.user_id = rhs.user_id
    """
    )
    expected_df = pd.DataFrame(
        {
            # That is strange. Unfortunately, it seems dask fills in the
            # missing rows with NaN, not with NA...
            "user_id": [1, 1, 2, 2, np.NaN],
            "b": [3, 3, 1, 3, np.NaN],
            "c": [1, 2, 3, 3, 4],
        }
    )

    assert_eq(return_df, expected_df, check_index=False)


def test_join_complex(c):
    return_df = c.sql(
        """
    SELECT lhs.a, rhs.b
    FROM df_simple AS lhs
    JOIN df_simple AS rhs
    ON lhs.a < rhs.b
    """
    )
    expected_df = pd.DataFrame(
        {"a": [1, 1, 1, 2, 2, 3], "b": [1.1, 2.2, 3.3, 2.2, 3.3, 3.3]}
    )

    assert_eq(return_df, expected_df, check_index=False)

    return_df = c.sql(
        """
    SELECT lhs.a, lhs.b, rhs.a, rhs.b
    FROM df_simple AS lhs
    JOIN df_simple AS rhs
    ON lhs.a < rhs.b AND lhs.b < rhs.a
    """
    )
    expected_df = pd.DataFrame(
        {"a": [1, 1, 2], "b": [1.1, 1.1, 2.2], "a0": [2, 3, 3], "b0": [2.2, 3.3, 3.3],}
    )

    assert_eq(return_df, expected_df, check_index=False)

    return_df = c.sql(
        """
    SELECT lhs.user_id, lhs.b, rhs.user_id, rhs.c
    FROM user_table_1 AS lhs
    JOIN user_table_2 AS rhs
    ON rhs.user_id = lhs.user_id AND rhs.c - lhs.b >= 0
    """
    )
    expected_df = pd.DataFrame(
        {"user_id": [2, 2], "b": [1, 3], "user_id0": [2, 2], "c": [3, 3]}
    )

    assert_eq(return_df, expected_df, check_index=False)


def test_join_literal(c):
    return_df = c.sql(
        """
    SELECT lhs.user_id, lhs.b, rhs.user_id, rhs.c
    FROM user_table_1 AS lhs
    JOIN user_table_2 AS rhs
    ON True
    """
    )
    expected_df = pd.DataFrame(
        {
            "user_id": [2, 2, 2, 2, 1, 1, 1, 1, 2, 2, 2, 2, 3, 3, 3, 3],
            "b": [1, 1, 1, 1, 3, 3, 3, 3, 3, 3, 3, 3, 3, 3, 3, 3],
            "user_id0": [1, 1, 2, 4, 1, 1, 2, 4, 1, 1, 2, 4, 1, 1, 2, 4],
            "c": [1, 2, 3, 4, 1, 2, 3, 4, 1, 2, 3, 4, 1, 2, 3, 4],
        }
    )

    assert_eq(return_df, expected_df, check_index=False)

    return_df = c.sql(
        """
    SELECT lhs.user_id, lhs.b, rhs.user_id, rhs.c
    FROM user_table_1 AS lhs
    JOIN user_table_2 AS rhs
    ON False
    """
    )
    expected_df = pd.DataFrame({"user_id": [], "b": [], "user_id0": [], "c": []})

<<<<<<< HEAD
    assert_eq(return_df, expected_df, check_dtype=False, check_index=False)
=======
    df = df.compute()

    df_expected = pd.DataFrame({"user_id": [], "b": [], "user_id0": [], "c": []})

    assert_frame_equal(df.reset_index(), df_expected.reset_index(), check_dtype=False)


def test_conditional_join(c):
    df1 = pd.DataFrame({"a": [1, 2, 2, 5, 6], "b": ["w", "x", "y", "z", None]})
    df2 = pd.DataFrame({"c": [None, 3, 2, 5], "d": ["h", "i", "j", "k"]})

    expected_df = pd.merge(df1, df2, how="inner", left_on=["a"], right_on=["c"])
    expected_df = expected_df[expected_df["b"] != None]["a"]  # noqa: E711

    c.create_table("df1", df1)
    c.create_table("df2", df2)

    actual_df = c.sql(
        """
    SELECT a FROM df1
    INNER JOIN df2 ON
    (
        a = c
        AND b IS NOT NULL
    )
    """
    ).compute()

    assert_frame_equal(
        actual_df.reset_index(), expected_df.reset_index(), check_dtype=False
    )


def test_join_case_projection_subquery():
    c = Context()

    # Tables for query
    demo = pd.DataFrame({"demo_sku": [], "hd_dep_count": []})
    site_page = pd.DataFrame({"site_page_sk": [], "site_char_count": []})
    sales = pd.DataFrame(
        {"sales_hdemo_sk": [], "sales_page_sk": [], "sold_time_sk": []}
    )
    t_dim = pd.DataFrame({"t_time_sk": [], "t_hour": []})

    c.create_table("demos", demo, persist=False)
    c.create_table("site_page", site_page, persist=False)
    c.create_table("sales", sales, persist=False)
    c.create_table("t_dim", t_dim, persist=False)

    actual_df = c.sql(
        """
    SELECT CASE WHEN pmc > 0.0 THEN CAST (amc AS DOUBLE) / CAST (pmc AS DOUBLE) ELSE -1.0 END AS am_pm_ratio
    FROM
    (
        SELECT SUM(amc1) AS amc, SUM(pmc1) AS pmc
        FROM
        (
            SELECT
                CASE WHEN t_hour BETWEEN 7 AND 8 THEN COUNT(1) ELSE 0 END AS amc1,
                CASE WHEN t_hour BETWEEN 19 AND 20 THEN COUNT(1) ELSE 0 END AS pmc1
            FROM sales ws
            JOIN demos hd ON (hd.demo_sku = ws.sales_hdemo_sk and hd.hd_dep_count = 5)
            JOIN site_page sp ON (sp.site_page_sk = ws.sales_page_sk and sp.site_char_count BETWEEN 5000 AND 6000)
            JOIN t_dim td ON (td.t_time_sk = ws.sold_time_sk and td.t_hour IN (7,8,19,20))
            GROUP BY t_hour
        ) cnt_am_pm
    ) sum_am_pm
    """
    ).compute()
>>>>>>> 7620d6d7
<|MERGE_RESOLUTION|>--- conflicted
+++ resolved
@@ -177,14 +177,7 @@
     )
     expected_df = pd.DataFrame({"user_id": [], "b": [], "user_id0": [], "c": []})
 
-<<<<<<< HEAD
     assert_eq(return_df, expected_df, check_dtype=False, check_index=False)
-=======
-    df = df.compute()
-
-    df_expected = pd.DataFrame({"user_id": [], "b": [], "user_id0": [], "c": []})
-
-    assert_frame_equal(df.reset_index(), df_expected.reset_index(), check_dtype=False)
 
 
 def test_conditional_join(c):
@@ -206,11 +199,9 @@
         AND b IS NOT NULL
     )
     """
-    ).compute()
-
-    assert_frame_equal(
-        actual_df.reset_index(), expected_df.reset_index(), check_dtype=False
-    )
+    )
+
+    assert_eq(actual_df, expected_df, check_index=False, check_dtype=False)
 
 
 def test_join_case_projection_subquery():
@@ -229,7 +220,7 @@
     c.create_table("sales", sales, persist=False)
     c.create_table("t_dim", t_dim, persist=False)
 
-    actual_df = c.sql(
+    c.sql(
         """
     SELECT CASE WHEN pmc > 0.0 THEN CAST (amc AS DOUBLE) / CAST (pmc AS DOUBLE) ELSE -1.0 END AS am_pm_ratio
     FROM
@@ -248,5 +239,4 @@
         ) cnt_am_pm
     ) sum_am_pm
     """
-    ).compute()
->>>>>>> 7620d6d7
+    ).compute()