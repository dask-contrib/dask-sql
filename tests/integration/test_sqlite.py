--- conflicted
+++ resolved
@@ -5,60 +5,8 @@
 
 class SQLLiteComparisonTestCase(ComparisonTestCase):
     def setUp(self):
-<<<<<<< HEAD
         self.engine = sqlite3.connect(":memory:")
         super().setUp()
-=======
-        np.random.seed(42)
-
-        self.con = sqlite3.connect(":memory:")
-
-        df1 = pd.DataFrame(
-            {
-                "user_id": np.random.choice([1, 2, 3, 4, pd.NA], 100),
-                "a": np.random.rand(100),
-                "b": np.random.randint(-10, 10, 100),
-            }
-        )
-        df1["user_id"] = df1["user_id"].astype("Int64")
-
-        df2 = pd.DataFrame(
-            {
-                "user_id": np.random.choice([1, 2, 3, 4], 100),
-                "c": np.random.randint(20, 30, 100),
-                "d": np.random.choice(["a", "b", "c"], 100),
-            }
-        )
-
-        df1.to_sql("df1", self.con, index=False)
-        df2.to_sql("df2", self.con, index=False)
-
-        # the other is a Int64, that makes joining simpler
-        # However, we want it to stay an int in the database,
-        # so we only do this afterwards
-        df2["user_id"] = df2["user_id"].astype("Int64")
-
-        self.c = Context()
-        self.c.register_dask_table(dd.from_pandas(df1, npartitions=3), "df1")
-        self.c.register_dask_table(dd.from_pandas(df2, npartitions=3), "df2")
-
-    def assert_query_gives_same_result(self, query, sort_columns=None, **kwargs):
-        sql_result = pd.read_sql_query(query, self.con)
-        dask_result = self.c.sql(query, debug=True).compute()
-
-        # allow that the names are differnet
-        # as expressions are handled differently
-        dask_result.columns = sql_result.columns
-
-        if sort_columns:
-            sql_result = sql_result.sort_values(sort_columns)
-            dask_result = dask_result.sort_values(sort_columns)
-
-        sql_result = sql_result.reset_index(drop=True)
-        dask_result = dask_result.reset_index(drop=True)
-
-        assert_frame_equal(sql_result, dask_result, check_dtype=False, **kwargs)
->>>>>>> 1bf475a4
 
     def test_select(self):
         self.assert_query_gives_same_result(
