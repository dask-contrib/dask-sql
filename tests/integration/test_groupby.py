import dask.dataframe as dd
import numpy as np
import pandas as pd
import pytest
from dask.datasets import timeseries

from tests.utils import assert_eq


@pytest.fixture()
def timeseries_df(c):
    pdf = timeseries(freq="1d").compute().reset_index(drop=True)

    # input nans in pandas dataframe
    col1_index = np.random.randint(0, 30, size=int(pdf.shape[0] * 0.2))
    col2_index = np.random.randint(0, 30, size=int(pdf.shape[0] * 0.3))
    pdf.loc[col1_index, "x"] = np.nan
    pdf.loc[col2_index, "y"] = np.nan

    c.create_table("timeseries", pdf, persist=True)

    return None


def test_group_by(c):
    return_df = c.sql(
        """
    SELECT
        user_id, SUM(b) AS "S"
    FROM user_table_1
    GROUP BY user_id
    """
    )
    expected_df = pd.DataFrame({"user_id": [1, 2, 3], "S": [3, 4, 3]})

    assert_eq(return_df.sort_values("user_id").reset_index(drop=True), expected_df)


@pytest.mark.parametrize("gpu", [False, pytest.param(True, marks=pytest.mark.gpu)])
def test_group_by_multi(c, gpu):
    df = pd.DataFrame({"a": [1, 2, 3], "b": [1, 1, 2]})
    c.create_table("df", df, gpu=gpu)

    result_df = c.sql(
        """
        SELECT
            SUM(a) AS s,
            AVG(a) AS av,
            COUNT(a) AS c
        FROM
            df
        GROUP BY
            b
        """
    )

    expected_df = pd.DataFrame(
        {
            "s": df.groupby("b").sum()["a"],
            "av": df.groupby("b").mean()["a"],
            "c": df.groupby("b").count()["a"],
        }
    ).reset_index(drop=True)

    result_df["c"] = result_df["c"].astype("int32")
    expected_df["c"] = expected_df["c"].astype("int32")

    assert_eq(result_df, expected_df)

    c.drop_table("df")


def test_group_by_all(c, df):
    result_df = c.sql(
        """
    SELECT
        SUM(b) AS "S", SUM(2) AS "X"
    FROM user_table_1
    """
    )
    expected_df = pd.DataFrame({"S": [10], "X": [8]})

    assert_eq(result_df, expected_df)

    result_df = c.sql(
        """
        SELECT
            SUM(a) AS sum_a,
            AVG(a) AS avg_a,
            SUM(b) AS sum_b,
            AVG(b) AS avg_b,
            SUM(a)+AVG(b) AS mix_1,
            SUM(a+b) AS mix_2,
            AVG(a+b) AS mix_3
        FROM df
        """
    )
    expected_df = pd.DataFrame(
        {
            "sum_a": [df.a.sum()],
            "avg_a": [df.a.mean()],
            "sum_b": [df.b.sum()],
            "avg_b": [df.b.mean()],
            "mix_1": [df.a.sum() + df.b.mean()],
            "mix_2": [(df.a + df.b).sum()],
            "mix_3": [(df.a + df.b).mean()],
        }
    )

    assert_eq(result_df, expected_df)


@pytest.mark.skip(
    reason="WIP DataFusion - https://github.com/dask-contrib/dask-sql/issues/463"
)
def test_group_by_filtered(c):
    return_df = c.sql(
        """
    SELECT
        SUM(b) FILTER (WHERE user_id = 2) AS "S1",
        SUM(b) "S2"
    FROM user_table_1
    """
    )
    expected_df = pd.DataFrame({"S1": [4], "S2": [10]}, dtype="int64")

    assert_eq(return_df, expected_df)

    return_df = c.sql(
        """
    SELECT
        user_id,
        SUM(b) FILTER (WHERE user_id = 2) AS "S1",
        SUM(b) "S2"
    FROM user_table_1
    GROUP BY user_id
    """
    )
    expected_df = pd.DataFrame(
        {
            "user_id": [1, 2, 3],
            "S1": [np.NaN, 4.0, np.NaN],
            "S2": [3, 4, 3],
        },
    )

    assert_eq(return_df, expected_df, check_index=False)

    return_df = c.sql(
        """
    SELECT
        SUM(b) FILTER (WHERE user_id = 2) AS "S1"
    FROM user_table_1
    """
    )
    expected_df = pd.DataFrame({"S1": [4]})
    assert_eq(return_df, expected_df)


@pytest.mark.skip(reason="WIP DataFusion")
def test_group_by_case(c):
    return_df = c.sql(
        """
    SELECT
        user_id + 1 AS "A", SUM(CASE WHEN b = 3 THEN 1 END) AS "S"
    FROM user_table_1
    GROUP BY user_id + 1
    """
    )
    expected_df = pd.DataFrame({"A": [2, 3, 4], "S": [1, 1, 1]})

    # Do not check dtypes, as pandas versions are inconsistent here
    assert_eq(
        return_df.sort_values("A").reset_index(drop=True),
        expected_df,
        check_dtype=False,
    )


def test_group_by_nan(c):
    return_df = c.sql(
        """
    SELECT
        c
    FROM user_table_nan
    GROUP BY c
    """
    )
    expected_df = pd.DataFrame({"c": [3, float("nan"), 1]})

    # we return nullable int dtype instead of float
    assert_eq(return_df, expected_df, check_dtype=False)

    return_df = c.sql(
        """
    SELECT
        c
    FROM user_table_inf
    GROUP BY c
    """
    )
    expected_df = pd.DataFrame({"c": [3, 1, float("inf")]})
    expected_df["c"] = expected_df["c"].astype("float64")

    assert_eq(
        return_df.sort_values("c").reset_index(drop=True),
        expected_df.sort_values("c").reset_index(drop=True),
    )


def test_aggregations(c):
    return_df = c.sql(
        """
    SELECT
        user_id,
        EVERY(b = 3) AS e,
        BIT_AND(b) AS b,
        BIT_OR(b) AS bb,
        MIN(b) AS m,
        SINGLE_VALUE(b) AS s,
        AVG(b) AS a
    FROM user_table_1
    GROUP BY user_id
    """
    )
    expected_df = pd.DataFrame(
        {
            "user_id": [1, 2, 3],
            "e": [True, False, True],
            "b": [3, 1, 3],
            "bb": [3, 3, 3],
            "m": [3, 1, 3],
            "s": [3, 3, 3],
            "a": [3, 2, 3],
        }
    )
    expected_df["a"] = expected_df["a"].astype("float64")

    assert_eq(return_df.sort_values("user_id").reset_index(drop=True), expected_df)

    return_df = c.sql(
        """
    SELECT
        user_id,
        EVERY(c = 3) AS e,
        BIT_AND(c) AS b,
        BIT_OR(c) AS bb,
        MIN(c) AS m,
        SINGLE_VALUE(c) AS s,
        AVG(c) AS a
    FROM user_table_2
    GROUP BY user_id
    """
    )

    expected_df = pd.DataFrame(
        {
            "user_id": [1, 2, 4],
            "e": [False, True, False],
            "b": [0, 3, 4],
            "bb": [3, 3, 4],
            "m": [1, 3, 4],
            "s": [1, 3, 4],
            "a": [1.5, 3, 4],
        }
    )
    assert_eq(return_df.sort_values("user_id").reset_index(drop=True), expected_df)

    return_df = c.sql(
        """
    SELECT
        MAX(a) AS "max",
        MIN(a) AS "min"
    FROM string_table
    """
    )
    expected_df = pd.DataFrame({"max": ["a normal string"], "min": ["%_%"]})

    assert_eq(return_df.reset_index(drop=True), expected_df)


@pytest.mark.parametrize("gpu", [False, pytest.param(True, marks=pytest.mark.gpu)])
def test_stddev(c, gpu):
    df = pd.DataFrame(
        {
            "a": [1, 1, 2, 1, 2],
            "b": [4, 6, 3, 8, 5],
        }
    )

    c.create_table("df", df, gpu=gpu)

    return_df = c.sql(
        """
        SELECT
            STDDEV(b) AS s
        FROM df
        GROUP BY df.a
        """
    )

    expected_df = pd.DataFrame({"s": df.groupby("a").std()["b"]})

    assert_eq(return_df, expected_df.reset_index(drop=True))

    return_df = c.sql(
        """
        SELECT
            STDDEV_SAMP(b) AS ss
        FROM df
        """
    )

    expected_df = pd.DataFrame({"ss": [df.std()["b"]]})

    assert_eq(return_df, expected_df.reset_index(drop=True))

    # Can be removed after addressing: https://github.com/dask-contrib/dask-sql/issues/681
    if gpu:
        c.drop_table("df")
        pytest.skip()

    return_df = c.sql(
        """
        SELECT
            STDDEV_POP(b) AS sp
        FROM df
        GROUP BY df.a
        """
    )

    expected_df = pd.DataFrame({"sp": df.groupby("a").std(ddof=0)["b"]})

    assert_eq(return_df, expected_df.reset_index(drop=True))

    return_df = c.sql(
        """
        SELECT
            STDDEV(a) as s,
            STDDEV_SAMP(a) ss,
            STDDEV_POP(b) sp
        FROM
            df
        """
    )

    expected_df = pd.DataFrame(
        {
            "s": [df.std()["a"]],
            "ss": [df.std()["a"]],
            "sp": [df.std(ddof=0)["b"]],
        }
    )

    assert_eq(return_df, expected_df.reset_index(drop=True))

    c.drop_table("df")


<<<<<<< HEAD
@pytest.mark.skip(
    reason="WIP DataFusion - https://github.com/dask-contrib/dask-sql/issues/463"
)
def test_stats_aggregation(c, timeseries_df):
=======
@pytest.mark.parametrize(
    "gpu", [False, pytest.param(True, marks=(pytest.mark.gpu, pytest.mark.skip))]
)
def test_regr_aggregation(c, timeseries_df, gpu):
    if gpu:
        pytest.skip()

>>>>>>> e26e427a
    # test regr_count
    regr_count = c.sql(
        """
    SELECT
        name,
        COUNT(x) FILTER (WHERE y IS NOT NULL) AS expected,
        REGR_COUNT(y, x) AS calculated
    FROM timeseries
    GROUP BY name
    """
    ).fillna(0)

    assert_eq(
        regr_count["expected"],
        regr_count["calculated"],
        check_dtype=False,
        check_names=False,
    )

    # test regr_syy
    regr_syy = c.sql(
        """
    SELECT
        name,
        (REGR_COUNT(y, x) * VAR_POP(y)) AS expected,
        REGR_SYY(y, x) AS calculated
    FROM timeseries
    WHERE x IS NOT NULL AND y IS NOT NULL
    GROUP BY name
    """
    ).fillna(0)

    assert_eq(
        regr_syy["expected"],
        regr_syy["calculated"],
        check_dtype=False,
        check_names=False,
    )

    # test regr_sxx
    regr_sxx = c.sql(
        """
    SELECT
        name,
        (REGR_COUNT(y, x) * VAR_POP(x)) AS expected,
        REGR_SXX(y,x) AS calculated
    FROM timeseries
    WHERE x IS NOT NULL AND y IS NOT NULL
    GROUP BY name
    """
    ).fillna(0)

    assert_eq(
        regr_sxx["expected"],
        regr_sxx["calculated"],
        check_dtype=False,
        check_names=False,
    )


@pytest.mark.skip(
    reason="WIP DataFusion - https://github.com/dask-contrib/dask-sql/issues/753"
)
def test_covar_aggregation(c, timeseries_df):
    # test covar_pop
    covar_pop = c.sql(
        """
    WITH temp_agg AS (
        SELECT
            name,
            AVG(y) FILTER (WHERE x IS NOT NULL) as avg_y,
            AVG(x) FILTER (WHERE x IS NOT NULL) as avg_x
        FROM timeseries
        GROUP BY name
    ) SELECT
        ts.name,
        SUM((y - avg_y) * (x - avg_x)) / REGR_COUNT(y, x) AS expected,
        COVAR_POP(y,x) AS calculated
    FROM timeseries AS ts
    JOIN temp_agg AS ta ON ts.name = ta.name
    GROUP BY ts.name
    """
    ).fillna(0)

    assert_eq(
        covar_pop["expected"],
        covar_pop["calculated"],
        check_dtype=False,
        check_names=False,
    )

    # test covar_samp
    covar_samp = c.sql(
        """
    WITH temp_agg AS (
        SELECT
            name,
            AVG(y) FILTER (WHERE x IS NOT NULL) as avg_y,
            AVG(x) FILTER (WHERE x IS NOT NULL) as avg_x
        FROM timeseries
        GROUP BY name
    ) SELECT
        ts.name,
        SUM((y - avg_y) * (x - avg_x)) / (REGR_COUNT(y, x) - 1) as expected,
        COVAR_SAMP(y,x) AS calculated
    FROM timeseries AS ts
    JOIN temp_agg AS ta ON ts.name = ta.name
    GROUP BY ts.name
    """
    ).fillna(0)

    assert_eq(
        covar_samp["expected"],
        covar_samp["calculated"],
        check_dtype=False,
        check_names=False,
    )


@pytest.mark.parametrize(
    "input_table",
    [
        "user_table_1",
        pytest.param("gpu_user_table_1", marks=pytest.mark.gpu),
    ],
)
@pytest.mark.parametrize("split_out", [None, 2, 4])
def test_groupby_split_out(c, input_table, split_out, request):
    user_table = request.getfixturevalue(input_table)

    return_df = c.sql(
        f"""
        SELECT
        user_id, SUM(b) AS "S"
        FROM {input_table}
        GROUP BY user_id
        """,
        config_options={"sql.aggregate.split_out": split_out} if split_out else {},
    )
    expected_df = (
        user_table.groupby(by="user_id")
        .agg({"b": "sum"})
        .reset_index(drop=False)
        .rename(columns={"b": "S"})
        .sort_values("user_id")
    )

    assert return_df.npartitions == split_out if split_out else 1
    assert_eq(return_df.sort_values("user_id"), expected_df, check_index=False)

    return_df = c.sql(
        f"""
        SELECT DISTINCT(user_id) FROM {input_table}
        """,
        config_options={"sql.aggregate.split_out": split_out},
    )
    expected_df = user_table[["user_id"]].drop_duplicates()
    assert return_df.npartitions == split_out if split_out else 1
    assert_eq(return_df.sort_values("user_id"), expected_df, check_index=False)


@pytest.mark.parametrize("gpu", [False, pytest.param(True, marks=pytest.mark.gpu)])
def test_groupby_split_every(c, gpu):
    input_ddf = dd.from_pandas(
        pd.DataFrame({"user_id": [1, 2, 3, 4] * 16, "b": [5, 6, 7, 8] * 16}),
        npartitions=16,
    )  # Need an input with multiple partitions to demonstrate split_every

    c.create_table("split_every_input", input_ddf, gpu=gpu)

    query_string = """
    SELECT
        user_id, SUM(b) AS "S"
    FROM split_every_input
    GROUP BY user_id
    """
    split_every_2_df = c.sql(
        query_string,
        config_options={"sql.aggregate.split_every": 2},
    )
    split_every_3_df = c.sql(
        query_string,
        config_options={"sql.aggregate.split_every": 3},
    )
    split_every_4_df = c.sql(
        query_string,
        config_options={"sql.aggregate.split_every": 4},
    )

    expected_df = (
        input_ddf.groupby(by="user_id")
        .agg({"b": "sum"})
        .reset_index(drop=False)
        .rename(columns={"b": "S"})
        .sort_values("user_id")
    )
    assert (
        len(split_every_2_df.dask.keys())
        >= len(split_every_3_df.dask.keys())
        >= len(split_every_4_df.dask.keys())
    )

    assert_eq(split_every_2_df, expected_df, check_index=False)
    assert_eq(split_every_3_df, expected_df, check_index=False)
    assert_eq(split_every_4_df, expected_df, check_index=False)

    query_string = """
    SELECT DISTINCT(user_id) FROM split_every_input
    """
    split_every_2_df = c.sql(
        query_string,
        config_options={"sql.aggregate.split_every": 2},
    )
    split_every_3_df = c.sql(
        query_string,
        config_options={"sql.aggregate.split_every": 3},
    )
    split_every_4_df = c.sql(
        query_string,
        config_options={"sql.aggregate.split_every": 4},
    )

    expected_df = input_ddf[["user_id"]].drop_duplicates()

    assert (
        len(split_every_2_df.dask.keys())
        >= len(split_every_3_df.dask.keys())
        >= len(split_every_4_df.dask.keys())
    )
    assert_eq(split_every_2_df, expected_df, check_index=False)
    assert_eq(split_every_3_df, expected_df, check_index=False)
    assert_eq(split_every_4_df, expected_df, check_index=False)

    c.drop_table("split_every_input")<|MERGE_RESOLUTION|>--- conflicted
+++ resolved
@@ -357,12 +357,6 @@
     c.drop_table("df")
 
 
-<<<<<<< HEAD
-@pytest.mark.skip(
-    reason="WIP DataFusion - https://github.com/dask-contrib/dask-sql/issues/463"
-)
-def test_stats_aggregation(c, timeseries_df):
-=======
 @pytest.mark.parametrize(
     "gpu", [False, pytest.param(True, marks=(pytest.mark.gpu, pytest.mark.skip))]
 )
@@ -370,7 +364,6 @@
     if gpu:
         pytest.skip()
 
->>>>>>> e26e427a
     # test regr_count
     regr_count = c.sql(
         """
