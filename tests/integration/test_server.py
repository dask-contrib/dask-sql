--- conflicted
+++ resolved
@@ -1,4 +1,3 @@
-<<<<<<< HEAD
 from time import sleep
 
 import pytest
@@ -76,60 +75,6 @@
     }
 
 
-=======
-import pytest
-from fastapi.testclient import TestClient
-
-from dask_sql.server.app import app
-
-
-@pytest.fixture()
-def app_client(c):
-    app.c = c
-    yield TestClient(app)
-
-
-def test_routes(app_client):
-    assert app_client.post("/v1/statement", data="SELECT 1 + 1").status_code == 200
-    assert app_client.get("/v1/statement", data="SELECT 1 + 1").status_code == 405
-    assert app_client.get("/v1/empty").status_code == 200
-
-
-def test_sql_query(app_client):
-    response = app_client.post("/v1/statement", data="SELECT 1 + 1")
-    assert response.status_code == 200
-
-    result = response.json()
-
-    assert "columns" in result
-    assert "data" in result
-    assert result["columns"] == [
-        {
-            "name": "1 + 1",
-            "type": "integer",
-            "typeSignature": {"rawType": "integer", "arguments": []},
-        }
-    ]
-
-    assert result["data"] == [[2]]
-    assert "error" not in result
-
-
-def test_wrong_sql_query(app_client):
-    response = app_client.post("/v1/statement", data="SELECT 1 + ")
-    assert response.status_code == 200
-
-    result = response.json()
-
-    assert "columns" not in result
-    assert "data" not in result
-    assert "error" in result
-    assert "message" in result["error"]
-    assert "errorLocation" in result["error"]
-    assert result["error"]["errorLocation"] == {"lineNumber": 1, "columnNumber": 10}
-
-
->>>>>>> 7e222828
 def test_add_and_query(app_client, df, temporary_data_file):
     df.to_csv(temporary_data_file, index=False)
 
@@ -144,21 +89,14 @@
         )
     """,
     )
-<<<<<<< HEAD
     result = response.json()
     assert "error" not in result
-=======
     assert response.status_code == 200
->>>>>>> 7e222828
 
     response = app_client.post("/v1/statement", data="SELECT * FROM new_table")
     assert response.status_code == 200
 
-<<<<<<< HEAD
     result = get_result_or_error(app_client, response)
-=======
-    result = response.json()
->>>>>>> 7e222828
 
     assert "columns" in result
     assert "data" in result
@@ -176,7 +114,6 @@
     ]
 
     assert len(result["data"]) == 700
-<<<<<<< HEAD
     assert "error" not in result
 
 
@@ -207,6 +144,3 @@
         sleep(0.1)
 
     return result
-=======
-    assert "error" not in result
->>>>>>> 7e222828
