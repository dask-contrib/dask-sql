--- conflicted
+++ resolved
@@ -1,187 +1,53 @@
-<<<<<<< HEAD
-import os
-import tempfile
 from time import sleep
 
-from dask.distributed import Client
-from distributed.utils_comm import retry_operation
-from fastapi.testclient import TestClient
-
-from dask_sql import Context
-from dask_sql.server.app import app, _init_app
-from tests.integration.fixtures import DaskTestCase
-=======
 import pytest
 from fastapi.testclient import TestClient
 
-from dask_sql.server.app import app
->>>>>>> 3c7ac102
+from dask_sql.server.app import _init_app, app
 
 
 @pytest.fixture()
-def app_client(c):
-    app.c = c
+def app_client():
+    _init_app(app)
+
     yield TestClient(app)
 
-<<<<<<< HEAD
-        _init_app(app)
-        self.client = TestClient(app)
-=======
->>>>>>> 3c7ac102
+    app.client.close()
+
 
 def test_routes(app_client):
     assert app_client.post("/v1/statement", data="SELECT 1 + 1").status_code == 200
     assert app_client.get("/v1/statement", data="SELECT 1 + 1").status_code == 405
     assert app_client.get("/v1/empty").status_code == 200
+    assert app_client.get("/v1/status/some-wrong-uuid").status_code == 404
+    assert app_client.delete("/v1/cancel/some-wrong-uuid").status_code == 404
+    assert app_client.get("/v1/cancel/some-wrong-uuid").status_code == 405
 
 
-<<<<<<< HEAD
-        app.client.close()
+def test_sql_query_cancel(app_client):
+    response = app_client.post("/v1/statement", data="SELECT 1 + 1")
+    assert response.status_code == 200
 
-        if os.path.exists(self.f):
-            os.unlink(self.f)
+    cancel_url = response.json()["partialCancelUri"]
 
-    def test_routes(self):
-        self.assertEqual(
-            self.client.post("/v1/statement", data="SELECT 1 + 1").status_code, 200
-        )
-        self.assertEqual(
-            self.client.get("/v1/statement", data="SELECT 1 + 1").status_code, 405
-        )
-        self.assertEqual(self.client.get("/v1/empty").status_code, 200)
-        self.assertEqual(self.client.get("/v1/status/some-wrong-uuid").status_code, 404)
-        self.assertEqual(
-            self.client.post("/v1/cancel/some-wrong-uuid").status_code, 404
-        )
+    response = app_client.delete(cancel_url)
+    assert response.status_code == 200
 
-    def test_sql_query_cancel(self):
-        response = self.client.post("/v1/statement", data="SELECT 1 + 1")
-        self.assertEqual(response.status_code, 200)
+    response = app_client.delete(cancel_url)
+    assert response.status_code == 404
 
-        cancel_url = response.json()["partialCancelUri"]
 
-        response = self.client.post(cancel_url)
-        self.assertEqual(response.status_code, 200)
-
-        response = self.client.post(cancel_url)
-        self.assertEqual(response.status_code, 404)
-
-    def test_sql_query(self):
-        response = self.client.post("/v1/statement", data="SELECT 1 + 1")
-        self.assertEqual(response.status_code, 200)
-
-        result = self.get_result_or_error(response)
-
-        self.assertIn("columns", result)
-        self.assertIn("data", result)
-        self.assertNotIn("error", result)
-        self.assertNotIn("nextUri", result)
-
-        self.assertEqual(
-            result["columns"],
-            [
-                {
-                    "name": "1 + 1",
-                    "type": "integer",
-                    "typeSignature": {"rawType": "integer", "arguments": []},
-                }
-            ],
-        )
-        self.assertEqual(result["data"], [[2]])
-
-    def test_wrong_sql_query(self):
-        response = self.client.post("/v1/statement", data="SELECT 1 + ")
-        self.assertEqual(response.status_code, 200)
-
-        result = response.json()
-
-        self.assertNotIn("columns", result)
-        self.assertNotIn("data", result)
-        self.assertIn("error", result)
-        self.assertIn("message", result["error"])
-        self.assertIn("errorLocation", result["error"])
-        self.assertEqual(
-            result["error"]["errorLocation"], {"lineNumber": 1, "columnNumber": 10}
-        )
-
-    def test_add_and_query(self):
-        self.df.to_csv(self.f, index=False)
-
-        response = self.client.post(
-            "/v1/statement",
-            data=f"""
-            CREATE TABLE
-                new_table
-            WITH (
-                location = '{self.f}',
-                format = 'csv'
-            )
-        """,
-        )
-        result = response.json()
-        self.assertNotIn("error", result)
-
-        response = self.client.post("/v1/statement", data="SELECT * FROM new_table")
-        self.assertEqual(response.status_code, 200)
-
-        result = self.get_result_or_error(response)
-
-        self.assertIn("columns", result)
-        self.assertIn("data", result)
-        self.assertEqual(
-            result["columns"],
-            [
-                {
-                    "name": "a",
-                    "type": "double",
-                    "typeSignature": {"rawType": "double", "arguments": []},
-                },
-                {
-                    "name": "b",
-                    "type": "double",
-                    "typeSignature": {"rawType": "double", "arguments": []},
-                },
-            ],
-        )
-        self.assertEqual(len(result["data"]), 700)
-        self.assertNotIn("error", result)
-
-    def get_result_or_error(self, response):
-        result = response.json()
-
-        self.assertIn("nextUri", result)
-        self.assertNotIn("error", result)
-
-        status_url = result["nextUri"]
-        next_url = status_url
-
-        counter = 0
-        while True:
-            response = self.client.get(next_url)
-            self.assertEqual(response.status_code, 200)
-
-            result = response.json()
-
-            if "nextUri" not in result:
-                break
-
-            next_url = result["nextUri"]
-
-            counter += 1
-            self.assertLessEqual(counter, 100)
-
-            sleep(0.1)
-
-        return result
-=======
 def test_sql_query(app_client):
     response = app_client.post("/v1/statement", data="SELECT 1 + 1")
     assert response.status_code == 200
 
-    result = response.json()
+    result = get_result_or_error(app_client, response)
 
     assert "columns" in result
     assert "data" in result
+    assert "error" not in result
+    assert "nextUri" not in result
+
     assert result["columns"] == [
         {
             "name": "1 + 1",
@@ -189,9 +55,7 @@
             "typeSignature": {"rawType": "integer", "arguments": []},
         }
     ]
-
     assert result["data"] == [[2]]
-    assert "error" not in result
 
 
 def test_wrong_sql_query(app_client):
@@ -205,7 +69,10 @@
     assert "error" in result
     assert "message" in result["error"]
     assert "errorLocation" in result["error"]
-    assert result["error"]["errorLocation"] == {"lineNumber": 1, "columnNumber": 10}
+    assert result["error"]["errorLocation"] == {
+        "lineNumber": 1,
+        "columnNumber": 10,
+    }
 
 
 def test_add_and_query(app_client, df, temporary_data_file):
@@ -222,12 +89,13 @@
         )
     """,
     )
-    assert response.status_code == 200
+    result = response.json()
+    assert "error" not in result
 
     response = app_client.post("/v1/statement", data="SELECT * FROM new_table")
     assert response.status_code == 200
 
-    result = response.json()
+    result = get_result_or_error(app_client, response)
 
     assert "columns" in result
     assert "data" in result
@@ -246,4 +114,32 @@
 
     assert len(result["data"]) == 700
     assert "error" not in result
->>>>>>> 3c7ac102
+
+
+def get_result_or_error(app_client, response):
+    result = response.json()
+
+    assert "nextUri" in result
+    assert "error" not in result
+
+    status_url = result["nextUri"]
+    next_url = status_url
+
+    counter = 0
+    while True:
+        response = app_client.get(next_url)
+        assert response.status_code == 200
+
+        result = response.json()
+
+        if "nextUri" not in result:
+            break
+
+        next_url = result["nextUri"]
+
+        counter += 1
+        assert counter <= 100
+
+        sleep(0.1)
+
+    return result
