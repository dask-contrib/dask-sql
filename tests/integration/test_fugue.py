import dask.dataframe as dd
import pandas as pd
import pytest

from dask_sql import Context
from tests.integration.fixtures import xfail_if_external_scheduler
from tests.utils import assert_eq

fugue_sql = pytest.importorskip("fugue_sql")

from dask_sql.integrations.fugue import fsql_dask  # noqa: E402


<<<<<<< HEAD
def test_simple_statement(client):
    with fugue_sql.FugueSQLWorkflow(DaskSQLExecutionEngine) as dag:
        df = dag.df([[0, "hello"], [1, "world"]], "a:int64,b:str")
        dag("SELECT * FROM df WHERE a > 0 YIELD DATAFRAME AS result")
        result = dag.run()
=======
@skip_if_external_scheduler
def test_fugue_workflow(client):
    dag = fugue_sql.FugueSQLWorkflow()
    df = dag.df([[0, "hello"], [1, "world"]], "a:int64,b:str")
    dag("SELECT * FROM df WHERE a > 0 YIELD DATAFRAME AS result")
>>>>>>> fa36ac00

    result = dag.run("dask")
    return_df = result["result"].as_pandas()
    assert_eq(return_df, pd.DataFrame({"a": [1], "b": ["world"]}))

    result = dag.run(client)
    return_df = result["result"].as_pandas()
    assert_eq(return_df, pd.DataFrame({"a": [1], "b": ["world"]}))


@skip_if_external_scheduler
def test_fugue_fsql(client):
    pdf = pd.DataFrame([[0, "hello"], [1, "world"]], columns=["a", "b"])
    dag = fugue_sql.fsql(
        "SELECT * FROM df WHERE a > 0 YIELD DATAFRAME AS result",
        df=pdf,
    )

    result = dag.run("dask")
    return_df = result["result"].as_pandas()
    assert_eq(return_df, pd.DataFrame({"a": [1], "b": ["world"]}))

    result = dag.run(client)
    return_df = result["result"].as_pandas()
    assert_eq(return_df, pd.DataFrame({"a": [1], "b": ["world"]}))


# TODO: Revisit fixing this on an independant cluster (without dask-sql) based on the
# discussion in https://github.com/dask-contrib/dask-sql/issues/407
<<<<<<< HEAD
@xfail_if_external_scheduler
def test_fsql(client):
=======
@skip_if_external_scheduler
def test_dask_fsql(client):
>>>>>>> fa36ac00
    def assert_fsql(df: pd.DataFrame) -> None:
        assert_eq(df, pd.DataFrame({"a": [1]}))

    # the simplest case: the SQL does not use any input and does not generate output
    fsql_dask(
        """
    CREATE [[0],[1]] SCHEMA a:long
    SELECT * WHERE a>0
    OUTPUT USING assert_fsql
    """
    )

    # it can directly use the dataframes inside dask-sql Context
    c = Context()
    c.create_table(
        "df", dd.from_pandas(pd.DataFrame([[0], [1]], columns=["a"]), npartitions=2)
    )

    fsql_dask(
        """
    SELECT * FROM df WHERE a>0
    OUTPUT USING assert_fsql
    """,
        c,
    )

    # for dataframes with name, they can register back to the Context (register=True)
    # the return of fsql is the dict of all dask dataframes with explicit names
    result = fsql_dask(
        """
    x=SELECT * FROM df WHERE a>0
    OUTPUT USING assert_fsql
    """,
        c,
        register=True,
    )
    assert isinstance(result["x"], dd.DataFrame)
    assert "x" in c.schema[c.schema_name].tables

    # integration test with fugue transformer extension
    c = Context()
    c.create_table(
        "df1",
        dd.from_pandas(
            pd.DataFrame([[0, 1], [1, 2]], columns=["a", "b"]), npartitions=2
        ),
    )
    c.create_table(
        "df2",
        dd.from_pandas(
            pd.DataFrame([[1, 2], [3, 4], [-4, 5]], columns=["a", "b"]), npartitions=2
        ),
    )

    # schema: *
    def cumsum(df: pd.DataFrame) -> pd.DataFrame:
        return df.cumsum()

    fsql_dask(
        """
    data = SELECT * FROM df1 WHERE a>0 UNION ALL SELECT * FROM df2 WHERE a>0 PERSIST
    result1 = TRANSFORM data PREPARTITION BY a PRESORT b USING cumsum
    result2 = TRANSFORM data PREPARTITION BY b PRESORT a USING cumsum
    PRINT result1, result2
    """,
        c,
        register=True,
    )
    assert "result1" in c.schema[c.schema_name].tables
    assert "result2" in c.schema[c.schema_name].tables<|MERGE_RESOLUTION|>--- conflicted
+++ resolved
@@ -11,19 +11,11 @@
 from dask_sql.integrations.fugue import fsql_dask  # noqa: E402
 
 
-<<<<<<< HEAD
-def test_simple_statement(client):
-    with fugue_sql.FugueSQLWorkflow(DaskSQLExecutionEngine) as dag:
-        df = dag.df([[0, "hello"], [1, "world"]], "a:int64,b:str")
-        dag("SELECT * FROM df WHERE a > 0 YIELD DATAFRAME AS result")
-        result = dag.run()
-=======
-@skip_if_external_scheduler
+@xfail_if_external_scheduler
 def test_fugue_workflow(client):
     dag = fugue_sql.FugueSQLWorkflow()
     df = dag.df([[0, "hello"], [1, "world"]], "a:int64,b:str")
     dag("SELECT * FROM df WHERE a > 0 YIELD DATAFRAME AS result")
->>>>>>> fa36ac00
 
     result = dag.run("dask")
     return_df = result["result"].as_pandas()
@@ -34,7 +26,7 @@
     assert_eq(return_df, pd.DataFrame({"a": [1], "b": ["world"]}))
 
 
-@skip_if_external_scheduler
+@xfail_if_external_scheduler
 def test_fugue_fsql(client):
     pdf = pd.DataFrame([[0, "hello"], [1, "world"]], columns=["a", "b"])
     dag = fugue_sql.fsql(
@@ -53,13 +45,8 @@
 
 # TODO: Revisit fixing this on an independant cluster (without dask-sql) based on the
 # discussion in https://github.com/dask-contrib/dask-sql/issues/407
-<<<<<<< HEAD
 @xfail_if_external_scheduler
-def test_fsql(client):
-=======
-@skip_if_external_scheduler
 def test_dask_fsql(client):
->>>>>>> fa36ac00
     def assert_fsql(df: pd.DataFrame) -> None:
         assert_eq(df, pd.DataFrame({"a": [1]}))
 
