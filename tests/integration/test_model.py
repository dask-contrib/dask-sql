--- conflicted
+++ resolved
@@ -925,12 +925,7 @@
 
 # TODO - many ML tests fail on clusters without sklearn - can we avoid this?
 @xfail_if_external_scheduler
-<<<<<<< HEAD
-def test_experiment_automl_classifier(c, client, training_df):
-=======
-@pytest.mark.skip(reason="Waiting on https://github.com/EpistasisLab/tpot/pull/1280")
 def test_experiment_automl_classifier(c, client):
->>>>>>> 38e4cab4
     tpot = pytest.importorskip("tpot", reason="tpot not installed")
 
     # currently tested with tpot==
@@ -957,12 +952,7 @@
 
 # TODO - many ML tests fail on clusters without sklearn - can we avoid this?
 @xfail_if_external_scheduler
-<<<<<<< HEAD
-def test_experiment_automl_regressor(c, client, training_df):
-=======
-@pytest.mark.skip(reason="Waiting on https://github.com/EpistasisLab/tpot/pull/1280")
 def test_experiment_automl_regressor(c, client):
->>>>>>> 38e4cab4
     tpot = pytest.importorskip("tpot", reason="tpot not installed")
 
     # test regressor
