import pandas as pd
import pytest
from dask.datasets import timeseries
from mock import MagicMock


def check_trained_model(c):
    result_df = c.sql(
        """
        SELECT * FROM PREDICT(
            MODEL my_model,
            SELECT x, y FROM timeseries
        )
        """
    ).compute()

    assert "target" in result_df.columns
    assert len(result_df["target"]) > 0


@pytest.fixture()
def training_df(c):
    df = timeseries(freq="1d").reset_index(drop=True)
    c.create_table("timeseries", df, persist=True)

    return training_df


def test_training_and_prediction(c, training_df):
    c.sql(
        """
        CREATE MODEL my_model WITH (
            model_class = 'sklearn.ensemble.GradientBoostingClassifier',
            wrap_predict = True,
            target_column = 'target'
        ) AS (
            SELECT x, y, x*y > 0 AS target
            FROM timeseries
            LIMIT 100
        )
    """
    )

    check_trained_model(c)


def test_clustering_and_prediction(c, training_df):
    c.sql(
        """
        CREATE MODEL my_model WITH (
            model_class = 'dask_ml.cluster.KMeans'
        ) AS (
            SELECT x, y
            FROM timeseries
            LIMIT 100
        )
    """
    )

    check_trained_model(c)


def test_iterative_and_prediction(c, training_df):
    c.sql(
        """
        CREATE MODEL my_model WITH (
            model_class = 'sklearn.linear_model.SGDClassifier',
            wrap_fit = True,
            target_column = 'target',
            fit_kwargs = ( classes = ARRAY [0, 1] )
        ) AS (
            SELECT x, y, x*y > 0 AS target
            FROM timeseries
            LIMIT 100
        )
    """
    )

    check_trained_model(c)


def test_show_models(c, training_df):
    c.sql(
        """
        CREATE MODEL my_model1 WITH (
            model_class = 'sklearn.ensemble.GradientBoostingClassifier',
            wrap_predict = True,
            target_column = 'target'
        ) AS (
            SELECT x, y, x*y > 0 AS target
            FROM timeseries
            LIMIT 100
        )
    """
    )
    c.sql(
        """
        CREATE MODEL my_model2 WITH (
            model_class = 'dask_ml.cluster.KMeans'
        ) AS (
            SELECT x, y
            FROM timeseries
            LIMIT 100
        )
    """
    )
    c.sql(
        """
        CREATE MODEL my_model3 WITH (
            model_class = 'sklearn.linear_model.SGDClassifier',
            wrap_fit = True,
            target_column = 'target',
            fit_kwargs = ( classes = ARRAY [0, 1] )
        ) AS (
            SELECT x, y, x*y > 0 AS target
            FROM timeseries
            LIMIT 100
        )
    """
    )
    expected = pd.DataFrame(["my_model1", "my_model2", "my_model3"], columns=["Models"])
    result: pd.DataFrame = c.sql("SHOW MODELS").compute()
    # test
    pd.testing.assert_frame_equal(expected, result)


def test_wrong_training_or_prediction(c, training_df):
    with pytest.raises(KeyError):
        c.sql(
            """
            SELECT * FROM PREDICT(
            MODEL my_model,
            SELECT x, y FROM timeseries
        )
        """
        )

    with pytest.raises(ValueError):
        c.sql(
            """
            CREATE MODEL my_model WITH (
                target_column = 'target'
            ) AS (
                SELECT x, y, x*y > 0 AS target
                FROM timeseries
                LIMIT 100
            )
        """
        )

    with pytest.raises(ValueError):
        c.sql(
            """
            CREATE MODEL my_model WITH (
                model_class = 'that.is.not.a.python.class',
                target_column = 'target'
            ) AS (
                SELECT x, y, x*y > 0 AS target
                FROM timeseries
                LIMIT 100
            )
        """
        )


def test_correct_argument_passing(c, training_df):
    c.sql(
        """
        CREATE MODEL my_model WITH (
            model_class = 'mock.MagicMock',
            target_column = 'target',
            fit_kwargs = (
                first_arg = 3,
                second_arg = ARRAY [ 1, 2 ],
                third_arg = MAP [ 'a', 1 ],
                forth_arg = MULTISET [ 1, 1, 2, 3 ]
            )
        ) AS (
            SELECT x, y, x*y > 0 AS target
            FROM timeseries
            LIMIT 100
        )
    """
    )

    mocked_model, columns = c.models["my_model"]
    assert list(columns) == ["x", "y"]

    fit_function = mocked_model.fit

    fit_function.assert_called_once()
    call_kwargs = fit_function.call_args.kwargs
    assert call_kwargs == dict(
        first_arg=3, second_arg=[1, 2], third_arg={"a": 1}, forth_arg=set([1, 2, 3])
    )


def test_replace_and_error(c, training_df):
    c.sql(
        """
        CREATE MODEL my_model WITH (
            model_class = 'mock.MagicMock',
            target_column = 'target'
        ) AS (
            SELECT x, y, x*y > 0 AS target
            FROM timeseries
            LIMIT 100
        )
    """
    )

    first_mock, _ = c.models["my_model"]

    with pytest.raises(RuntimeError):
        c.sql(
            """
            CREATE MODEL my_model WITH (
                model_class = 'mock.MagicMock',
                target_column = 'target'
            ) AS (
                SELECT x, y, x*y > 0 AS target
                FROM timeseries
                LIMIT 100
            )
        """
        )

    c.sql(
        """
        CREATE MODEL IF NOT EXISTS my_model WITH (
            model_class = 'mock.MagicMock',
            target_column = 'target'
        ) AS (
            SELECT x, y, x*y > 0 AS target
            FROM timeseries
            LIMIT 100
        )
    """
    )

    assert c.models["my_model"][0] == first_mock

    c.sql(
        f"""
        CREATE OR REPLACE MODEL my_model WITH (
            model_class = 'mock.MagicMock',
            target_column = 'target'
        ) AS (
            SELECT x, y, x*y > 0 AS target
            FROM timeseries
            LIMIT 100
        )
    """
    )

    assert c.models["my_model"][0] != first_mock
    second_mock, _ = c.models["my_model"]

    c.sql("DROP MODEL my_model")

    c.sql(
        f"""
        CREATE MODEL IF NOT EXISTS my_model WITH (
            model_class = 'mock.MagicMock',
            target_column = 'target'
        ) AS (
            SELECT x, y, x*y > 0 AS target
            FROM timeseries
            LIMIT 100
        )
    """
    )

    assert c.models["my_model"][0] != second_mock


def test_drop_model(c, training_df):
    with pytest.raises(RuntimeError):
        c.sql("DROP MODEL my_model")

    c.sql("DROP MODEL IF EXISTS my_model")

    c.sql(
        f"""
        CREATE MODEL IF NOT EXISTS my_model WITH (
            model_class = 'mock.MagicMock',
            target_column = 'target'
        ) AS (
            SELECT x, y, x*y > 0 AS target
            FROM timeseries
            LIMIT 100
        )
    """
    )

    c.sql("DROP MODEL IF EXISTS my_model")

    assert "my_model" not in c.models


def test_describe_model(c, training_df):
    c.sql(
        """
        CREATE MODEL ex_describe_model WITH (
            model_class = 'sklearn.ensemble.GradientBoostingClassifier',
            wrap_predict = True,
            target_column = 'target'
        ) AS (
            SELECT x, y, x*y > 0 AS target
            FROM timeseries
            LIMIT 100
        )
    """
    )

    model, training_columns = c.models["ex_describe_model"]
    expected_dict = model.get_params()
    expected_dict["training_columns"] = training_columns.tolist()
    # hack for converting model class into string
    expected_series = (
        pd.DataFrame.from_dict(expected_dict, orient="index", columns=["Params"])[
            "Params"
        ]
        .apply(lambda x: str(x))
        .sort_index()
    )
    # test
    result = (
        c.sql("DESCRIBE MODEL ex_describe_model")
        .compute()["Params"]
        .apply(lambda x: str(x))
    )
<<<<<<< HEAD
    pd.testing.assert_series_equal(expected_series, result)
=======
    pd.testing.assert_series_equal(expected_series, result)

    with pytest.raises(RuntimeError):
        c.sql("DESCRIBE MODEL undefined_model")
>>>>>>> ecc3da30
<|MERGE_RESOLUTION|>--- conflicted
+++ resolved
@@ -330,11 +330,7 @@
         .compute()["Params"]
         .apply(lambda x: str(x))
     )
-<<<<<<< HEAD
     pd.testing.assert_series_equal(expected_series, result)
-=======
-    pd.testing.assert_series_equal(expected_series, result)
 
     with pytest.raises(RuntimeError):
-        c.sql("DESCRIBE MODEL undefined_model")
->>>>>>> ecc3da30
+        c.sql("DESCRIBE MODEL undefined_model")