import os
import pickle

import joblib
import pandas as pd
import pytest
from dask.datasets import timeseries
from mock import MagicMock


def check_trained_model(c):
    result_df = c.sql(
        """
        SELECT * FROM PREDICT(
            MODEL my_model,
            SELECT x, y FROM timeseries
        )
        """
    ).compute()

    assert "target" in result_df.columns
    assert len(result_df["target"]) > 0


@pytest.fixture()
def training_df(c):
    df = timeseries(freq="1d").reset_index(drop=True)
    c.create_table("timeseries", df, persist=True)

    return training_df


def test_training_and_prediction(c, training_df):
    c.sql(
        """
        CREATE MODEL my_model WITH (
            model_class = 'sklearn.ensemble.GradientBoostingClassifier',
            wrap_predict = True,
            target_column = 'target'
        ) AS (
            SELECT x, y, x*y > 0 AS target
            FROM timeseries
            LIMIT 100
        )
    """
    )

    check_trained_model(c)


def test_clustering_and_prediction(c, training_df):
    c.sql(
        """
        CREATE MODEL my_model WITH (
            model_class = 'dask_ml.cluster.KMeans'
        ) AS (
            SELECT x, y
            FROM timeseries
            LIMIT 100
        )
    """
    )

    check_trained_model(c)


def test_iterative_and_prediction(c, training_df):
    c.sql(
        """
        CREATE MODEL my_model WITH (
            model_class = 'sklearn.linear_model.SGDClassifier',
            wrap_fit = True,
            target_column = 'target',
            fit_kwargs = ( classes = ARRAY [0, 1] )
        ) AS (
            SELECT x, y, x*y > 0 AS target
            FROM timeseries
            LIMIT 100
        )
    """
    )

    check_trained_model(c)


def test_show_models(c, training_df):
    c.sql(
        """
        CREATE MODEL my_model1 WITH (
            model_class = 'sklearn.ensemble.GradientBoostingClassifier',
            wrap_predict = True,
            target_column = 'target'
        ) AS (
            SELECT x, y, x*y > 0 AS target
            FROM timeseries
            LIMIT 100
        )
    """
    )
    c.sql(
        """
        CREATE MODEL my_model2 WITH (
            model_class = 'dask_ml.cluster.KMeans'
        ) AS (
            SELECT x, y
            FROM timeseries
            LIMIT 100
        )
    """
    )
    c.sql(
        """
        CREATE MODEL my_model3 WITH (
            model_class = 'sklearn.linear_model.SGDClassifier',
            wrap_fit = True,
            target_column = 'target',
            fit_kwargs = ( classes = ARRAY [0, 1] )
        ) AS (
            SELECT x, y, x*y > 0 AS target
            FROM timeseries
            LIMIT 100
        )
    """
    )
    expected = pd.DataFrame(["my_model1", "my_model2", "my_model3"], columns=["Models"])
    result: pd.DataFrame = c.sql("SHOW MODELS").compute()
    # test
    pd.testing.assert_frame_equal(expected, result)


def test_wrong_training_or_prediction(c, training_df):
    with pytest.raises(KeyError):
        c.sql(
            """
            SELECT * FROM PREDICT(
            MODEL my_model,
            SELECT x, y FROM timeseries
        )
        """
        )

    with pytest.raises(ValueError):
        c.sql(
            """
            CREATE MODEL my_model WITH (
                target_column = 'target'
            ) AS (
                SELECT x, y, x*y > 0 AS target
                FROM timeseries
                LIMIT 100
            )
        """
        )

    with pytest.raises(ValueError):
        c.sql(
            """
            CREATE MODEL my_model WITH (
                model_class = 'that.is.not.a.python.class',
                target_column = 'target'
            ) AS (
                SELECT x, y, x*y > 0 AS target
                FROM timeseries
                LIMIT 100
            )
        """
        )


def test_correct_argument_passing(c, training_df):
    c.sql(
        """
        CREATE MODEL my_model WITH (
            model_class = 'mock.MagicMock',
            target_column = 'target',
            fit_kwargs = (
                first_arg = 3,
                second_arg = ARRAY [ 1, 2 ],
                third_arg = MAP [ 'a', 1 ],
                forth_arg = MULTISET [ 1, 1, 2, 3 ]
            )
        ) AS (
            SELECT x, y, x*y > 0 AS target
            FROM timeseries
            LIMIT 100
        )
    """
    )

    mocked_model, columns = c.models["my_model"]
    assert list(columns) == ["x", "y"]

    fit_function = mocked_model.fit

    fit_function.assert_called_once()
    call_kwargs = fit_function.call_args.kwargs
    assert call_kwargs == dict(
        first_arg=3, second_arg=[1, 2], third_arg={"a": 1}, forth_arg=set([1, 2, 3])
    )


def test_replace_and_error(c, training_df):
    c.sql(
        """
        CREATE MODEL my_model WITH (
            model_class = 'mock.MagicMock',
            target_column = 'target'
        ) AS (
            SELECT x, y, x*y > 0 AS target
            FROM timeseries
            LIMIT 100
        )
    """
    )

    first_mock, _ = c.models["my_model"]

    with pytest.raises(RuntimeError):
        c.sql(
            """
            CREATE MODEL my_model WITH (
                model_class = 'mock.MagicMock',
                target_column = 'target'
            ) AS (
                SELECT x, y, x*y > 0 AS target
                FROM timeseries
                LIMIT 100
            )
        """
        )

    c.sql(
        """
        CREATE MODEL IF NOT EXISTS my_model WITH (
            model_class = 'mock.MagicMock',
            target_column = 'target'
        ) AS (
            SELECT x, y, x*y > 0 AS target
            FROM timeseries
            LIMIT 100
        )
    """
    )

    assert c.models["my_model"][0] == first_mock

    c.sql(
        f"""
        CREATE OR REPLACE MODEL my_model WITH (
            model_class = 'mock.MagicMock',
            target_column = 'target'
        ) AS (
            SELECT x, y, x*y > 0 AS target
            FROM timeseries
            LIMIT 100
        )
    """
    )

    assert c.models["my_model"][0] != first_mock
    second_mock, _ = c.models["my_model"]

    c.sql("DROP MODEL my_model")

    c.sql(
        f"""
        CREATE MODEL IF NOT EXISTS my_model WITH (
            model_class = 'mock.MagicMock',
            target_column = 'target'
        ) AS (
            SELECT x, y, x*y > 0 AS target
            FROM timeseries
            LIMIT 100
        )
    """
    )

    assert c.models["my_model"][0] != second_mock


def test_drop_model(c, training_df):
    with pytest.raises(RuntimeError):
        c.sql("DROP MODEL my_model")

    c.sql("DROP MODEL IF EXISTS my_model")

    c.sql(
        f"""
        CREATE MODEL IF NOT EXISTS my_model WITH (
            model_class = 'mock.MagicMock',
            target_column = 'target'
        ) AS (
            SELECT x, y, x*y > 0 AS target
            FROM timeseries
            LIMIT 100
        )
    """
    )

    c.sql("DROP MODEL IF EXISTS my_model")

    assert "my_model" not in c.models


def test_describe_model(c, training_df):
    c.sql(
        """
        CREATE MODEL ex_describe_model WITH (
            model_class = 'sklearn.ensemble.GradientBoostingClassifier',
            wrap_predict = True,
            target_column = 'target'
        ) AS (
            SELECT x, y, x*y > 0 AS target
            FROM timeseries
            LIMIT 100
        )
    """
    )

    model, training_columns = c.models["ex_describe_model"]
    expected_dict = model.get_params()
    expected_dict["training_columns"] = training_columns.tolist()
    # hack for converting model class into string
    expected_series = (
        pd.DataFrame.from_dict(expected_dict, orient="index", columns=["Params"])[
            "Params"
        ]
        .apply(lambda x: str(x))
        .sort_index()
    )
    # test
    result = (
        c.sql("DESCRIBE MODEL ex_describe_model")
        .compute()["Params"]
        .apply(lambda x: str(x))
    )
    pd.testing.assert_series_equal(expected_series, result)

    with pytest.raises(RuntimeError):
<<<<<<< HEAD
        c.sql("DESCRIBE MODEL undefined_model")
=======
        c.sql("DESCRIBE MODEL undefined_model")


def test_export_model(c, training_df, tmpdir):
    with pytest.raises(RuntimeError):
        c.sql(
            "EXPORT MODEL not_available_model with "
            "(model_serde ='pickle',"
            " location = '/tmp/model.pkl')"
        )

    c.sql(
        f"""
        CREATE MODEL IF NOT EXISTS my_model WITH (
            model_class = 'sklearn.ensemble.GradientBoostingClassifier',
            target_column = 'target'
        ) AS (
            SELECT x, y, x*y > 0 AS target
            FROM timeseries
            LIMIT 100
        )
    """
    )
    # Happy flow
    temporary_file = tmpdir + "/pickle_model.pkl"
    c.sql(
        "EXPORT MODEL my_model with "
        "(model_serde ='pickle',"
        " location = '{}')".format(temporary_file)
    )

    assert (
        pickle.load(open(str(temporary_file), "rb")).__class__.__name__
        == "GradientBoostingClassifier"
    )
    temporary_file = tmpdir + "/model.joblib"
    c.sql(
        "EXPORT MODEL my_model with "
        "(model_serde ='joblib',"
        " location = '{}')".format(temporary_file)
    )

    assert (
        joblib.load(str(temporary_file)).__class__.__name__
        == "GradientBoostingClassifier"
    )
    try:
        # Test only when mlflow was installed
        import mlflow

        temporary_dir = tmpdir + "/mlflow"
        c.sql(
            "EXPORT MODEL my_model with "
            "(model_serde ='mlflow',"
            " location = '{}')".format(temporary_dir)
        )
        assert len(os.listdir(temporary_dir)) == 3
        assert (
            mlflow.sklearn.load_model(str(temporary_dir)).__class__.__name__
            == "GradientBoostingClassifier"
        )
    except ImportError as e:
        print(e)

    with pytest.raises(NotImplementedError):
        temporary_dir = tmpdir + "/model.onnx"
        c.sql(
            "EXPORT MODEL my_model with "
            "(model_serde ='onnx',"
            " location = '{}')".format(temporary_dir)
        )
>>>>>>> fbf93cb6
<|MERGE_RESOLUTION|>--- conflicted
+++ resolved
@@ -337,9 +337,6 @@
     pd.testing.assert_series_equal(expected_series, result)
 
     with pytest.raises(RuntimeError):
-<<<<<<< HEAD
-        c.sql("DESCRIBE MODEL undefined_model")
-=======
         c.sql("DESCRIBE MODEL undefined_model")
 
 
@@ -410,5 +407,4 @@
             "EXPORT MODEL my_model with "
             "(model_serde ='onnx',"
             " location = '{}')".format(temporary_dir)
-        )
->>>>>>> fbf93cb6
+        )