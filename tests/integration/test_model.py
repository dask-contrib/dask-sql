--- conflicted
+++ resolved
@@ -429,10 +429,6 @@
         )
     )
     # for sklearn compatible model
-<<<<<<< HEAD
-    assert len(os.listdir(temporary_dir)) == 3
-=======
->>>>>>> e2bac809
     assert (
         mlflow.sklearn.load_model(str(temporary_dir)).__class__.__name__
         == "GradientBoostingClassifier"
@@ -488,10 +484,6 @@
             temporary_dir
         )
     )
-<<<<<<< HEAD
-    assert len(os.listdir(temporary_dir)) == 3
-=======
->>>>>>> e2bac809
     assert (
         mlflow.sklearn.load_model(str(temporary_dir)).__class__.__name__
         == "XGBClassifier"
@@ -523,10 +515,6 @@
             temporary_dir
         )
     )
-<<<<<<< HEAD
-    assert len(os.listdir(temporary_dir)) == 3
-=======
->>>>>>> e2bac809
     assert (
         mlflow.sklearn.load_model(str(temporary_dir)).__class__.__name__
         == "LGBMClassifier"
