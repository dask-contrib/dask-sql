--- conflicted
+++ resolved
@@ -5,11 +5,6 @@
 import pytest
 
 from dask_sql import Context
-<<<<<<< HEAD
-=======
-from dask_sql.datacontainer import Statistics
-from dask_sql.mappings import python_to_sql_type
->>>>>>> 712a2af4
 from tests.utils import assert_eq
 
 try:
@@ -69,12 +64,8 @@
 
     assert sql_string.startswith("Projection: #df.a\n")
 
-<<<<<<< HEAD
     # TODO: Need to add statistics to Rust optimizer before this can be uncommented.
     # c.create_table("df", data_frame, statistics=Statistics(row_count=1337))
-=======
-    c.create_table("df", data_frame, statistics=Statistics(row_count=1337), gpu=gpu)
->>>>>>> 712a2af4
 
     # sql_string = c.explain("SELECT * FROM df")
 
@@ -110,14 +101,8 @@
     c.create_table("df", data_frame, gpu=gpu)
 
     result = c.sql("SELECT * FROM df")
-<<<<<<< HEAD
-    assert isinstance(result, dd.DataFrame if not gpu else dask_cudf.DataFrame)
-
-    dd.assert_eq(result, data_frame)
-=======
     assert isinstance(result, dd.DataFrame)
     assert_eq(result, data_frame)
->>>>>>> 712a2af4
 
     result = c.sql("SELECT * FROM df", return_futures=False)
     assert not isinstance(result, dd.DataFrame)
