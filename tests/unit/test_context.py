import warnings

import dask.dataframe as dd
import pandas as pd
import pytest

from dask_sql import Context
from dask_sql.datacontainer import Statistics

try:
    import cudf
    import dask_cudf
except ImportError:
    cudf = None
    dask_cudf = None


@pytest.mark.parametrize("gpu", [False, pytest.param(True, marks=pytest.mark.gpu)])
def test_add_remove_tables(gpu):
    c = Context()

    data_frame = dd.from_pandas(pd.DataFrame(), npartitions=1)

    c.create_table("table", data_frame, gpu=gpu)
    assert "table" in c.schema[c.schema_name].tables

    c.drop_table("table")
    assert "table" not in c.schema[c.schema_name].tables

    with pytest.raises(KeyError):
        c.drop_table("table")

    c.create_table("table", [data_frame], gpu=gpu)
    assert "table" in c.schema[c.schema_name].tables


@pytest.mark.parametrize("gpu", [False, pytest.param(True, marks=pytest.mark.gpu)])
def test_deprecation_warning(gpu):
    c = Context()
    data_frame = dd.from_pandas(pd.DataFrame(), npartitions=1)

    with warnings.catch_warnings(record=True) as w:
        warnings.simplefilter("always")

        c.register_dask_table(data_frame, "table", gpu=gpu)

        assert len(w) == 1
        assert issubclass(w[-1].category, DeprecationWarning)

    assert "table" in c.schema[c.schema_name].tables

    c.drop_table("table")
    assert "table" not in c.schema[c.schema_name].tables


@pytest.mark.parametrize("gpu", [False, pytest.param(True, marks=pytest.mark.gpu)])
def test_explain(gpu):
    c = Context()

    data_frame = dd.from_pandas(pd.DataFrame({"a": [1, 2, 3]}), npartitions=1)
    c.create_table("df", data_frame, gpu=gpu)

    sql_string = c.explain("SELECT * FROM df")

    assert sql_string.startswith(
        "DaskTableScan(table=[[root, df]]): rowcount = 100.0, cumulative cost = {100.0 rows, 101.0 cpu, 0.0 io}, id = "
    )

    c.create_table("df", data_frame, statistics=Statistics(row_count=1337), gpu=gpu)

    sql_string = c.explain("SELECT * FROM df")

    assert sql_string.startswith(
        "DaskTableScan(table=[[root, df]]): rowcount = 1337.0, cumulative cost = {1337.0 rows, 1338.0 cpu, 0.0 io}, id = "
    )

    c = Context()

    data_frame = dd.from_pandas(pd.DataFrame({"a": [1, 2, 3]}), npartitions=1)

    sql_string = c.explain(
        "SELECT * FROM other_df", dataframes={"other_df": data_frame}, gpu=gpu
    )

    assert sql_string.startswith(
        "DaskTableScan(table=[[root, other_df]]): rowcount = 100.0, cumulative cost = {100.0 rows, 101.0 cpu, 0.0 io}, id = "
    )


@pytest.mark.parametrize(
    "gpu", [False, pytest.param(True, marks=pytest.mark.gpu,),],
)
def test_sql(gpu):
    c = Context()

    data_frame = dd.from_pandas(pd.DataFrame({"a": [1, 2, 3]}), npartitions=1)
    c.create_table("df", data_frame, gpu=gpu)

    result = c.sql("SELECT * FROM df")
    assert isinstance(result, dd.DataFrame)
    dd.assert_eq(result, data_frame)

    result = c.sql("SELECT * FROM df", return_futures=False)
    assert not isinstance(result, dd.DataFrame)
    dd.assert_eq(result, data_frame)

<<<<<<< HEAD
    if gpu:
        data_frame = dask_cudf.from_dask_dataframe(data_frame)
    result = c.sql("SELECT * FROM other_df", dataframes={"other_df": data_frame})
    assert isinstance(result, dd.DataFrame)
=======
    result = c.sql(
        "SELECT * FROM other_df", dataframes={"other_df": data_frame}, gpu=gpu
    )
    assert isinstance(result, dd.DataFrame if not gpu else dask_cudf.DataFrame)
>>>>>>> 7620d6d7
    dd.assert_eq(result, data_frame)


@pytest.mark.parametrize(
    "gpu", [False, pytest.param(True, marks=pytest.mark.gpu,),],
)
def test_input_types(temporary_data_file, gpu):
    c = Context()
    df = pd.DataFrame({"a": [1, 2, 3]})

    def assert_correct_output(gpu):
        result = c.sql("SELECT * FROM df")
        assert isinstance(result, dd.DataFrame if not gpu else dask_cudf.DataFrame)
        dd.assert_eq(result, df)

    c.create_table("df", df, gpu=gpu)
    assert_correct_output(gpu=gpu)

    c.create_table("df", dd.from_pandas(df, npartitions=1), gpu=gpu)
    assert_correct_output(gpu=gpu)

    df.to_csv(temporary_data_file, index=False)
    c.create_table("df", temporary_data_file, gpu=gpu)
    assert_correct_output(gpu=gpu)

    df.to_csv(temporary_data_file, index=False)
    c.create_table("df", temporary_data_file, format="csv", gpu=gpu)
    assert_correct_output(gpu=gpu)

    df.to_parquet(temporary_data_file, index=False)
    c.create_table("df", temporary_data_file, format="parquet", gpu=gpu)
    assert_correct_output(gpu=gpu)

    with pytest.raises(AttributeError):
        c.create_table("df", temporary_data_file, format="unknown", gpu=gpu)

    strangeThing = object()

    with pytest.raises(ValueError):
        c.create_table("df", strangeThing, gpu=gpu)


@pytest.mark.parametrize(
    "gpu", [False, pytest.param(True, marks=pytest.mark.gpu),],
)
def test_tables_from_stack(gpu):
    c = Context()

    assert not c._get_tables_from_stack()

    df = pd.DataFrame() if not gpu else cudf.DataFrame()

    assert "df" in c._get_tables_from_stack()

    def f(gpu):
        df2 = pd.DataFrame() if not gpu else cudf.DataFrame()

        assert "df" in c._get_tables_from_stack()
        assert "df2" in c._get_tables_from_stack()

    f(gpu=gpu)

    def g(gpu=gpu):
        df = pd.DataFrame({"a": [1]}) if not gpu else cudf.DataFrame({"a": [1]})

        assert "df" in c._get_tables_from_stack()
        assert c._get_tables_from_stack()["df"].columns == ["a"]

    g(gpu=gpu)


def test_function_adding():
    c = Context()

    assert not c.schema[c.schema_name].function_lists
    assert not c.schema[c.schema_name].functions

    f = lambda x: x
    c.register_function(f, "f", [("x", int)], float)

    assert "f" in c.schema[c.schema_name].functions
    assert c.schema[c.schema_name].functions["f"].func == f
    assert len(c.schema[c.schema_name].function_lists) == 2
    assert c.schema[c.schema_name].function_lists[0].name == "F"
    assert c.schema[c.schema_name].function_lists[0].parameters == [("x", int)]
    assert c.schema[c.schema_name].function_lists[0].return_type == float
    assert not c.schema[c.schema_name].function_lists[0].aggregation
    assert c.schema[c.schema_name].function_lists[1].name == "f"
    assert c.schema[c.schema_name].function_lists[1].parameters == [("x", int)]
    assert c.schema[c.schema_name].function_lists[1].return_type == float
    assert not c.schema[c.schema_name].function_lists[1].aggregation

    # Without replacement
    c.register_function(f, "f", [("x", float)], int, replace=False)

    assert "f" in c.schema[c.schema_name].functions
    assert c.schema[c.schema_name].functions["f"].func == f
    assert len(c.schema[c.schema_name].function_lists) == 4
    assert c.schema[c.schema_name].function_lists[2].name == "F"
    assert c.schema[c.schema_name].function_lists[2].parameters == [("x", float)]
    assert c.schema[c.schema_name].function_lists[2].return_type == int
    assert not c.schema[c.schema_name].function_lists[2].aggregation
    assert c.schema[c.schema_name].function_lists[3].name == "f"
    assert c.schema[c.schema_name].function_lists[3].parameters == [("x", float)]
    assert c.schema[c.schema_name].function_lists[3].return_type == int
    assert not c.schema[c.schema_name].function_lists[3].aggregation

    # With replacement
    f = lambda x: x + 1
    c.register_function(f, "f", [("x", str)], str, replace=True)

    assert "f" in c.schema[c.schema_name].functions
    assert c.schema[c.schema_name].functions["f"].func == f
    assert len(c.schema[c.schema_name].function_lists) == 2
    assert c.schema[c.schema_name].function_lists[0].name == "F"
    assert c.schema[c.schema_name].function_lists[0].parameters == [("x", str)]
    assert c.schema[c.schema_name].function_lists[0].return_type == str
    assert not c.schema[c.schema_name].function_lists[0].aggregation
    assert c.schema[c.schema_name].function_lists[1].name == "f"
    assert c.schema[c.schema_name].function_lists[1].parameters == [("x", str)]
    assert c.schema[c.schema_name].function_lists[1].return_type == str
    assert not c.schema[c.schema_name].function_lists[1].aggregation


def test_aggregation_adding():
    c = Context()

    assert not c.schema[c.schema_name].function_lists
    assert not c.schema[c.schema_name].functions

    f = lambda x: x
    c.register_aggregation(f, "f", [("x", int)], float)

    assert "f" in c.schema[c.schema_name].functions
    assert c.schema[c.schema_name].functions["f"] == f
    assert len(c.schema[c.schema_name].function_lists) == 2
    assert c.schema[c.schema_name].function_lists[0].name == "F"
    assert c.schema[c.schema_name].function_lists[0].parameters == [("x", int)]
    assert c.schema[c.schema_name].function_lists[0].return_type == float
    assert c.schema[c.schema_name].function_lists[0].aggregation
    assert c.schema[c.schema_name].function_lists[1].name == "f"
    assert c.schema[c.schema_name].function_lists[1].parameters == [("x", int)]
    assert c.schema[c.schema_name].function_lists[1].return_type == float
    assert c.schema[c.schema_name].function_lists[1].aggregation

    # Without replacement
    c.register_aggregation(f, "f", [("x", float)], int, replace=False)

    assert "f" in c.schema[c.schema_name].functions
    assert c.schema[c.schema_name].functions["f"] == f
    assert len(c.schema[c.schema_name].function_lists) == 4
    assert c.schema[c.schema_name].function_lists[2].name == "F"
    assert c.schema[c.schema_name].function_lists[2].parameters == [("x", float)]
    assert c.schema[c.schema_name].function_lists[2].return_type == int
    assert c.schema[c.schema_name].function_lists[2].aggregation
    assert c.schema[c.schema_name].function_lists[3].name == "f"
    assert c.schema[c.schema_name].function_lists[3].parameters == [("x", float)]
    assert c.schema[c.schema_name].function_lists[3].return_type == int
    assert c.schema[c.schema_name].function_lists[3].aggregation

    # With replacement
    f = lambda x: x + 1
    c.register_aggregation(f, "f", [("x", str)], str, replace=True)

    assert "f" in c.schema[c.schema_name].functions
    assert c.schema[c.schema_name].functions["f"] == f
    assert len(c.schema[c.schema_name].function_lists) == 2
    assert c.schema[c.schema_name].function_lists[0].name == "F"
    assert c.schema[c.schema_name].function_lists[0].parameters == [("x", str)]
    assert c.schema[c.schema_name].function_lists[0].return_type == str
    assert c.schema[c.schema_name].function_lists[0].aggregation
    assert c.schema[c.schema_name].function_lists[1].name == "f"
    assert c.schema[c.schema_name].function_lists[1].parameters == [("x", str)]
    assert c.schema[c.schema_name].function_lists[1].return_type == str
    assert c.schema[c.schema_name].function_lists[1].aggregation


def test_alter_schema(c):
    c.create_schema("test_schema")
    c.sql("ALTER SCHEMA test_schema RENAME TO prod_schema")
    assert "prod_schema" in c.schema

    with pytest.raises(KeyError):
        c.sql("ALTER SCHEMA MARVEL RENAME TO DC")

    del c.schema["prod_schema"]


def test_alter_table(c, df_simple):
    c.create_table("maths", df_simple)
    c.sql("ALTER TABLE maths RENAME TO physics")
    assert "physics" in c.schema[c.schema_name].tables

    with pytest.raises(KeyError):
        c.sql("ALTER TABLE four_legs RENAME TO two_legs")

    c.sql("ALTER TABLE IF EXISTS alien RENAME TO humans")

    print(c.schema[c.schema_name].tables)
    del c.schema[c.schema_name].tables["physics"]<|MERGE_RESOLUTION|>--- conflicted
+++ resolved
@@ -104,17 +104,10 @@
     assert not isinstance(result, dd.DataFrame)
     dd.assert_eq(result, data_frame)
 
-<<<<<<< HEAD
-    if gpu:
-        data_frame = dask_cudf.from_dask_dataframe(data_frame)
-    result = c.sql("SELECT * FROM other_df", dataframes={"other_df": data_frame})
-    assert isinstance(result, dd.DataFrame)
-=======
     result = c.sql(
         "SELECT * FROM other_df", dataframes={"other_df": data_frame}, gpu=gpu
     )
-    assert isinstance(result, dd.DataFrame if not gpu else dask_cudf.DataFrame)
->>>>>>> 7620d6d7
+    assert isinstance(result, dd.DataFrame)
     dd.assert_eq(result, data_frame)
 
 
