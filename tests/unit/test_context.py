--- conflicted
+++ resolved
@@ -5,11 +5,7 @@
 import pytest
 
 from dask_sql import Context
-<<<<<<< HEAD
-=======
-from dask_sql.datacontainer import Statistics
 from tests.utils import assert_eq
->>>>>>> 95b0dd04
 
 try:
     import cudf
@@ -66,16 +62,10 @@
 
     sql_string = c.explain("SELECT * FROM df")
 
-    assert sql_string.startswith(
-        "Projection: #df.a\n"
-    )
-
-<<<<<<< HEAD
+    assert sql_string.startswith("Projection: #df.a\n")
+
     # TODO: Need to add statistics to Rust optimizer before this can be uncommented.
     # c.create_table("df", data_frame, statistics=Statistics(row_count=1337))
-=======
-    c.create_table("df", data_frame, statistics=Statistics(row_count=1337), gpu=gpu)
->>>>>>> 95b0dd04
 
     # sql_string = c.explain("SELECT * FROM df")
 
@@ -91,9 +81,7 @@
         "SELECT * FROM other_df", dataframes={"other_df": data_frame}, gpu=gpu
     )
 
-    assert sql_string.startswith(
-        "Projection: #other_df.a\n"
-    )
+    assert sql_string.startswith("Projection: #other_df.a\n")
 
 
 @pytest.mark.parametrize(
@@ -113,14 +101,9 @@
     c.create_table("df", data_frame, gpu=gpu)
 
     result = c.sql("SELECT * FROM df")
-<<<<<<< HEAD
     assert isinstance(result, dd.DataFrame if not gpu else dask_cudf.DataFrame)
 
     dd.assert_eq(result, data_frame)
-=======
-    assert isinstance(result, dd.DataFrame)
-    assert_eq(result, data_frame)
->>>>>>> 95b0dd04
 
     result = c.sql("SELECT * FROM df", return_futures=False)
     assert not isinstance(result, dd.DataFrame)
