--- conflicted
+++ resolved
@@ -53,7 +53,9 @@
 
     assert_eq(op(df1.a > 2), pd.Series([False, False, True]), check_names=False)
     assert_eq(
-        op(df3.a), pd.Series([True, False, False], dtype="boolean"), check_names=False,
+        op(df3.a),
+        pd.Series([True, False, False], dtype="boolean"),
+        check_names=False,
     )
 
     assert op(1)
@@ -68,7 +70,9 @@
 
     assert_eq(op(df1.a > 2), pd.Series([True, True, False]), check_names=False)
     assert_eq(
-        op(df3.a), pd.Series([False, False, True], dtype="boolean"), check_names=False,
+        op(df3.a),
+        pd.Series([False, False, True], dtype="boolean"),
+        check_names=False,
     )
 
     assert not op(1)
@@ -131,31 +135,27 @@
     )
 
     assert_eq(
-        ops_mapping["+"](df1.a, df2.a, df1.a), pd.Series([5, 6, 7]), check_names=False,
+        ops_mapping["+"](df1.a, df2.a, df1.a),
+        pd.Series([5, 6, 7]),
+        check_names=False,
     )
 
 
 def test_math_operations():
-<<<<<<< HEAD
-    assert_eq(
-        ops_mapping["abs"](-df1.a), pd.Series([1, 2, 3]), check_names=False,
-    )
-    assert_eq(
-        ops_mapping["round"](df1.a), pd.Series([1, 2, 3]), check_names=False,
-=======
-    assert_series_equal(
-        ops_mapping["abs"](-df1.a).compute(),
+    assert_eq(
+        ops_mapping["abs"](-df1.a),
         pd.Series([1, 2, 3]),
         check_names=False,
     )
-    assert_series_equal(
-        ops_mapping["round"](df1.a).compute(),
+    assert_eq(
+        ops_mapping["round"](df1.a),
         pd.Series([1, 2, 3]),
         check_names=False,
->>>>>>> a05138da
-    )
-    assert_eq(
-        ops_mapping["floor"](df1.a), pd.Series([1.0, 2.0, 3.0]), check_names=False,
+    )
+    assert_eq(
+        ops_mapping["floor"](df1.a),
+        pd.Series([1.0, 2.0, 3.0]),
+        check_names=False,
     )
 
     assert ops_mapping["abs"](-5) == 5
