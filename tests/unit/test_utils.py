--- conflicted
+++ resolved
@@ -2,7 +2,7 @@
 import pytest
 from dask import dataframe as dd
 
-from dask_sql.utils import Pluggable, is_frame
+from dask_sql.utils import ParsingException, Pluggable, is_frame
 
 
 def test_is_frame_for_frame():
@@ -51,9 +51,6 @@
     PluginTest1.add_plugin("some_key", "value_3", replace=False)
 
     assert PluginTest1.get_plugin("some_key") == "value_2"
-<<<<<<< HEAD
-    assert PluginTest1().get_plugin("some_key") == "value_2"
-=======
     assert PluginTest1().get_plugin("some_key") == "value_2"
 
 
@@ -105,12 +102,4 @@
         "Message",
     )
 
-    assert str(e) == "Message"
-
-
-def test_no_warning():
-    with pytest.warns(None) as warn:
-        _set_or_check_java_home()
-
-    assert not warn
->>>>>>> c19315a4
+    assert str(e) == "Message"