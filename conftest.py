--- conflicted
+++ resolved
@@ -12,11 +12,7 @@
 
 
 def pytest_runtest_setup(item):
-<<<<<<< HEAD
-    # TODO: work on adding support for pyarrow strings
-=======
     # TODO: explore adding support for pyarrow string columns
->>>>>>> 3fad76ba
     dask.config.set({"dataframe.convert-string": False})
     if "gpu" in item.keywords:
         if not item.config.getoption("--rungpu"):
