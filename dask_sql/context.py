from typing import Any, Callable, Dict, List, Tuple, Union
from collections import namedtuple
import logging
import warnings

import dask.dataframe as dd
import pandas as pd

from dask_sql.java import (
    DaskAggregateFunction,
    DaskScalarFunction,
    DaskSchema,
    DaskTable,
    RelationalAlgebraGenerator,
    SqlParseException,
    ValidationException,
    get_java_class,
)
from dask_sql.input_utils import to_dc, InputType
from dask_sql.mappings import python_to_sql_type
from dask_sql.physical.rel import RelConverter, logical, custom
from dask_sql.physical.rex import RexConverter, core
from dask_sql.datacontainer import DataContainer
from dask_sql.utils import ParsingException

logger = logging.getLogger(__name__)

FunctionDescription = namedtuple(
    "FunctionDescription", ["name", "parameters", "return_type", "aggregation"]
)


class Context:
    """
    Main object to communicate with ``dask_sql``.
    It holds a store of all registered data frames (= tables)
    and can convert SQL queries to dask data frames.
    The tables in these queries are referenced by the name,
    which is given when registering a dask dataframe.

    Example:
        .. code-block:: python

            from dask_sql import Context
            c = Context()

            # Register a table
            c.create_table("my_table", df)

            # Now execute an SQL query. The result is a dask dataframe
            result = c.sql("SELECT a, b FROM my_table")

            # Trigger the computation (or use the data frame for something else)
            result.compute()

    Usually, you will only ever have a single context in your program.

    See also:
        :func:`sql`
        :func:`create_table`

    """

    def __init__(self):
        """
        Create a new context.
        """
        # Storage for the registered tables
        self.tables = {}
        # Storage for the registered functions
        self.functions: Dict[str, Callable] = {}
        self.function_list: List[FunctionDescription] = []
        # Storage for the registered aggregations
        self.aggregations = {}
        # Storage for the trained models
        self.models = {}
        # Name of the root schema (not changable so far)
        self.schema_name = "schema"

        # Register any default plugins, if nothing was registered before.
        RelConverter.add_plugin_class(logical.LogicalAggregatePlugin, replace=False)
        RelConverter.add_plugin_class(logical.LogicalFilterPlugin, replace=False)
        RelConverter.add_plugin_class(logical.LogicalJoinPlugin, replace=False)
        RelConverter.add_plugin_class(logical.LogicalProjectPlugin, replace=False)
        RelConverter.add_plugin_class(logical.LogicalSortPlugin, replace=False)
        RelConverter.add_plugin_class(logical.LogicalTableScanPlugin, replace=False)
        RelConverter.add_plugin_class(logical.LogicalUnionPlugin, replace=False)
        RelConverter.add_plugin_class(logical.LogicalValuesPlugin, replace=False)
<<<<<<< HEAD
        RelConverter.add_plugin_class(custom.AnalyzeTablePlugin, replace=False)
=======
        RelConverter.add_plugin_class(custom.CreateModelPlugin, replace=False)
>>>>>>> a45deb18
        RelConverter.add_plugin_class(custom.CreateTableAsPlugin, replace=False)
        RelConverter.add_plugin_class(custom.CreateTablePlugin, replace=False)
        RelConverter.add_plugin_class(custom.PredictModelPlugin, replace=False)
        RelConverter.add_plugin_class(custom.DropModelPlugin, replace=False)
        RelConverter.add_plugin_class(custom.DropTablePlugin, replace=False)
        RelConverter.add_plugin_class(custom.ShowColumnsPlugin, replace=False)
        RelConverter.add_plugin_class(custom.ShowSchemasPlugin, replace=False)
        RelConverter.add_plugin_class(custom.ShowTablesPlugin, replace=False)

        RexConverter.add_plugin_class(core.RexCallPlugin, replace=False)
        RexConverter.add_plugin_class(core.RexInputRefPlugin, replace=False)
        RexConverter.add_plugin_class(core.RexLiteralPlugin, replace=False)

    def create_table(
        self,
        table_name: str,
        input_table: InputType,
        file_format: str = None,
        persist: bool = True,
        hive_table_name: str = None,
        hive_schema_name: str = "default",
        **kwargs,
    ):
        """
        Registering a (dask/pandas) table makes it usable in SQL queries.
        The name you give here can be used as table name in the SQL later.

        Please note, that the table is stored as it is now.
        If you change the table later, you need to re-register.

        Instead of passing an already loaded table, it is also possible
        to pass a string to a storage location.
        The library will then try to load the data using one of
        `dask's read methods <https://docs.dask.org/en/latest/dataframe-create.html>`_.
        If the file format can not be deduced automatically, it is also
        possible to specify it via the ``file_format`` parameter.
        Typical file formats are csv or parquet.
        Any additional parameters will get passed on to the read method.
        Please note that some file formats require additional libraries.
        By default, the data will be loaded directly into the memory
        of the nodes. If you do not want that, set persist to False.

        See :ref:`data_input` for more information.

        Example:
            This code registers a data frame as table "data"
            and then uses it in a query.

            .. code-block:: python

                c.create_table("data", df)
                df_result = c.sql("SELECT a, b FROM data")

            This code reads a file from disk.
            Please note that we assume that the file(s) are reachable under this path
            from every node in the cluster

            .. code-block:: python

                c.create_table("data", "/home/user/data.csv")
                df_result = c.sql("SELECT a, b FROM data")

            This example reads from a hive table.

            .. code-block:: python

                from pyhive.hive import connect

                cursor = connect("localhost", 10000).cursor()
                c.create_table("data", cursor, hive_table_name="the_name_in_hive")
                df_result = c.sql("SELECT a, b FROM data")

        Args:
            table_name: (:obj:`str`): Under which name should the new table be addressable
            input_table (:class:`dask.dataframe.DataFrame` or :class:`pandas.DataFrame` or :obj:`str` or :class:`hive.Cursor`):
                The data frame/location/hive connection to register.
            file_format (:obj:`str`): Only used when passing a string into the ``input`` parameter.
                Specify the file format directly here if it can not be deduced from the extension.
                If set to "memory", load the data from a published dataset in the dask cluster.
            persist (:obj:`bool`): Only used when passing a string into the ``input`` parameter.
                Set to false to turn off loading the file data directly into memory.
            hive_table_name (:obj:`str`): If using input from a hive table, you can specify the
                hive table name if different from the table_name.
            hive_schema_name (:obj:`str`): If using input from a hive table, you can specify the
                hive schema name.

        """
        dc = to_dc(
            input_table,
            file_format=file_format,
            persist=persist,
            hive_table_name=hive_table_name or table_name,
            hive_schema_name=hive_schema_name,
            **kwargs,
        )
        self.tables[table_name.lower()] = dc

    def register_dask_table(self, df: dd.DataFrame, name: str):
        """
        Outdated version of :func:`create_table()`.
        """
        warnings.warn(
            "register_dask_table is deprecated, use the more general create_table instead.",
            DeprecationWarning,
        )
        return self.create_table(name, df)

    def drop_table(self, table_name: str):
        """
        Remove a table with the given name from the registered tables.
        This will also delete the dataframe.

        Args:
            table_name: (:obj:`str`): Which table to remove.

        """
        del self.tables[table_name]

    def register_function(
        self,
        f: Callable,
        name: str,
        parameters: List[Tuple[str, type]],
        return_type: type,
    ):
        """
        Register a custom function with the given name.
        The function can be used (with this name)
        in every SQL queries from now on - but only for scalar operations
        (no aggregations).
        This means, if you register a function "f", you can now call

        .. code-block:: sql

            SELECT f(x)
            FROM df

        Please note that you can always only have one function with the same name;
        no matter if it is an aggregation or scalar function.

        For the registration, you need to supply both the
        list of parameter and parameter types as well as the
        return type. Use `numpy dtypes <https://numpy.org/doc/stable/reference/arrays.dtypes.html>`_ if possible.

        More information: :ref:`custom`

        Example:
            This example registers a function "f", which
            calculates the square of an integer and applies
            it to the column ``x``.

            .. code-block:: python

                def f(x):
                    return x ** 2

                c.register_function(f, "f", [("x", np.int64)], np.int64)

                sql = "SELECT f(x) FROM df"
                df_result = c.sql(sql)

        Args:
            f (:obj:`Callable`): The function to register
            name (:obj:`str`): Under which name should the new function be addressable in SQL
            parameters (:obj:`List[Tuple[str, type]]`): A list ot tuples of parameter name and parameter type.
                Use `numpy dtypes <https://numpy.org/doc/stable/reference/arrays.dtypes.html>`_ if possible.
            return_type (:obj:`type`): The return type of the function

        See also:
            :func:`register_aggregation`

        """
        name = name.lower()
        self.function_list.append(
            FunctionDescription(name, parameters, return_type, False)
        )
        if name in self.functions:
            if self.functions[name] != f:
                raise ValueError(
                    "Registering different functions with the same name is not allowed"
                )
        self.functions[name] = f

    def register_aggregation(
        self,
        f: dd.Aggregation,
        name: str,
        parameters: List[Tuple[str, type]],
        return_type: type,
    ):
        """
        Register a custom aggregation with the given name.
        The aggregation can be used (with this name)
        in every SQL queries from now on - but only for aggregation operations
        (no scalar function calls).
        This means, if you register a aggregation "fagg", you can now call

        .. code-block:: sql

            SELECT fagg(y)
            FROM df
            GROUP BY x

        Please note that you can always only have one function with the same name;
        no matter if it is an aggregation or scalar function.

        For the registration, you need to supply both the
        list of parameter and parameter types as well as the
        return type. Use `numpy dtypes <https://numpy.org/doc/stable/reference/arrays.dtypes.html>`_  if possible.

        More information: :ref:`custom`

        Example:
            The following code registers a new aggregation "fagg", which
            computes the sum of a column and uses it on the ``y`` column.

            .. code-block:: python

                fagg = dd.Aggregation("fagg", lambda x: x.sum(), lambda x: x.sum())
                c.register_aggregation(fagg, "fagg", [("x", np.float64)], np.float64)

                sql = "SELECT fagg(y) FROM df GROUP BY x"
                df_result = c.sql(sql)

        Args:
            f (:class:`dask.dataframe.Aggregate`): The aggregate to register. See
                `the dask documentation <https://docs.dask.org/en/latest/dataframe-groupby.html#aggregate>`_
                for more information.
            name (:obj:`str`): Under which name should the new aggregate be addressable in SQL
            parameters (:obj:`List[Tuple[str, type]]`): A list ot tuples of parameter name and parameter type.
                Use `numpy dtypes <https://numpy.org/doc/stable/reference/arrays.dtypes.html>`_ if possible.
            return_type (:obj:`type`): The return type of the function

        See also:
            :func:`register_function`

        """
        name = name.lower()
        self.function_list.append(
            FunctionDescription(name, parameters, return_type, True)
        )
        if name in self.functions:
            if self.functions[name] != f:
                raise ValueError(
                    "Registering different functions with the same name is not allowed"
                )
        self.functions[name] = f

    def sql(
        self, sql: str, return_futures: bool = True
    ) -> Union[dd.DataFrame, pd.DataFrame]:
        """
        Query the registered tables with the given SQL.
        The SQL follows approximately the postgreSQL standard - however, not all
        operations are already implemented.
        In general, only select statements (no data manipulation) works.

        For more information, see :ref:`sql`.

        Example:
            In this example, a query is called
            using the registered tables and then
            executed using dask.

            .. code-block:: python

                result = c.sql("SELECT a, b FROM my_table")
                print(result.compute())

        Args:
            sql (:obj:`str`): The query string to execute
            return_futures (:obj:`bool`): Return the unexecuted dask dataframe or the data itself.
                Defaults to returning the dask dataframe.

        Returns:
            :obj:`dask.dataframe.DataFrame`: the created data frame of this query.

        """
        rel, select_names, _ = self._get_ral(sql)

        dc = RelConverter.convert(rel, context=self)

        if dc is None:
            return

        if select_names:
            # Rename any columns named EXPR$* to a more human readable name
            cc = dc.column_container
            cc = cc.rename(
                {
                    df_col: df_col if not df_col.startswith("EXPR$") else select_name
                    for df_col, select_name in zip(cc.columns, select_names)
                }
            )
            dc = DataContainer(dc.df, cc)

        df = dc.assign()
        if not return_futures:
            df = df.compute()

        return df

    def explain(self, sql: str) -> str:
        """
        Return the stringified relational algebra that this query will produce
        once triggered (with ``sql()``).
        Helpful to understand the inner workings of dask-sql, but typically not
        needed to query your data.

        If the query is of DDL type (e.g. CREATE TABLE or DESCRIBE SCHEMA),
        no relational algebra plan is created and therefore nothing returned.

        Args:
            sql (:obj:`str`): The query string to use

        Returns:
            :obj:`str`: a description of the created relational algebra.

        """
        _, _, rel_string = self._get_ral(sql)
        return rel_string

    def register_model(self, model_name: str, model: Any, training_columns: List[str]):
        """
        Add a model to the model registry.
        A model can be anything which has a `.predict` function that transforms
        a Dask dataframe into predicted labels (as a Dask series).
        After model registration, the model can be used in calls to
        `SELECT ... FROM PREDICT` with the given name.
        Instead of creating your own model and register it, you can also
        train a model directly in dask-sql. See the SQL command `CrEATE MODEL`.

        Args:
            model_name (:obj:`str`): The name of the model
            model: The model to store
            training_columns: (list of str): The names of the columns which were
                used during the training.
        """
        self.models[model_name] = (model, training_columns)

    def _prepare_schema(self):
        """
        Create a schema filled with the dataframes
        and functions we have currently in our list
        """
        schema = DaskSchema(self.schema_name)

        if not self.tables:
            logger.warning("No tables are registered.")

        for name, dc in self.tables.items():
            table = DaskTable(name)
            df = dc.df
            logger.debug(
                f"Adding table '{name}' to schema with columns: {list(df.columns)}"
            )
            for column in df.columns:
                data_type = df[column].dtype
                sql_data_type = python_to_sql_type(data_type)

                table.addColumn(column, sql_data_type)

            schema.addTable(table)

        if not self.functions:
            logger.debug("No custom functions defined.")

        for function_description in self.function_list:
            name = function_description.name
            sql_return_type = python_to_sql_type(function_description.return_type)
            if function_description.aggregation:
                logger.debug(f"Adding function '{name}' to schema as aggregation.")
                dask_function = DaskAggregateFunction(name, sql_return_type)
            else:
                logger.debug(f"Adding function '{name}' to schema as scalar function.")
                dask_function = DaskScalarFunction(name, sql_return_type)

            dask_function = self._add_parameters_from_description(
                function_description, dask_function
            )

            schema.addFunction(dask_function)

        return schema

    @staticmethod
    def _add_parameters_from_description(function_description, dask_function):
        for parameter in function_description.parameters:
            param_name, param_type = parameter
            sql_param_type = python_to_sql_type(param_type)

            dask_function.addParameter(param_name, sql_param_type, False)

        return dask_function

    def _get_ral(self, sql):
        """Helper function to turn the sql query into a relational algebra and resulting column names"""
        # get the schema of what we currently have registered
        schema = self._prepare_schema()

        # Now create a relational algebra from that
        generator = RelationalAlgebraGenerator(schema)
        default_dialect = generator.getDialect()

        logger.debug(f"Using dialect: {get_java_class(default_dialect)}")

        try:
            sqlNode = generator.getSqlNode(sql)
            sqlNodeClass = get_java_class(sqlNode)

            if sqlNodeClass.startswith("com.dask.sql.parser."):
                rel = sqlNode
                rel_string = ""
            else:
                validatedSqlNode = generator.getValidatedNode(sqlNode)
                nonOptimizedRelNode = generator.getRelationalAlgebra(validatedSqlNode)
                rel = generator.getOptimizedRelationalAlgebra(nonOptimizedRelNode)
                rel_string = str(generator.getRelationalAlgebraString(rel))
        except (ValidationException, SqlParseException) as e:
            logger.debug(f"Original exception raised by Java:\n {e}")
            # We do not want to re-raise an exception here
            # as this would print the full java stack trace
            # if debug is not set.
            # Instead, we raise a nice exception
            raise ParsingException(sql, str(e.message())) from None

        # Internal, temporary results of calcite are sometimes
        # named EXPR$N (with N a number), which is not very helpful
        # to the user. We replace these cases therefore with
        # the actual query string. This logic probably fails in some
        # edge cases (if the outer SQLNode is not a select node),
        # but so far I did not find such a case.
        # So please raise an issue if you have found one!
        if sqlNodeClass == "org.apache.calcite.sql.SqlSelect":
            select_names = [
                self._to_sql_string(s, default_dialect=default_dialect)
                for s in sqlNode.getSelectList()
            ]
        else:
            logger.debug(
                "Not extracting output column names as the SQL is not a SELECT call"
            )
            select_names = None

        logger.debug(f"Extracted relational algebra:\n {rel_string}")
        return rel, select_names, rel_string

    def _to_sql_string(self, s: "org.apache.calcite.sql.SqlNode", default_dialect=None):
        if default_dialect is None:
            schema = self._prepare_schema()

            generator = RelationalAlgebraGenerator(schema)
            default_dialect = generator.getDialect()

        try:
            return str(s.toSqlString(default_dialect))
        except:  # pragma: no cover. Have not seen any instance so far, but better be safe than sorry.
            return str(s)<|MERGE_RESOLUTION|>--- conflicted
+++ resolved
@@ -86,11 +86,8 @@
         RelConverter.add_plugin_class(logical.LogicalTableScanPlugin, replace=False)
         RelConverter.add_plugin_class(logical.LogicalUnionPlugin, replace=False)
         RelConverter.add_plugin_class(logical.LogicalValuesPlugin, replace=False)
-<<<<<<< HEAD
         RelConverter.add_plugin_class(custom.AnalyzeTablePlugin, replace=False)
-=======
         RelConverter.add_plugin_class(custom.CreateModelPlugin, replace=False)
->>>>>>> a45deb18
         RelConverter.add_plugin_class(custom.CreateTableAsPlugin, replace=False)
         RelConverter.add_plugin_class(custom.CreateTablePlugin, replace=False)
         RelConverter.add_plugin_class(custom.PredictModelPlugin, replace=False)
