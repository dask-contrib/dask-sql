import asyncio
import inspect
import logging
import warnings
from collections import namedtuple
from typing import Any, Callable, Dict, List, Tuple, Union

import dask.dataframe as dd
import pandas as pd
from dask.base import optimize
from dask.distributed import Client

from dask_sql import input_utils
from dask_sql.datacontainer import (
    DataContainer,
    FunctionDescription,
    SchemaContainer,
    Statistics,
)
from dask_sql.input_utils import InputType, InputUtil
from dask_sql.integrations.ipython import ipython_integration
from dask_sql.java import com, get_java_class, org
from dask_sql.mappings import python_to_sql_type
from dask_sql.physical.rel import RelConverter, custom, logical
from dask_sql.physical.rex import RexConverter, core
from dask_sql.utils import ParsingException

logger = logging.getLogger(__name__)


class Context:
    """
    Main object to communicate with ``dask_sql``.
    It holds a store of all registered data frames (= tables)
    and can convert SQL queries to dask data frames.
    The tables in these queries are referenced by the name,
    which is given when registering a dask dataframe.

    Example:
        .. code-block:: python

            from dask_sql import Context
            c = Context()

            # Register a table
            c.create_table("my_table", df)

            # Now execute an SQL query. The result is a dask dataframe
            result = c.sql("SELECT a, b FROM my_table")

            # Trigger the computation (or use the data frame for something else)
            result.compute()

    Usually, you will only ever have a single context in your program.

    See also:
        :func:`sql`
        :func:`create_table`

    """

    DEFAULT_SCHEMA_NAME = "root"

    def __init__(self):
        """
        Create a new context.
        """
        # Name of the root schema
        self.schema_name = self.DEFAULT_SCHEMA_NAME
        # All schema information
        self.schema = {self.schema_name: SchemaContainer(self.schema_name)}
        # A started SQL server (useful for jupyter notebooks)
        self.sql_server = None

        # Register any default plugins, if nothing was registered before.
        RelConverter.add_plugin_class(logical.DaskAggregatePlugin, replace=False)
        RelConverter.add_plugin_class(logical.DaskFilterPlugin, replace=False)
        RelConverter.add_plugin_class(logical.DaskJoinPlugin, replace=False)
        RelConverter.add_plugin_class(logical.DaskLimitPlugin, replace=False)
        RelConverter.add_plugin_class(logical.DaskProjectPlugin, replace=False)
        RelConverter.add_plugin_class(logical.DaskSortPlugin, replace=False)
        RelConverter.add_plugin_class(logical.DaskTableScanPlugin, replace=False)
        RelConverter.add_plugin_class(logical.DaskUnionPlugin, replace=False)
        RelConverter.add_plugin_class(logical.DaskValuesPlugin, replace=False)
        RelConverter.add_plugin_class(logical.DaskWindowPlugin, replace=False)
        RelConverter.add_plugin_class(logical.SamplePlugin, replace=False)
        RelConverter.add_plugin_class(custom.AnalyzeTablePlugin, replace=False)
        RelConverter.add_plugin_class(custom.CreateExperimentPlugin, replace=False)
        RelConverter.add_plugin_class(custom.CreateModelPlugin, replace=False)
        RelConverter.add_plugin_class(custom.CreateSchemaPlugin, replace=False)
        RelConverter.add_plugin_class(custom.CreateTableAsPlugin, replace=False)
        RelConverter.add_plugin_class(custom.CreateTablePlugin, replace=False)
        RelConverter.add_plugin_class(custom.DropModelPlugin, replace=False)
        RelConverter.add_plugin_class(custom.DropSchemaPlugin, replace=False)
        RelConverter.add_plugin_class(custom.DropTablePlugin, replace=False)
        RelConverter.add_plugin_class(custom.ExportModelPlugin, replace=False)
        RelConverter.add_plugin_class(custom.PredictModelPlugin, replace=False)
        RelConverter.add_plugin_class(custom.ShowColumnsPlugin, replace=False)
        RelConverter.add_plugin_class(custom.ShowModelParamsPlugin, replace=False)
        RelConverter.add_plugin_class(custom.ShowModelsPlugin, replace=False)
        RelConverter.add_plugin_class(custom.ShowSchemasPlugin, replace=False)
        RelConverter.add_plugin_class(custom.ShowTablesPlugin, replace=False)
        RelConverter.add_plugin_class(custom.SwitchSchemaPlugin, replace=False)

        RexConverter.add_plugin_class(core.RexCallPlugin, replace=False)
        RexConverter.add_plugin_class(core.RexInputRefPlugin, replace=False)
        RexConverter.add_plugin_class(core.RexLiteralPlugin, replace=False)

        InputUtil.add_plugin_class(input_utils.DaskInputPlugin, replace=False)
        InputUtil.add_plugin_class(input_utils.PandasLikeInputPlugin, replace=False)
        InputUtil.add_plugin_class(input_utils.HiveInputPlugin, replace=False)
        InputUtil.add_plugin_class(input_utils.IntakeCatalogInputPlugin, replace=False)
        InputUtil.add_plugin_class(input_utils.SqlalchemyHiveInputPlugin, replace=False)
        # needs to be the last entry, as it only checks for string
        InputUtil.add_plugin_class(input_utils.LocationInputPlugin, replace=False)

    def create_table(
        self,
        table_name: str,
        input_table: InputType,
        format: str = None,
        persist: bool = True,
        schema_name: str = None,
<<<<<<< HEAD
        statistics: Statistics = None,
=======
        gpu: bool = False,
>>>>>>> ece7ec78
        **kwargs,
    ):
        """
        Registering a (dask/pandas) table makes it usable in SQL queries.
        The name you give here can be used as table name in the SQL later.

        Please note, that the table is stored as it is now.
        If you change the table later, you need to re-register.

        Instead of passing an already loaded table, it is also possible
        to pass a string to a storage location.
        The library will then try to load the data using one of
        `dask's read methods <https://docs.dask.org/en/latest/dataframe-create.html>`_.
        If the file format can not be deduced automatically, it is also
        possible to specify it via the ``format`` parameter.
        Typical file formats are csv or parquet.
        Any additional parameters will get passed on to the read method.
        Please note that some file formats require additional libraries.
        By default, the data will be loaded directly into the memory
        of the nodes. If you do not want that, set persist to False.

        See :ref:`data_input` for more information.

        Example:
            This code registers a data frame as table "data"
            and then uses it in a query.

            .. code-block:: python

                c.create_table("data", df)
                df_result = c.sql("SELECT a, b FROM data")

            This code reads a file from disk.
            Please note that we assume that the file(s) are reachable under this path
            from every node in the cluster

            .. code-block:: python

                c.create_table("data", "/home/user/data.csv")
                df_result = c.sql("SELECT a, b FROM data")

            This example reads from a hive table.

            .. code-block:: python

                from pyhive.hive import connect

                cursor = connect("localhost", 10000).cursor()
                c.create_table("data", cursor, hive_table_name="the_name_in_hive")
                df_result = c.sql("SELECT a, b FROM data")

        Args:
            table_name: (:obj:`str`): Under which name should the new table be addressable
            input_table (:class:`dask.dataframe.DataFrame` or :class:`pandas.DataFrame` or :obj:`str` or :class:`hive.Cursor`):
                The data frame/location/hive connection to register.
            format (:obj:`str`): Only used when passing a string into the ``input`` parameter.
                Specify the file format directly here if it can not be deduced from the extension.
                If set to "memory", load the data from a published dataset in the dask cluster.
            persist (:obj:`bool`): Only used when passing a string into the ``input`` parameter.
                Set to false to turn off loading the file data directly into memory.
            schema_name: (:obj:`str`): in which schema to create the table. By default, will use the currently selected schema.
            statistics: (:obj:`Statistics`): if given, use these statistics during the cost-based optimization. If no
                statistics are provided, we will just assume 100 rows.
            **kwargs: Additional arguments for specific formats. See :ref:`data_input` for more information.

        """
        if "file_format" in kwargs:  # pragma: no cover
            warnings.warn("file_format is renamed to format", DeprecationWarning)
            format = kwargs.pop("file_format")

        schema_name = schema_name or self.schema_name

        dc = InputUtil.to_dc(
            input_table,
            table_name=table_name,
            format=format,
            persist=persist,
            gpu=gpu,
            **kwargs,
        )
        self.schema[schema_name].tables[table_name.lower()] = dc
        if statistics:
            self.schema[schema_name].statistics[table_name.lower()] = statistics

    def register_dask_table(self, df: dd.DataFrame, name: str, *args, **kwargs):
        """
        Outdated version of :func:`create_table()`.
        """
        warnings.warn(
            "register_dask_table is deprecated, use the more general create_table instead.",
            DeprecationWarning,
        )
        return self.create_table(name, df, *args, **kwargs)

    def drop_table(self, table_name: str, schema_name: str = None):
        """
        Remove a table with the given name from the registered tables.
        This will also delete the dataframe.

        Args:
            table_name: (:obj:`str`): Which table to remove.

        """
        schema_name = schema_name or self.schema_name
        del self.schema[schema_name].tables[table_name]

    def drop_schema(self, schema_name: str):
        """
        Remove a schema with the given name from the registered schemas.
        This will also delete all tables, functions etc.

        Args:
            schema_name: (:obj:`str`): Which schema to remove.

        """
        if schema_name == self.DEFAULT_SCHEMA_NAME:
            raise RuntimeError(f"Default Schema `{schema_name}` cannot be deleted")

        del self.schema[schema_name]

        if self.schema_name == schema_name:
            self.schema_name = self.DEFAULT_SCHEMA_NAME

    def register_function(
        self,
        f: Callable,
        name: str,
        parameters: List[Tuple[str, type]],
        return_type: type,
        replace: bool = False,
        schema_name: str = None,
    ):
        """
        Register a custom function with the given name.
        The function can be used (with this name)
        in every SQL queries from now on - but only for scalar operations
        (no aggregations).
        This means, if you register a function "f", you can now call

        .. code-block:: sql

            SELECT f(x)
            FROM df

        Please note that you can always only have one function with the same name;
        no matter if it is an aggregation or scalar function.

        For the registration, you need to supply both the
        list of parameter and parameter types as well as the
        return type. Use `numpy dtypes <https://numpy.org/doc/stable/reference/arrays.dtypes.html>`_ if possible.

        More information: :ref:`custom`

        Example:
            This example registers a function "f", which
            calculates the square of an integer and applies
            it to the column ``x``.

            .. code-block:: python

                def f(x):
                    return x ** 2

                c.register_function(f, "f", [("x", np.int64)], np.int64)

                sql = "SELECT f(x) FROM df"
                df_result = c.sql(sql)

        Args:
            f (:obj:`Callable`): The function to register
            name (:obj:`str`): Under which name should the new function be addressable in SQL
            parameters (:obj:`List[Tuple[str, type]]`): A list ot tuples of parameter name and parameter type.
                Use `numpy dtypes <https://numpy.org/doc/stable/reference/arrays.dtypes.html>`_ if possible.
            return_type (:obj:`type`): The return type of the function
            replace (:obj:`bool`): Do not raise an error if the function is already present

        See also:
            :func:`register_aggregation`

        """
        self._register_callable(
            f,
            name,
            aggregation=False,
            parameters=parameters,
            return_type=return_type,
            replace=replace,
            schema_name=schema_name,
        )

    def register_aggregation(
        self,
        f: dd.Aggregation,
        name: str,
        parameters: List[Tuple[str, type]],
        return_type: type,
        replace: bool = False,
        schema_name: str = None,
    ):
        """
        Register a custom aggregation with the given name.
        The aggregation can be used (with this name)
        in every SQL queries from now on - but only for aggregation operations
        (no scalar function calls).
        This means, if you register a aggregation "fagg", you can now call

        .. code-block:: sql

            SELECT fagg(y)
            FROM df
            GROUP BY x

        Please note that you can always only have one function with the same name;
        no matter if it is an aggregation or scalar function.

        For the registration, you need to supply both the
        list of parameter and parameter types as well as the
        return type. Use `numpy dtypes <https://numpy.org/doc/stable/reference/arrays.dtypes.html>`_  if possible.

        More information: :ref:`custom`

        Example:
            The following code registers a new aggregation "fagg", which
            computes the sum of a column and uses it on the ``y`` column.

            .. code-block:: python

                fagg = dd.Aggregation("fagg", lambda x: x.sum(), lambda x: x.sum())
                c.register_aggregation(fagg, "fagg", [("x", np.float64)], np.float64)

                sql = "SELECT fagg(y) FROM df GROUP BY x"
                df_result = c.sql(sql)

        Args:
            f (:class:`dask.dataframe.Aggregate`): The aggregate to register. See
                `the dask documentation <https://docs.dask.org/en/latest/dataframe-groupby.html#aggregate>`_
                for more information.
            name (:obj:`str`): Under which name should the new aggregate be addressable in SQL
            parameters (:obj:`List[Tuple[str, type]]`): A list ot tuples of parameter name and parameter type.
                Use `numpy dtypes <https://numpy.org/doc/stable/reference/arrays.dtypes.html>`_ if possible.
            return_type (:obj:`type`): The return type of the function
            replace (:obj:`bool`): Do not raise an error if the function is already present

        See also:
            :func:`register_function`

        """
        self._register_callable(
            f,
            name,
            aggregation=True,
            parameters=parameters,
            return_type=return_type,
            replace=replace,
            schema_name=schema_name,
        )

    def sql(
        self,
        sql: str,
        return_futures: bool = True,
        dataframes: Dict[str, Union[dd.DataFrame, pd.DataFrame]] = None,
    ) -> Union[dd.DataFrame, pd.DataFrame]:
        """
        Query the registered tables with the given SQL.
        The SQL follows approximately the postgreSQL standard - however, not all
        operations are already implemented.
        In general, only select statements (no data manipulation) works.

        For more information, see :ref:`sql`.

        Example:
            In this example, a query is called
            using the registered tables and then
            executed using dask.

            .. code-block:: python

                result = c.sql("SELECT a, b FROM my_table")
                print(result.compute())

        Args:
            sql (:obj:`str`): The query string to execute
            return_futures (:obj:`bool`): Return the unexecuted dask dataframe or the data itself.
                Defaults to returning the dask dataframe.
            dataframes (:obj:`Dict[str, dask.dataframe.DataFrame]`): additional Dask or pandas dataframes
                to register before executing this query

        Returns:
            :obj:`dask.dataframe.DataFrame`: the created data frame of this query.

        """
        if dataframes is not None:
            for df_name, df in dataframes.items():
                self.create_table(df_name, df)

        rel, select_names, _ = self._get_ral(sql)

        dc = RelConverter.convert(rel, context=self)

        if dc is None:
            return

        if select_names:
            # Rename any columns named EXPR$* to a more human readable name
            cc = dc.column_container
            cc = cc.rename(
                {
                    df_col: select_name
                    for df_col, select_name in zip(cc.columns, select_names)
                }
            )
            dc = DataContainer(dc.df, cc)

        df = dc.assign()
        if not return_futures:
            df = df.compute()

        return df

    def explain(
        self, sql: str, dataframes: Dict[str, Union[dd.DataFrame, pd.DataFrame]] = None
    ) -> str:
        """
        Return the stringified relational algebra that this query will produce
        once triggered (with ``sql()``).
        Helpful to understand the inner workings of dask-sql, but typically not
        needed to query your data.

        If the query is of DDL type (e.g. CREATE TABLE or DESCRIBE SCHEMA),
        no relational algebra plan is created and therefore nothing returned.

        Args:
            sql (:obj:`str`): The query string to use
            dataframes (:obj:`Dict[str, dask.dataframe.DataFrame]`): additional Dask or pandas dataframes
                to register before executing this query

        Returns:
            :obj:`str`: a description of the created relational algebra.

        """
        if dataframes is not None:
            for df_name, df in dataframes.items():
                self.create_table(df_name, df)

        _, _, rel_string = self._get_ral(sql)
        return rel_string

    def visualize(self, sql: str, filename="mydask.png") -> None:  # pragma: no cover
        """Visualize the computation of the given SQL into the png"""
        result = self.sql(sql, return_futures=True)
        (result,) = optimize(result)

        result.visualize(filename)

    def create_schema(self, schema_name: str):
        """
        Create a new schema in the database.

        Args:
            schema_name (:obj:`str`): The name of the schema to create
        """
        self.schema[schema_name] = SchemaContainer(schema_name)

    def register_experiment(
        self,
        experiment_name: str,
        experiment_results: pd.DataFrame,
        schema_name: str = None,
    ):
        schema_name = schema_name or self.schema_name
        self.schema[schema_name].experiments[
            experiment_name.lower()
        ] = experiment_results

    def register_model(
        self,
        model_name: str,
        model: Any,
        training_columns: List[str],
        schema_name: str = None,
    ):
        """
        Add a model to the model registry.
        A model can be anything which has a `.predict` function that transforms
        a Dask dataframe into predicted labels (as a Dask series).
        After model registration, the model can be used in calls to
        `SELECT ... FROM PREDICT` with the given name.
        Instead of creating your own model and register it, you can also
        train a model directly in dask-sql. See the SQL command `CrEATE MODEL`.

        Args:
            model_name (:obj:`str`): The name of the model
            model: The model to store
            training_columns: (list of str): The names of the columns which were
                used during the training.
        """
        schema_name = schema_name or self.schema_name
        self.schema[schema_name].models[model_name.lower()] = (model, training_columns)

    def ipython_magic(self, auto_include=False):  # pragma: no cover
        """
        Register a new ipython/jupyter magic function "sql"
        which sends its input as string to the :func:`sql` function.
        After calling this magic function in a Jupyter notebook or
        an IPython shell, you can write

        .. code-block:: python

            %sql SELECT * from data

        or

        .. code-block:: python

            %%sql
            SELECT * from data

        instead of

        .. code-block:: python

            c.sql("SELECT * from data")

        Args:
            auto_include (:obj:`bool`): If set to true, automatically
                create a table for every pandas or Dask dataframe in the calling
                context. That means, if you define a dataframe in your jupyter
                notebook you can use it with the same name in your sql call.
                Use this setting with care as any defined dataframe can
                easily override tables created via `CREATE TABLE`.

                .. code-block:: python

                    df = ...

                    # Later, without any calls to create_table

                    %%sql
                    SELECT * FROM df

        """
        ipython_integration(self, auto_include=auto_include)

    def run_server(
        self,
        client: Client = None,
        host: str = "0.0.0.0",
        port: int = 8080,
        log_level=None,
        blocking: bool = True,
    ):  # pragma: no cover
        """
        Run a HTTP server for answering SQL queries using ``dask-sql``.

        See :ref:`server` for more information.

        Args:
            client (:obj:`dask.distributed.Client`): If set, use this dask client instead of a new one.
            host (:obj:`str`): The host interface to listen on (defaults to all interfaces)
            port (:obj:`int`): The port to listen on (defaults to 8080)
            log_level: (:obj:`str`): The log level of the server and dask-sql
        """
        from dask_sql.server.app import run_server

        self.stop_server()
        self.server = run_server(
            context=self,
            client=client,
            host=host,
            port=port,
            log_level=log_level,
            blocking=blocking,
        )

    def stop_server(self):  # pragma: no cover
        """
        Stop a SQL server started by ``run_server`.
        """
        if not self.sql_server is None:
            loop = asyncio.get_event_loop()
            assert loop
            loop.create_task(self.sql_server.shutdown())

        self.sql_server = None

    def fqn(
        self, identifier: "org.apache.calcite.sql.SqlIdentifier"
    ) -> Tuple[str, str]:
        """
        Return the fully qualified name of an object, maybe including the schema name.

        Args:
            identifier (:obj:`str`): The Java identifier of the table or view

        Returns:
            :obj:`tuple` of :obj:`str`: The fully qualified name of the object
        """
        components = [str(n) for n in identifier.names]
        if len(components) == 2:
            schema = components[0]
            name = components[1]
        elif len(components) == 1:
            schema = self.schema_name
            name = components[0]
        else:
            raise AttributeError(
                f"Do not understand the identifier {identifier} (too many components)"
            )

        return schema, name

    def _prepare_schemas(self):
        """
        Create a list of schemas filled with the dataframes
        and functions we have currently in our schema list
        """
        schema_list = []

        DaskTable = com.dask.sql.schema.DaskTable
        DaskAggregateFunction = com.dask.sql.schema.DaskAggregateFunction
        DaskScalarFunction = com.dask.sql.schema.DaskScalarFunction
        DaskSchema = com.dask.sql.schema.DaskSchema

        for schema_name, schema in self.schema.items():
            java_schema = DaskSchema(schema_name)

            if not schema.tables:
                logger.warning("No tables are registered.")

            for name, dc in schema.tables.items():
                row_count = (
                    schema.statistics[name].row_count
                    if name in schema.statistics
                    else None
                )
                if row_count is not None:
                    row_count = float(row_count)
                table = DaskTable(name, row_count)
                df = dc.df
                logger.debug(
                    f"Adding table '{name}' to schema with columns: {list(df.columns)}"
                )
                for column in df.columns:
                    data_type = df[column].dtype
                    sql_data_type = python_to_sql_type(data_type)

                    table.addColumn(column, sql_data_type)

                java_schema.addTable(table)

            if not schema.functions:
                logger.debug("No custom functions defined.")

            for function_description in schema.function_lists:
                name = function_description.name
                sql_return_type = python_to_sql_type(function_description.return_type)
                if function_description.aggregation:
                    logger.debug(f"Adding function '{name}' to schema as aggregation.")
                    dask_function = DaskAggregateFunction(name, sql_return_type)
                else:
                    logger.debug(
                        f"Adding function '{name}' to schema as scalar function."
                    )
                    dask_function = DaskScalarFunction(name, sql_return_type)

                dask_function = self._add_parameters_from_description(
                    function_description, dask_function
                )

                java_schema.addFunction(dask_function)

            schema_list.append(java_schema)

        return schema_list

    @staticmethod
    def _add_parameters_from_description(function_description, dask_function):
        for parameter in function_description.parameters:
            param_name, param_type = parameter
            sql_param_type = python_to_sql_type(param_type)

            dask_function.addParameter(param_name, sql_param_type, False)

        return dask_function

    def _get_ral(self, sql):
        """Helper function to turn the sql query into a relational algebra and resulting column names"""
        # get the schema of what we currently have registered
        schemas = self._prepare_schemas()

        RelationalAlgebraGeneratorBuilder = (
            com.dask.sql.application.RelationalAlgebraGeneratorBuilder
        )

        # Now create a relational algebra from that
        generator_builder = RelationalAlgebraGeneratorBuilder(self.schema_name)
        for schema in schemas:
            generator_builder.addSchema(schema)
        generator = generator_builder.build()
        default_dialect = generator.getDialect()

        logger.debug(f"Using dialect: {get_java_class(default_dialect)}")

        ValidationException = org.apache.calcite.tools.ValidationException
        SqlParseException = org.apache.calcite.sql.parser.SqlParseException
        CalciteContextException = org.apache.calcite.runtime.CalciteContextException

        try:
            sqlNode = generator.getSqlNode(sql)
            sqlNodeClass = get_java_class(sqlNode)

            select_names = None
            rel = sqlNode
            rel_string = ""

            if not sqlNodeClass.startswith("com.dask.sql.parser."):
                nonOptimizedRelNode = generator.getRelationalAlgebra(sqlNode)
                # Optimization might remove some alias projects. Make sure to keep them here.
                select_names = [
                    str(name)
                    for name in nonOptimizedRelNode.getRowType().getFieldNames()
                ]
                rel = generator.getOptimizedRelationalAlgebra(nonOptimizedRelNode)
                rel_string = str(generator.getRelationalAlgebraString(rel))
        except (ValidationException, SqlParseException, CalciteContextException) as e:
            logger.debug(f"Original exception raised by Java:\n {e}")
            # We do not want to re-raise an exception here
            # as this would print the full java stack trace
            # if debug is not set.
            # Instead, we raise a nice exception
            raise ParsingException(sql, str(e.message())) from None

        # Internal, temporary results of calcite are sometimes
        # named EXPR$N (with N a number), which is not very helpful
        # to the user. We replace these cases therefore with
        # the actual query string. This logic probably fails in some
        # edge cases (if the outer SQLNode is not a select node),
        # but so far I did not find such a case.
        # So please raise an issue if you have found one!
        if sqlNodeClass == "org.apache.calcite.sql.SqlOrderBy":
            sqlNode = sqlNode.query
            sqlNodeClass = get_java_class(sqlNode)

        if sqlNodeClass == "org.apache.calcite.sql.SqlSelect":
            select_names = [
                self._to_sql_string(s, default_dialect=default_dialect)
                if current_name.startswith("EXPR$")
                else current_name
                for s, current_name in zip(sqlNode.getSelectList(), select_names)
            ]
        else:
            logger.debug(
                "Not extracting output column names as the SQL is not a SELECT call"
            )

        logger.debug(f"Extracted relational algebra:\n {rel_string}")
        return rel, select_names, rel_string

    def _to_sql_string(self, s: "org.apache.calcite.sql.SqlNode", default_dialect=None):
        if default_dialect is None:
            default_dialect = (
                com.dask.sql.application.RelationalAlgebraGenerator.getDialect()
            )

        try:
            return str(s.toSqlString(default_dialect))
        except:  # pragma: no cover. Have not seen any instance so far, but better be safe than sorry.
            return str(s)

    def _get_tables_from_stack(self):
        """Helper function to return all dask/pandas dataframes from the calling stack"""
        stack = inspect.stack()

        tables = {}

        # Traverse the stacks from inside to outside
        for frame_info in stack:
            for var_name, variable in frame_info.frame.f_locals.items():
                if var_name.startswith("_"):
                    continue
                if not isinstance(variable, (pd.DataFrame, dd.DataFrame)):
                    continue

                # only set them if not defined in an inner context
                tables[var_name] = tables.get(var_name, variable)

        return tables

    def _register_callable(
        self,
        f: Any,
        name: str,
        aggregation: bool,
        parameters: List[Tuple[str, type]],
        return_type: type,
        replace: bool = False,
        schema_name=None,
    ):
        """Helper function to do the function or aggregation registration"""
        schema_name = schema_name or self.schema_name
        schema = self.schema[schema_name]

        lower_name = name.lower()
        if lower_name in schema.functions:
            if replace:
                schema.function_lists = list(
                    filter(
                        lambda f: f.name.lower() != lower_name, schema.function_lists,
                    )
                )
                del schema.functions[lower_name]

            elif schema.functions[lower_name] != f:
                raise ValueError(
                    "Registering different functions with the same name is not allowed"
                )

        schema.function_lists.append(
            FunctionDescription(name.upper(), parameters, return_type, aggregation)
        )
        schema.function_lists.append(
            FunctionDescription(name.lower(), parameters, return_type, aggregation)
        )
        schema.functions[lower_name] = f<|MERGE_RESOLUTION|>--- conflicted
+++ resolved
@@ -121,11 +121,8 @@
         format: str = None,
         persist: bool = True,
         schema_name: str = None,
-<<<<<<< HEAD
         statistics: Statistics = None,
-=======
         gpu: bool = False,
->>>>>>> ece7ec78
         **kwargs,
     ):
         """
@@ -189,6 +186,8 @@
             schema_name: (:obj:`str`): in which schema to create the table. By default, will use the currently selected schema.
             statistics: (:obj:`Statistics`): if given, use these statistics during the cost-based optimization. If no
                 statistics are provided, we will just assume 100 rows.
+            gpu: (:obj:`bool`): if set to true, use dask-cudf to run the data frame calculations on your GPU.
+                Please note that the GPU support is currently not covering all of dask-sql's SQL language.
             **kwargs: Additional arguments for specific formats. See :ref:`data_input` for more information.
 
         """
