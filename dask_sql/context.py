--- conflicted
+++ resolved
@@ -9,13 +9,9 @@
     DaskSchema,
     DaskTable,
     RelationalAlgebraGenerator,
-<<<<<<< HEAD
-=======
-    get_java_class,
-    ValidationException,
->>>>>>> 2eb41378
     SqlParseException,
     ValidationException,
+    get_java_class,
 )
 from dask_sql.mappings import python_to_sql_type
 from dask_sql.physical.rel import RelConverter, logical
@@ -170,13 +166,8 @@
         In general, only select statements (no data manipulation) works.
         """
         try:
-<<<<<<< HEAD
-            rel = self._get_ral(sql, debug=debug)
+            rel, select_names = self._get_ral(sql, debug=debug)
             df = RelConverter.convert(rel, context=self)
-=======
-            rel, select_names = self._get_ral(sql, debug=debug)
-            df = RelConverter.convert(rel, tables=self.tables)
->>>>>>> 2eb41378
         except (ValidationException, SqlParseException) as e:
             if debug:
                 from_chained_exception = e
@@ -198,18 +189,11 @@
 
         return df
 
-<<<<<<< HEAD
     def _prepare_schema(self):
         """
         Create a schema filled with the dataframes
         and functions we have currently in our list
         """
-=======
-    def _get_ral(self, sql, debug: bool = False):
-        """Helper function to turn the sql query into a relational algebra and resulting column names"""
-        # Create a schema filled with the dataframes we have
-        # currently in our list
->>>>>>> 2eb41378
         schema = DaskSchema("schema")
 
         for name, df in self.tables.items():
@@ -243,7 +227,7 @@
             dask_function.addParameter(param_name, sql_param_type, False)
 
     def _get_ral(self, sql, debug: bool = False):
-        """Helper function to turn the sql query into a relational algebra"""
+        """Helper function to turn the sql query into a relational algebra and resulting column names"""
         # get the schema of what we currently have registered
         schema = self._prepare_schema()
 
