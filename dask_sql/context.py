import asyncio
import inspect
import logging
import warnings
from typing import Any, Callable, Dict, List, Tuple, Union

import dask.dataframe as dd
import pandas as pd
from dask.base import optimize
from dask.distributed import Client

try:
    import dask_cuda  # noqa: F401
except ImportError:  # pragma: no cover
    pass

from dask_sql import input_utils
from dask_sql.datacontainer import (
    UDF,
    DataContainer,
    FunctionDescription,
    SchemaContainer,
    Statistics,
)
from dask_sql.input_utils import InputType, InputUtil
from dask_sql.integrations.ipython import ipython_integration
from dask_sql.java import com, get_java_class, org
from dask_sql.mappings import python_to_sql_type
from dask_sql.physical.rel import RelConverter, custom, logical
from dask_sql.physical.rex import RexConverter, core
from dask_sql.utils import ParsingException

logger = logging.getLogger(__name__)


class Context:
    """
    Main object to communicate with ``dask_sql``.
    It holds a store of all registered data frames (= tables)
    and can convert SQL queries to dask data frames.
    The tables in these queries are referenced by the name,
    which is given when registering a dask dataframe.

    Example:
        .. code-block:: python

            from dask_sql import Context
            c = Context()

            # Register a table
            c.create_table("my_table", df)

            # Now execute an SQL query. The result is a dask dataframe
            result = c.sql("SELECT a, b FROM my_table")

            # Trigger the computation (or use the data frame for something else)
            result.compute()

    Usually, you will only ever have a single context in your program.

    See also:
        :func:`sql`
        :func:`create_table`

    """

    DEFAULT_SCHEMA_NAME = "root"

    def __init__(self):
        """
        Create a new context.
        """
        # Name of the root schema
        self.schema_name = self.DEFAULT_SCHEMA_NAME
        # All schema information
        self.schema = {self.schema_name: SchemaContainer(self.schema_name)}
        # A started SQL server (useful for jupyter notebooks)
        self.sql_server = None

        # Register any default plugins, if nothing was registered before.
        RelConverter.add_plugin_class(logical.DaskAggregatePlugin, replace=False)
        RelConverter.add_plugin_class(logical.DaskFilterPlugin, replace=False)
        RelConverter.add_plugin_class(logical.DaskJoinPlugin, replace=False)
        RelConverter.add_plugin_class(logical.DaskLimitPlugin, replace=False)
        RelConverter.add_plugin_class(logical.DaskProjectPlugin, replace=False)
        RelConverter.add_plugin_class(logical.DaskSortPlugin, replace=False)
        RelConverter.add_plugin_class(logical.DaskTableScanPlugin, replace=False)
        RelConverter.add_plugin_class(logical.DaskUnionPlugin, replace=False)
        RelConverter.add_plugin_class(logical.DaskValuesPlugin, replace=False)
        RelConverter.add_plugin_class(logical.DaskWindowPlugin, replace=False)
        RelConverter.add_plugin_class(logical.SamplePlugin, replace=False)
        RelConverter.add_plugin_class(custom.AnalyzeTablePlugin, replace=False)
        RelConverter.add_plugin_class(custom.CreateExperimentPlugin, replace=False)
        RelConverter.add_plugin_class(custom.CreateModelPlugin, replace=False)
        RelConverter.add_plugin_class(custom.CreateSchemaPlugin, replace=False)
        RelConverter.add_plugin_class(custom.CreateTableAsPlugin, replace=False)
        RelConverter.add_plugin_class(custom.CreateTablePlugin, replace=False)
        RelConverter.add_plugin_class(custom.DropModelPlugin, replace=False)
        RelConverter.add_plugin_class(custom.DropSchemaPlugin, replace=False)
        RelConverter.add_plugin_class(custom.DropTablePlugin, replace=False)
        RelConverter.add_plugin_class(custom.ExportModelPlugin, replace=False)
        RelConverter.add_plugin_class(custom.PredictModelPlugin, replace=False)
        RelConverter.add_plugin_class(custom.ShowColumnsPlugin, replace=False)
        RelConverter.add_plugin_class(custom.ShowModelParamsPlugin, replace=False)
        RelConverter.add_plugin_class(custom.ShowModelsPlugin, replace=False)
        RelConverter.add_plugin_class(custom.ShowSchemasPlugin, replace=False)
        RelConverter.add_plugin_class(custom.ShowTablesPlugin, replace=False)
        RelConverter.add_plugin_class(custom.SwitchSchemaPlugin, replace=False)
        RelConverter.add_plugin_class(custom.AlterSchemaPlugin, replace=False)
        RelConverter.add_plugin_class(custom.AlterTablePlugin, replace=False)
        RelConverter.add_plugin_class(custom.DistributeByPlugin, replace=False)

        RexConverter.add_plugin_class(core.RexCallPlugin, replace=False)
        RexConverter.add_plugin_class(core.RexInputRefPlugin, replace=False)
        RexConverter.add_plugin_class(core.RexLiteralPlugin, replace=False)

        InputUtil.add_plugin_class(input_utils.DaskInputPlugin, replace=False)
        InputUtil.add_plugin_class(input_utils.PandasLikeInputPlugin, replace=False)
        InputUtil.add_plugin_class(input_utils.HiveInputPlugin, replace=False)
        InputUtil.add_plugin_class(input_utils.IntakeCatalogInputPlugin, replace=False)
        InputUtil.add_plugin_class(input_utils.SqlalchemyHiveInputPlugin, replace=False)
        # needs to be the last entry, as it only checks for string
        InputUtil.add_plugin_class(input_utils.LocationInputPlugin, replace=False)

    def create_table(
        self,
        table_name: str,
        input_table: InputType,
        format: str = None,
        persist: bool = False,
        schema_name: str = None,
        statistics: Statistics = None,
        gpu: bool = False,
        **kwargs,
    ):
        """
        Registering a (dask/pandas) table makes it usable in SQL queries.
        The name you give here can be used as table name in the SQL later.

        Please note, that the table is stored as it is now.
        If you change the table later, you need to re-register.

        Instead of passing an already loaded table, it is also possible
        to pass a string to a storage location.
        The library will then try to load the data using one of
        `dask's read methods <https://docs.dask.org/en/latest/dataframe-create.html>`_.
        If the file format can not be deduced automatically, it is also
        possible to specify it via the ``format`` parameter.
        Typical file formats are csv or parquet.
        Any additional parameters will get passed on to the read method.
        Please note that some file formats require additional libraries.
        By default, the data will be lazily loaded. If you would like to
        load the data directly into memory you can do so by setting
        persist=True.

        See :ref:`data_input` for more information.

        Example:
            This code registers a data frame as table "data"
            and then uses it in a query.

            .. code-block:: python

                c.create_table("data", df)
                df_result = c.sql("SELECT a, b FROM data")

            This code reads a file from disk.
            Please note that we assume that the file(s) are reachable under this path
            from every node in the cluster

            .. code-block:: python

                c.create_table("data", "/home/user/data.csv")
                df_result = c.sql("SELECT a, b FROM data")

            This example reads from a hive table.

            .. code-block:: python

                from pyhive.hive import connect

                cursor = connect("localhost", 10000).cursor()
                c.create_table("data", cursor, hive_table_name="the_name_in_hive")
                df_result = c.sql("SELECT a, b FROM data")

        Args:
            table_name: (:obj:`str`): Under which name should the new table be addressable
            input_table (:class:`dask.dataframe.DataFrame` or :class:`pandas.DataFrame` or :obj:`str` or :class:`hive.Cursor`):
                The data frame/location/hive connection to register.
            format (:obj:`str`): Only used when passing a string into the ``input`` parameter.
                Specify the file format directly here if it can not be deduced from the extension.
                If set to "memory", load the data from a published dataset in the dask cluster.
            persist (:obj:`bool`): Only used when passing a string into the ``input`` parameter.
                Set to true to turn on loading the file data directly into memory.
            schema_name: (:obj:`str`): in which schema to create the table. By default, will use the currently selected schema.
            statistics: (:obj:`Statistics`): if given, use these statistics during the cost-based optimization. If no
                statistics are provided, we will just assume 100 rows.
            gpu: (:obj:`bool`): if set to true, use dask-cudf to run the data frame calculations on your GPU.
                Please note that the GPU support is currently not covering all of dask-sql's SQL language.
            **kwargs: Additional arguments for specific formats. See :ref:`data_input` for more information.

        """
        if "file_format" in kwargs:  # pragma: no cover
            warnings.warn("file_format is renamed to format", DeprecationWarning)
            format = kwargs.pop("file_format")

        schema_name = schema_name or self.schema_name

        dc = InputUtil.to_dc(
            input_table,
            table_name=table_name,
            format=format,
            persist=persist,
            gpu=gpu,
            **kwargs,
        )
        self.schema[schema_name].tables[table_name.lower()] = dc
        if statistics:
            self.schema[schema_name].statistics[table_name.lower()] = statistics

    def register_dask_table(self, df: dd.DataFrame, name: str, *args, **kwargs):
        """
        Outdated version of :func:`create_table()`.
        """
        warnings.warn(
            "register_dask_table is deprecated, use the more general create_table instead.",
            DeprecationWarning,
        )
        return self.create_table(name, df, *args, **kwargs)

    def drop_table(self, table_name: str, schema_name: str = None):
        """
        Remove a table with the given name from the registered tables.
        This will also delete the dataframe.

        Args:
            table_name: (:obj:`str`): Which table to remove.

        """
        schema_name = schema_name or self.schema_name
        del self.schema[schema_name].tables[table_name]

    def drop_schema(self, schema_name: str):
        """
        Remove a schema with the given name from the registered schemas.
        This will also delete all tables, functions etc.

        Args:
            schema_name: (:obj:`str`): Which schema to remove.

        """
        if schema_name == self.DEFAULT_SCHEMA_NAME:
            raise RuntimeError(f"Default Schema `{schema_name}` cannot be deleted")

        del self.schema[schema_name]

        if self.schema_name == schema_name:
            self.schema_name = self.DEFAULT_SCHEMA_NAME

    def register_function(
        self,
        f: Callable,
        name: str,
        parameters: List[Tuple[str, type]],
        return_type: type,
        replace: bool = False,
        schema_name: str = None,
        row_udf: bool = False,
    ):
        """
        Register a custom function with the given name.
        The function can be used (with this name)
        in every SQL queries from now on - but only for scalar operations
        (no aggregations).
        This means, if you register a function "f", you can now call

        .. code-block:: sql

            SELECT f(x)
            FROM df

        Please keep in mind that you can only have one function with the same name,
        regardless of whether it is an aggregation or a scalar function. By default,
        attempting to register two functions with the same name will raise an error;
        setting `replace=True` will give precedence to the most recently registered
        function.

        For the registration, you need to supply both the
        list of parameter and parameter types as well as the
        return type. Use `numpy dtypes <https://numpy.org/doc/stable/reference/arrays.dtypes.html>`_ if possible.

        More information: :ref:`custom`

        Example:
            This example registers a function "f", which
            calculates the square of an integer and applies
            it to the column ``x``.

            .. code-block:: python

                def f(x):
                    return x ** 2

                c.register_function(f, "f", [("x", np.int64)], np.int64)

                sql = "SELECT f(x) FROM df"
                df_result = c.sql(sql)

        Example of overwriting two functions with the same name:
            This example registers a different function "f", which
            calculates the floor division of an integer and applies
            it to the column ``x``. It also shows how to overwrite
            the previous function with the replace parameter.

            .. code-block:: python

                def f(x):
                    return x // 2

                c.register_function(f, "f", [("x", np.int64)], np.int64, replace=True)

                sql = "SELECT f(x) FROM df"
                df_result = c.sql(sql)

        Args:
            f (:obj:`Callable`): The function to register
            name (:obj:`str`): Under which name should the new function be addressable in SQL
            parameters (:obj:`List[Tuple[str, type]]`): A list ot tuples of parameter name and parameter type.
                Use `numpy dtypes <https://numpy.org/doc/stable/reference/arrays.dtypes.html>`_ if possible.
            return_type (:obj:`type`): The return type of the function
            replace (:obj:`bool`): If `True`, do not raise an error if a function with the same name is already
            present; instead, replace the original function. Default is `False`.

        See also:
            :func:`register_aggregation`

        """
        self._register_callable(
            f,
            name,
            aggregation=False,
            parameters=parameters,
            return_type=return_type,
            replace=replace,
            schema_name=schema_name,
            row_udf=row_udf,
        )

    def register_aggregation(
        self,
        f: dd.Aggregation,
        name: str,
        parameters: List[Tuple[str, type]],
        return_type: type,
        replace: bool = False,
        schema_name: str = None,
    ):
        """
        Register a custom aggregation with the given name.
        The aggregation can be used (with this name)
        in every SQL queries from now on - but only for aggregation operations
        (no scalar function calls).
        This means, if you register a aggregation "fagg", you can now call

        .. code-block:: sql

            SELECT fagg(y)
            FROM df
            GROUP BY x

        Please note that you can always only have one function with the same name;
        no matter if it is an aggregation or scalar function.

        For the registration, you need to supply both the
        list of parameter and parameter types as well as the
        return type. Use `numpy dtypes <https://numpy.org/doc/stable/reference/arrays.dtypes.html>`_  if possible.

        More information: :ref:`custom`

        Example:
            The following code registers a new aggregation "fagg", which
            computes the sum of a column and uses it on the ``y`` column.

            .. code-block:: python

                fagg = dd.Aggregation("fagg", lambda x: x.sum(), lambda x: x.sum())
                c.register_aggregation(fagg, "fagg", [("x", np.float64)], np.float64)

                sql = "SELECT fagg(y) FROM df GROUP BY x"
                df_result = c.sql(sql)

        Args:
            f (:class:`dask.dataframe.Aggregate`): The aggregate to register. See
                `the dask documentation <https://docs.dask.org/en/latest/dataframe-groupby.html#aggregate>`_
                for more information.
            name (:obj:`str`): Under which name should the new aggregate be addressable in SQL
            parameters (:obj:`List[Tuple[str, type]]`): A list ot tuples of parameter name and parameter type.
                Use `numpy dtypes <https://numpy.org/doc/stable/reference/arrays.dtypes.html>`_ if possible.
            return_type (:obj:`type`): The return type of the function
            replace (:obj:`bool`): Do not raise an error if the function is already present

        See also:
            :func:`register_function`

        """
        self._register_callable(
            f,
            name,
            aggregation=True,
            parameters=parameters,
            return_type=return_type,
            replace=replace,
            schema_name=schema_name,
        )

    def sql(
        self,
        sql: str,
        return_futures: bool = True,
        dataframes: Dict[str, Union[dd.DataFrame, pd.DataFrame]] = None,
    ) -> Union[dd.DataFrame, pd.DataFrame]:
        """
        Query the registered tables with the given SQL.
        The SQL follows approximately the postgreSQL standard - however, not all
        operations are already implemented.
        In general, only select statements (no data manipulation) works.

        For more information, see :ref:`sql`.

        Example:
            In this example, a query is called
            using the registered tables and then
            executed using dask.

            .. code-block:: python

                result = c.sql("SELECT a, b FROM my_table")
                print(result.compute())

        Args:
            sql (:obj:`str`): The query string to execute
            return_futures (:obj:`bool`): Return the unexecuted dask dataframe or the data itself.
                Defaults to returning the dask dataframe.
            dataframes (:obj:`Dict[str, dask.dataframe.DataFrame]`): additional Dask or pandas dataframes
                to register before executing this query

        Returns:
            :obj:`dask.dataframe.DataFrame`: the created data frame of this query.

        """
        if dataframes is not None:
            for df_name, df in dataframes.items():
                self.create_table(df_name, df)

        rel, select_names, _ = self._get_ral(sql)

        dc = RelConverter.convert(rel, context=self)

        if dc is None:
            return

        if select_names:
            # Rename any columns named EXPR$* to a more human readable name
            cc = dc.column_container
            cc = cc.rename(
                {
                    df_col: select_name
                    for df_col, select_name in zip(cc.columns, select_names)
                }
            )
            dc = DataContainer(dc.df, cc)

        df = dc.assign()
        if not return_futures:
            df = df.compute()

        return df

    def explain(
        self, sql: str, dataframes: Dict[str, Union[dd.DataFrame, pd.DataFrame]] = None
    ) -> str:
        """
        Return the stringified relational algebra that this query will produce
        once triggered (with ``sql()``).
        Helpful to understand the inner workings of dask-sql, but typically not
        needed to query your data.

        If the query is of DDL type (e.g. CREATE TABLE or DESCRIBE SCHEMA),
        no relational algebra plan is created and therefore nothing returned.

        Args:
            sql (:obj:`str`): The query string to use
            dataframes (:obj:`Dict[str, dask.dataframe.DataFrame]`): additional Dask or pandas dataframes
                to register before executing this query

        Returns:
            :obj:`str`: a description of the created relational algebra.

        """
        if dataframes is not None:
            for df_name, df in dataframes.items():
                self.create_table(df_name, df)

        _, _, rel_string = self._get_ral(sql)
        return rel_string

    def visualize(self, sql: str, filename="mydask.png") -> None:  # pragma: no cover
        """Visualize the computation of the given SQL into the png"""
        result = self.sql(sql, return_futures=True)
        (result,) = optimize(result)

        result.visualize(filename)

    def create_schema(self, schema_name: str):
        """
        Create a new schema in the database.

        Args:
            schema_name (:obj:`str`): The name of the schema to create
        """
        self.schema[schema_name] = SchemaContainer(schema_name)

    def alter_schema(self, old_schema_name, new_schema_name):
        """
        Alter schema

        Args:
             old_schema_name:
             new_schema_name:
        """
        self.schema[new_schema_name] = self.schema.pop(old_schema_name)

    def alter_table(self, old_table_name, new_table_name):
        """
        Alter Table

        Args:
            old_table_name:
            new_table_name:
        """
        self.schema[self.schema_name].tables[new_table_name] = self.schema[
            self.schema_name
        ].tables.pop(old_table_name)

    def register_experiment(
        self,
        experiment_name: str,
        experiment_results: pd.DataFrame,
        schema_name: str = None,
    ):
        schema_name = schema_name or self.schema_name
        self.schema[schema_name].experiments[
            experiment_name.lower()
        ] = experiment_results

    def register_model(
        self,
        model_name: str,
        model: Any,
        training_columns: List[str],
        schema_name: str = None,
    ):
        """
        Add a model to the model registry.
        A model can be anything which has a `.predict` function that transforms
        a Dask dataframe into predicted labels (as a Dask series).
        After model registration, the model can be used in calls to
        `SELECT ... FROM PREDICT` with the given name.
        Instead of creating your own model and register it, you can also
        train a model directly in dask-sql. See the SQL command `CrEATE MODEL`.

        Args:
            model_name (:obj:`str`): The name of the model
            model: The model to store
            training_columns: (list of str): The names of the columns which were
                used during the training.
        """
        schema_name = schema_name or self.schema_name
        self.schema[schema_name].models[model_name.lower()] = (model, training_columns)

    def set_config(
        self,
        config_options: Union[Tuple[str, Any], Dict[str, Any]],
        schema_name: str = None,
    ):
        """
        Add configuration options to a schema.
        A configuration option could be used to set the behavior of certain configurirable operations.

        Eg: `dask.groupby.agg.split_out` can be used to split the output of a groupby agrregation to multiple partitions.

        Args:
            config_options (:obj:`Tuple[str,val]` or :obj:`Dict[str,val]`): config_option and value to set
            schema_name (:obj:`str`): Optionally select schema for setting configs

        Example:
            .. code-block:: python

                from dask_sql import Context

                c = Context()
                c.set_config(("dask.groupby.aggregate.split_out", 1))
                c.set_config(
                    {
                        "dask.groupby.aggregate.split_out": 2,
                        "dask.groupby.aggregate.split_every": 4,
                    }
                )

        """
        schema_name = schema_name or self.schema_name
        self.schema[schema_name].config.set_config(config_options)

    def drop_config(
        self, config_strs: Union[str, List[str]], schema_name: str = None,
    ):
        """
        Drop user set configuration options from schema

        Args:
            config_strs (:obj:`str` or :obj:`List[str]`): config key or keys to drop
            schema_name (:obj:`str`): Optionally select schema for dropping configs

        Example:
            .. code-block:: python

                from dask_sql import Context

                c = Context()
                c.set_config(
                    {
                        "dask.groupby.aggregate.split_out": 2,
                        "dask.groupby.aggregate.split_every": 4,
                    }
                )
                c.drop_config(
                    [
                        "dask.groupby.aggregate.split_out",
                        "dask.groupby.aggregate.split_every",
                    ]
                )
        """
        schema_name = schema_name or self.schema_name
        self.schema[schema_name].config.drop_config(config_strs)

    def ipython_magic(self, auto_include=False):  # pragma: no cover
        """
        Register a new ipython/jupyter magic function "sql"
        which sends its input as string to the :func:`sql` function.
        After calling this magic function in a Jupyter notebook or
        an IPython shell, you can write

        .. code-block:: python

            %sql SELECT * from data

        or

        .. code-block:: python

            %%sql
            SELECT * from data

        instead of

        .. code-block:: python

            c.sql("SELECT * from data")

        Args:
            auto_include (:obj:`bool`): If set to true, automatically
                create a table for every pandas or Dask dataframe in the calling
                context. That means, if you define a dataframe in your jupyter
                notebook you can use it with the same name in your sql call.
                Use this setting with care as any defined dataframe can
                easily override tables created via `CREATE TABLE`.

                .. code-block:: python

                    df = ...

                    # Later, without any calls to create_table

                    %%sql
                    SELECT * FROM df

        """
        ipython_integration(self, auto_include=auto_include)

    def run_server(
        self,
        client: Client = None,
        host: str = "0.0.0.0",
        port: int = 8080,
        log_level=None,
        blocking: bool = True,
    ):  # pragma: no cover
        """
        Run a HTTP server for answering SQL queries using ``dask-sql``.

        See :ref:`server` for more information.

        Args:
            client (:obj:`dask.distributed.Client`): If set, use this dask client instead of a new one.
            host (:obj:`str`): The host interface to listen on (defaults to all interfaces)
            port (:obj:`int`): The port to listen on (defaults to 8080)
            log_level: (:obj:`str`): The log level of the server and dask-sql
        """
        from dask_sql.server.app import run_server

        self.stop_server()
        self.server = run_server(
            context=self,
            client=client,
            host=host,
            port=port,
            log_level=log_level,
            blocking=blocking,
        )

    def stop_server(self):  # pragma: no cover
        """
        Stop a SQL server started by ``run_server`.
        """
        if self.sql_server is not None:
            loop = asyncio.get_event_loop()
            assert loop
            loop.create_task(self.sql_server.shutdown())

        self.sql_server = None

    def fqn(
        self, identifier: "org.apache.calcite.sql.SqlIdentifier"
    ) -> Tuple[str, str]:
        """
        Return the fully qualified name of an object, maybe including the schema name.

        Args:
            identifier (:obj:`str`): The Java identifier of the table or view

        Returns:
            :obj:`tuple` of :obj:`str`: The fully qualified name of the object
        """
        components = [str(n) for n in identifier.names]
        if len(components) == 2:
            schema = components[0]
            name = components[1]
        elif len(components) == 1:
            schema = self.schema_name
            name = components[0]
        else:
            raise AttributeError(
                f"Do not understand the identifier {identifier} (too many components)"
            )

        return schema, name

    def _prepare_schemas(self):
        """
        Create a list of schemas filled with the dataframes
        and functions we have currently in our schema list
        """
        schema_list = []

        DaskTable = com.dask.sql.schema.DaskTable
        DaskAggregateFunction = com.dask.sql.schema.DaskAggregateFunction
        DaskScalarFunction = com.dask.sql.schema.DaskScalarFunction
        DaskSchema = com.dask.sql.schema.DaskSchema

        for schema_name, schema in self.schema.items():
            java_schema = DaskSchema(schema_name)

            if not schema.tables:
                logger.warning("No tables are registered.")

            for name, dc in schema.tables.items():
                row_count = (
                    schema.statistics[name].row_count
                    if name in schema.statistics
                    else None
                )
                if row_count is not None:
                    row_count = float(row_count)
                table = DaskTable(name, row_count)
                df = dc.df
                logger.debug(
                    f"Adding table '{name}' to schema with columns: {list(df.columns)}"
                )
                for column in df.columns:
                    data_type = df[column].dtype
                    sql_data_type = python_to_sql_type(data_type)

                    table.addColumn(column, sql_data_type)

                java_schema.addTable(table)

            if not schema.functions:
                logger.debug("No custom functions defined.")
            for function_description in schema.function_lists:
                name = function_description.name
                sql_return_type = python_to_sql_type(function_description.return_type)
                if function_description.aggregation:
                    logger.debug(f"Adding function '{name}' to schema as aggregation.")
                    dask_function = DaskAggregateFunction(name, sql_return_type)
                else:
                    logger.debug(
                        f"Adding function '{name}' to schema as scalar function."
                    )
                    dask_function = DaskScalarFunction(name, sql_return_type)

                dask_function = self._add_parameters_from_description(
                    function_description, dask_function
                )

                java_schema.addFunction(dask_function)

            schema_list.append(java_schema)

        return schema_list

    @staticmethod
    def _add_parameters_from_description(function_description, dask_function):
        for parameter in function_description.parameters:
            param_name, param_type = parameter
            sql_param_type = python_to_sql_type(param_type)

            dask_function.addParameter(param_name, sql_param_type, False)

        return dask_function

    def _get_ral(self, sql):
        """Helper function to turn the sql query into a relational algebra and resulting column names"""
        # get the schema of what we currently have registered
        schemas = self._prepare_schemas()

<<<<<<< HEAD
        RelationalAlgebraGeneratorBuilder = (
            com.dask.sql.application.RelationalAlgebraGeneratorBuilder
        )

        # Now create a relational algebra from that
        generator_builder = RelationalAlgebraGeneratorBuilder(self.schema_name)
=======
        # True if the SQL query should be case sensitive and False otherwise
        case_sensitive = (
            self.schema[self.schema_name]
            .config.get_config_by_prefix("dask.sql.identifier.case.sensitive")
            .get("dask.sql.identifier.case.sensitive", True)
        )

        generator_builder = RelationalAlgebraGeneratorBuilder(
            self.schema_name, case_sensitive
        )
>>>>>>> f69f9bc9
        for schema in schemas:
            generator_builder.addSchema(schema)
        generator = generator_builder.build()
        default_dialect = generator.getDialect()

        logger.debug(f"Using dialect: {get_java_class(default_dialect)}")

        ValidationException = org.apache.calcite.tools.ValidationException
        SqlParseException = org.apache.calcite.sql.parser.SqlParseException
        CalciteContextException = org.apache.calcite.runtime.CalciteContextException

        try:
            sqlNode = generator.getSqlNode(sql)
            sqlNodeClass = get_java_class(sqlNode)

            select_names = None
            rel = sqlNode
            rel_string = ""

            if not sqlNodeClass.startswith("com.dask.sql.parser."):
                nonOptimizedRelNode = generator.getRelationalAlgebra(sqlNode)
                # Optimization might remove some alias projects. Make sure to keep them here.
                select_names = [
                    str(name)
                    for name in nonOptimizedRelNode.getRowType().getFieldNames()
                ]
                rel = generator.getOptimizedRelationalAlgebra(nonOptimizedRelNode)
                rel_string = str(generator.getRelationalAlgebraString(rel))
        except (ValidationException, SqlParseException, CalciteContextException) as e:
            logger.debug(f"Original exception raised by Java:\n {e}")
            # We do not want to re-raise an exception here
            # as this would print the full java stack trace
            # if debug is not set.
            # Instead, we raise a nice exception
            raise ParsingException(sql, str(e.message())) from None

        # Internal, temporary results of calcite are sometimes
        # named EXPR$N (with N a number), which is not very helpful
        # to the user. We replace these cases therefore with
        # the actual query string. This logic probably fails in some
        # edge cases (if the outer SQLNode is not a select node),
        # but so far I did not find such a case.
        # So please raise an issue if you have found one!
        if sqlNodeClass == "org.apache.calcite.sql.SqlOrderBy":
            sqlNode = sqlNode.query
            sqlNodeClass = get_java_class(sqlNode)

        if sqlNodeClass == "org.apache.calcite.sql.SqlSelect":
            select_names = [
                self._to_sql_string(s, default_dialect=default_dialect)
                if current_name.startswith("EXPR$")
                else current_name
                for s, current_name in zip(sqlNode.getSelectList(), select_names)
            ]
        else:
            logger.debug(
                "Not extracting output column names as the SQL is not a SELECT call"
            )

        logger.debug(f"Extracted relational algebra:\n {rel_string}")
        return rel, select_names, rel_string

    def _to_sql_string(self, s: "org.apache.calcite.sql.SqlNode", default_dialect=None):
        if default_dialect is None:
            default_dialect = (
                com.dask.sql.application.RelationalAlgebraGenerator.getDialect()
            )

        try:
            return str(s.toSqlString(default_dialect))
        # Have not seen any instance so far, but better be safe than sorry
        except Exception:  # pragma: no cover
            return str(s)

    def _get_tables_from_stack(self):
        """Helper function to return all dask/pandas dataframes from the calling stack"""
        stack = inspect.stack()

        tables = {}

        # Traverse the stacks from inside to outside
        for frame_info in stack:
            for var_name, variable in frame_info.frame.f_locals.items():
                if var_name.startswith("_"):
                    continue
                if not dd.utils.is_dataframe_like(variable):
                    continue

                # only set them if not defined in an inner context
                tables[var_name] = tables.get(var_name, variable)

        return tables

    def _register_callable(
        self,
        f: Any,
        name: str,
        aggregation: bool,
        parameters: List[Tuple[str, type]],
        return_type: type,
        replace: bool = False,
        schema_name=None,
        row_udf: bool = False,
    ):
        """Helper function to do the function or aggregation registration"""
        schema_name = schema_name or self.schema_name
        schema = self.schema[schema_name]

        if not aggregation:
            f = UDF(f, row_udf, return_type)

        lower_name = name.lower()
        if lower_name in schema.functions:
            if replace:
                schema.function_lists = list(
                    filter(
                        lambda f: f.name.lower() != lower_name, schema.function_lists,
                    )
                )
                del schema.functions[lower_name]

            elif schema.functions[lower_name] != f:
                raise ValueError(
                    "Registering multiple functions with the same name is only permitted if replace=True"
                )

        schema.function_lists.append(
            FunctionDescription(name.upper(), parameters, return_type, aggregation)
        )
        schema.function_lists.append(
            FunctionDescription(name.lower(), parameters, return_type, aggregation)
        )
        schema.functions[lower_name] = f<|MERGE_RESOLUTION|>--- conflicted
+++ resolved
@@ -833,14 +833,10 @@
         # get the schema of what we currently have registered
         schemas = self._prepare_schemas()
 
-<<<<<<< HEAD
         RelationalAlgebraGeneratorBuilder = (
             com.dask.sql.application.RelationalAlgebraGeneratorBuilder
         )
 
-        # Now create a relational algebra from that
-        generator_builder = RelationalAlgebraGeneratorBuilder(self.schema_name)
-=======
         # True if the SQL query should be case sensitive and False otherwise
         case_sensitive = (
             self.schema[self.schema_name]
@@ -851,7 +847,6 @@
         generator_builder = RelationalAlgebraGeneratorBuilder(
             self.schema_name, case_sensitive
         )
->>>>>>> f69f9bc9
         for schema in schemas:
             generator_builder.addSchema(schema)
         generator = generator_builder.build()
