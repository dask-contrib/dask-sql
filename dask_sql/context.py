--- conflicted
+++ resolved
@@ -2,7 +2,7 @@
 import inspect
 import logging
 import warnings
-from typing import TYPE_CHECKING, Any, Callable, Dict, List, Tuple, Union
+from typing import Any, Callable, Dict, List, Tuple, Union
 
 import dask.dataframe as dd
 import pandas as pd
@@ -16,17 +16,11 @@
 
 from dask_sql import input_utils
 from dask_sql.datacontainer import (
-<<<<<<< HEAD
+    UDF,
     DataContainer,
     FunctionDescription,
     SchemaContainer,
     Statistics,
-=======
-    UDF,
-    DataContainer,
-    FunctionDescription,
-    SchemaContainer,
->>>>>>> 42235298
 )
 from dask_sql.input_utils import InputType, InputUtil
 from dask_sql.integrations.ipython import ipython_integration
@@ -35,9 +29,6 @@
 from dask_sql.physical.rel import RelConverter, custom, logical
 from dask_sql.physical.rex import RexConverter, core
 from dask_sql.utils import ParsingException
-
-if TYPE_CHECKING:
-    from dask_sql.java import org
 
 logger = logging.getLogger(__name__)
 
