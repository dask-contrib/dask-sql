--- conflicted
+++ resolved
@@ -183,16 +183,12 @@
                 Specify the file format directly here if it can not be deduced from the extension.
                 If set to "memory", load the data from a published dataset in the dask cluster.
             persist (:obj:`bool`): Only used when passing a string into the ``input`` parameter.
-<<<<<<< HEAD
-                Set to false to turn off loading the file data directly into memory.
+                Set to true to turn on loading the file data directly into memory.
             schema_name: (:obj:`str`): in which schema to create the table. By default, will use the currently selected schema.
             statistics: (:obj:`Statistics`): if given, use these statistics during the cost-based optimization. If no
                 statistics are provided, we will just assume 100 rows.
             gpu: (:obj:`bool`): if set to true, use dask-cudf to run the data frame calculations on your GPU.
                 Please note that the GPU support is currently not covering all of dask-sql's SQL language.
-=======
-                Set to true to turn on loading the file data directly into memory.
->>>>>>> 8e3925cd
             **kwargs: Additional arguments for specific formats. See :ref:`data_input` for more information.
 
         """
