--- conflicted
+++ resolved
@@ -249,9 +249,6 @@
             **kwargs,
         )
 
-<<<<<<< HEAD
-        if parquet_statistics and not statistics:
-=======
         if type(input_table) == str:
             filepath = input_table
             dc.filepath = input_table
@@ -259,12 +256,7 @@
         else:
             filepath = None
 
-        self.schema[schema_name].tables[table_name.lower()] = dc
-
-        if statistics:
-            self.schema[schema_name].statistics[table_name.lower()] = statistics
-        elif parquet_statistics:
->>>>>>> 6f0400c7
+        if parquet_statistics and not statistics:
             statistics = parquet_statistics(dc.df)
             if statistics:
                 row_count = 0
