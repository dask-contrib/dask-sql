--- conflicted
+++ resolved
@@ -4,12 +4,9 @@
     DaskSchema,
     DaskTable,
     RelationalAlgebraGenerator,
-<<<<<<< HEAD
     get_java_class,
-=======
     ValidationException,
     SqlParseException,
->>>>>>> d7f89cc9
 )
 from dask_sql.mappings import python_to_sql_type
 from dask_sql.physical.rel import RelConverter, logical
@@ -80,20 +77,8 @@
         operations are already implemented.
         In general, only select statements (no data manipulation) works.
         """
-<<<<<<< HEAD
-        # TODO: show a nice error message if something is broken
-        rel, select_names = self._get_ral(sql, debug=debug)
-        df = RelConverter.convert(rel, tables=self.tables)
-
-        if select_names:
-            # Rename any columns named EXPR$* to a more human readable name
-            df.columns = [
-                df_col if not df_col.startswith("EXPR$") else select_name
-                for df_col, select_name in zip(df.columns, select_names)
-            ]
-=======
         try:
-            rel = self._get_ral(sql, debug=debug)
+            rel, select_names = self._get_ral(sql, debug=debug)
             df = RelConverter.convert(rel, tables=self.tables)
         except (ValidationException, SqlParseException) as e:
             if debug:
@@ -106,7 +91,14 @@
                 from_chained_exception = None
 
             raise ParsingException(sql, str(e.message())) from from_chained_exception
->>>>>>> d7f89cc9
+
+        if select_names:
+            # Rename any columns named EXPR$* to a more human readable name
+            df.columns = [
+                df_col if not df_col.startswith("EXPR$") else select_name
+                for df_col, select_name in zip(df.columns, select_names)
+            ]
+
         return df
 
     def _get_ral(self, sql, debug: bool = False):
