from typing import Callable, List, Tuple
from collections import namedtuple

import dask.dataframe as dd

from dask_sql.java import (
    DaskAggregateFunction,
    DaskScalarFunction,
    DaskSchema,
    DaskTable,
    RelationalAlgebraGenerator,
    SqlParseException,
    ValidationException,
    get_java_class,
)
from dask_sql.mappings import python_to_sql_type
from dask_sql.physical.rel import RelConverter, logical
from dask_sql.physical.rex import RexConverter, core
<<<<<<< HEAD
from dask_sql.datacontainer import DataContainer, ColumnContainer
=======
from dask_sql.utils import ParsingException

FunctionDescription = namedtuple(
    "FunctionDescription", ["f", "parameters", "return_type", "aggregation"]
)
>>>>>>> 48ae97eb


class Context:
    """
    Main object to communicate with dask_sql.
    It holds a store of all registered tables and can convert
    SQL queries to dask dataframes.
    The tables in these queries are referenced by the name,
    which is given when registering a dask dataframe.


        from dask_sql import Context
        c = Context()

        # Register a table
        c.register_dask_table(df, "my_table")

        # Now execute an SQL query. The result is a dask dataframe
        result = c.sql("SELECT a, b FROM my_table")

        # Trigger the computation (or use the dataframe for something else)
        result.compute()

    """

    def __init__(self):
        """
        Create a new context.
        Usually, you will only ever have a single context
        in your program.
        """
        # Storage for the registered tables
        self.tables = {}
        # Storage for the registered functions
        self.functions = {}
        # Storage for the registered aggregations
        self.aggregations = {}

        # Register any default plugins, if nothing was registered before.
        RelConverter.add_plugin_class(logical.LogicalAggregatePlugin, replace=False)
        RelConverter.add_plugin_class(logical.LogicalFilterPlugin, replace=False)
        RelConverter.add_plugin_class(logical.LogicalJoinPlugin, replace=False)
        RelConverter.add_plugin_class(logical.LogicalProjectPlugin, replace=False)
        RelConverter.add_plugin_class(logical.LogicalSortPlugin, replace=False)
        RelConverter.add_plugin_class(logical.LogicalTableScanPlugin, replace=False)
        RelConverter.add_plugin_class(logical.LogicalUnionPlugin, replace=False)
        RelConverter.add_plugin_class(logical.LogicalValuesPlugin, replace=False)

        RexConverter.add_plugin_class(core.RexCallPlugin, replace=False)
        RexConverter.add_plugin_class(core.RexInputRefPlugin, replace=False)
        RexConverter.add_plugin_class(core.RexLiteralPlugin, replace=False)

    def register_dask_table(self, df: dd.DataFrame, name: str):
        """
        Registering a dask table makes it usable in SQL queries.
        The name you give here can be used as table name in the SQL later.

        Please note, that the table is stored as it is now.
        If you change the table later, you need to re-register.
        """
<<<<<<< HEAD
        self.tables[name] = DataContainer(df.copy(), ColumnContainer(df.columns))
=======
        self.tables[name.lower()] = df.copy()

    def register_function(
        self,
        f: Callable,
        name: str,
        parameters: List[Tuple[str, type]],
        return_type: type,
    ):
        """
        Register a custom function with the given name.
        The function can be used (with this name)
        in every SQL queries from now on - but only for scalar operations
        (no aggregations).
        This means, if you register a function "f", you can now call

            SELECT f(x)
            FROM df

        Please note that you can always only have one function with the same name;
        no matter if it is an aggregation or scalar function.

        For the registration, you need to supply both the
        list of parameter and parameter types as well as the
        return type. Use numpy dtypes if possible.
        Example:

            def f(x):
                return x ** 2

            c.register_function(f, "f", [("x", np.int64)], np.int64)

            sql = "SELECT f(x) FROM df"
            df_result = c.sql(sql)

        """
        self.functions[name.lower()] = FunctionDescription(
            f, parameters, return_type, False
        )

    def register_aggregation(
        self,
        f: dd.Aggregation,
        name: str,
        parameters: List[Tuple[str, type]],
        return_type: type,
    ):
        """
        Register a custom aggregation with the given name.
        The aggregation can be used (with this name)
        in every SQL queries from now on - but only for aggregation operations
        (no scalar function calls).
        This means, if you register a aggregation "fagg", you can now call

            SELECT fagg(y)
            FROM df
            GROUP BY x

        Please note that you can always only have one function with the same name;
        no matter if it is an aggregation or scalar function.

        For the registration, you need to supply both the
        list of parameter and parameter types as well as the
        return type. Use numpy dtypes if possible.
        Example:

            fagg = dd.Aggregation("fagg", lambda x: x.sum(), lambda x: x.sum())
            c.register_aggregation(fagg, "fagg", [("x", np.float64)], np.float64)

            sql = "SELECT fagg(y) FROM df GROUP BY x"
            df_result = c.sql(sql)

        """
        self.functions[name.lower()] = FunctionDescription(
            f, parameters, return_type, True
        )
>>>>>>> 48ae97eb

    def sql(self, sql: str, debug: bool = False) -> dd.DataFrame:
        """
        Query the registered tables with the given SQL.
        The SQL follows approximately the MYSQL standard - however, not all
        operations are already implemented.
        In general, only select statements (no data manipulation) works.
        """
<<<<<<< HEAD
        # TODO: show a nice error message if something is broken
        rel = self._get_ral(sql, debug=debug)
        dc = RelConverter.convert(rel, tables=self.tables)
        return dc.assign()
=======
        try:
            rel, select_names = self._get_ral(sql, debug=debug)
            df = RelConverter.convert(rel, context=self)
        except (ValidationException, SqlParseException) as e:
            if debug:
                from_chained_exception = e
            else:
                # We do not want to re-raise an exception here
                # as this would print the full java stack trace
                # if debug is not set.
                # Instead, we raise a nice exception
                from_chained_exception = None

            raise ParsingException(sql, str(e.message())) from from_chained_exception

        if select_names:
            # Rename any columns named EXPR$* to a more human readable name
            df.columns = [
                df_col if not df_col.startswith("EXPR$") else select_name
                for df_col, select_name in zip(df.columns, select_names)
            ]

        return df
>>>>>>> 48ae97eb

    def _prepare_schema(self):
        """
        Create a schema filled with the dataframes
        and functions we have currently in our list
        """
        schema = DaskSchema("schema")

        for name, dc in self.tables.items():
            table = DaskTable(name)
<<<<<<< HEAD
            df = dc.df
            for order, column in enumerate(df.columns):
=======
            for column in df.columns:
>>>>>>> 48ae97eb
                data_type = df[column].dtype
                sql_data_type = python_to_sql_type(data_type)

                table.addColumn(column, sql_data_type)

            schema.addTable(table)

        for name, function_description in self.functions.items():
            sql_return_type = python_to_sql_type(function_description.return_type)
            if function_description.aggregation:
                dask_function = DaskAggregateFunction(name, sql_return_type)
            else:
                dask_function = DaskScalarFunction(name, sql_return_type)
            self._add_parameters_from_description(function_description, dask_function)

            schema.addFunction(dask_function)

        return schema

    @staticmethod
    def _add_parameters_from_description(function_description, dask_function):
        for parameter in function_description.parameters:
            param_name, param_type = parameter
            sql_param_type = python_to_sql_type(param_type)

            dask_function.addParameter(param_name, sql_param_type, False)

    def _get_ral(self, sql, debug: bool = False):
        """Helper function to turn the sql query into a relational algebra and resulting column names"""
        # get the schema of what we currently have registered
        schema = self._prepare_schema()

        # Now create a relational algebra from that
        generator = RelationalAlgebraGenerator(schema)

        sqlNode = generator.getSqlNode(sql)
        validatedSqlNode = generator.getValidatedNode(sqlNode)
        nonOptimizedRelNode = generator.getRelationalAlgebra(validatedSqlNode)
        rel = generator.getOptimizedRelationalAlgebra(nonOptimizedRelNode)
        default_dialect = generator.getDialect()

        # Internal, temporary results of calcite are sometimes
        # named EXPR$N (with N a number), which is not very helpful
        # to the user. We replace these cases therefore with
        # the actual query string. This logic probably fails in some
        # edge cases (if the outer SQLNode is not a select node),
        # but so far I did not find such a case.
        # So please raise an issue if you have found one!
        if get_java_class(sqlNode) == "org.apache.calcite.sql.SqlSelect":
            select_names = [
                str(s.toSqlString(default_dialect)) for s in sqlNode.getSelectList()
            ]
        else:
            select_names = None

        if debug:
            print(generator.getRelationalAlgebraString(rel))

        return rel, select_names<|MERGE_RESOLUTION|>--- conflicted
+++ resolved
@@ -16,15 +16,12 @@
 from dask_sql.mappings import python_to_sql_type
 from dask_sql.physical.rel import RelConverter, logical
 from dask_sql.physical.rex import RexConverter, core
-<<<<<<< HEAD
 from dask_sql.datacontainer import DataContainer, ColumnContainer
-=======
 from dask_sql.utils import ParsingException
 
 FunctionDescription = namedtuple(
     "FunctionDescription", ["f", "parameters", "return_type", "aggregation"]
 )
->>>>>>> 48ae97eb
 
 
 class Context:
@@ -85,10 +82,9 @@
         Please note, that the table is stored as it is now.
         If you change the table later, you need to re-register.
         """
-<<<<<<< HEAD
-        self.tables[name] = DataContainer(df.copy(), ColumnContainer(df.columns))
-=======
-        self.tables[name.lower()] = df.copy()
+        self.tables[name.lower()] = DataContainer(
+            df.copy(), ColumnContainer(df.columns)
+        )
 
     def register_function(
         self,
@@ -164,7 +160,6 @@
         self.functions[name.lower()] = FunctionDescription(
             f, parameters, return_type, True
         )
->>>>>>> 48ae97eb
 
     def sql(self, sql: str, debug: bool = False) -> dd.DataFrame:
         """
@@ -173,15 +168,9 @@
         operations are already implemented.
         In general, only select statements (no data manipulation) works.
         """
-<<<<<<< HEAD
-        # TODO: show a nice error message if something is broken
-        rel = self._get_ral(sql, debug=debug)
-        dc = RelConverter.convert(rel, tables=self.tables)
-        return dc.assign()
-=======
         try:
             rel, select_names = self._get_ral(sql, debug=debug)
-            df = RelConverter.convert(rel, context=self)
+            dc = RelConverter.convert(rel, context=self)
         except (ValidationException, SqlParseException) as e:
             if debug:
                 from_chained_exception = e
@@ -196,13 +185,16 @@
 
         if select_names:
             # Rename any columns named EXPR$* to a more human readable name
-            df.columns = [
-                df_col if not df_col.startswith("EXPR$") else select_name
-                for df_col, select_name in zip(df.columns, select_names)
-            ]
-
-        return df
->>>>>>> 48ae97eb
+            cc = dc.column_container
+            cc = cc.rename(
+                {
+                    df_col: df_col if not df_col.startswith("EXPR$") else select_name
+                    for df_col, select_name in zip(cc.columns, select_names)
+                }
+            )
+            dc = DataContainer(dc.df, cc)
+
+        return dc.assign()
 
     def _prepare_schema(self):
         """
@@ -213,12 +205,8 @@
 
         for name, dc in self.tables.items():
             table = DaskTable(name)
-<<<<<<< HEAD
             df = dc.df
-            for order, column in enumerate(df.columns):
-=======
             for column in df.columns:
->>>>>>> 48ae97eb
                 data_type = df[column].dtype
                 sql_data_type = python_to_sql_type(data_type)
 
