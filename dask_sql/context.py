import asyncio
import inspect
import logging
from collections import Counter
from typing import Any, Callable, Dict, List, Tuple, Union

import dask.dataframe as dd
import pandas as pd
from dask import config as dask_config
from dask.base import optimize
from dask.utils_test import hlg_layer

from dask_planner.rust import (
    DaskLogicalPlan,
    DaskSchema,
    DaskSQLContext,
    DaskTable,
    DFOptimizationException,
    DFParsingException,
    LogicalPlan,
    get_current_node_type,
    row_type,
)

try:
    from dask_sql.physical.utils.statistics import parquet_statistics
except ModuleNotFoundError:
    parquet_statistics = None

try:
    import dask_cuda  # noqa: F401
except ImportError:  # pragma: no cover
    pass

from dask_sql import input_utils
from dask_sql.datacontainer import (
    UDF,
    DataContainer,
    FunctionDescription,
    SchemaContainer,
    Statistics,
)
from dask_sql.input_utils import InputType, InputUtil
from dask_sql.integrations.ipython import ipython_integration
from dask_sql.mappings import python_to_sql_type
from dask_sql.physical.rel import RelConverter, custom, logical
from dask_sql.physical.rex import RexConverter, core
from dask_sql.utils import ParsingException

logger = logging.getLogger(__name__)


class Context:
    """
    Main object to communicate with ``dask_sql``.
    It holds a store of all registered data frames (= tables)
    and can convert SQL queries to dask data frames.
    The tables in these queries are referenced by the name,
    which is given when registering a dask dataframe.

    Example:
        .. code-block:: python

            from dask_sql import Context
            c = Context()

            # Register a table
            c.create_table("my_table", df)

            # Now execute an SQL query. The result is a dask dataframe
            result = c.sql("SELECT a, b FROM my_table")

            # Trigger the computation (or use the data frame for something else)
            result.compute()

    Usually, you will only ever have a single context in your program.

    See also:
        :func:`sql`
        :func:`create_table`

    """

    DEFAULT_CATALOG_NAME = "dask_sql"
    DEFAULT_SCHEMA_NAME = "root"

    def __init__(self, logging_level=logging.INFO):
        """
        Create a new context.
        """

        # Set the logging level for this SQL context
        logging.basicConfig(level=logging_level)

        # Name of the root catalog
        self.catalog_name = self.DEFAULT_CATALOG_NAME
        # Name of the root schema
        self.schema_name = self.DEFAULT_SCHEMA_NAME
        # All schema information
        self.schema = {self.schema_name: SchemaContainer(self.schema_name)}
        # A started SQL server (useful for jupyter notebooks)
        self.sql_server = None

        # Create the `DaskSQLContext` Rust context
        self.context = DaskSQLContext(self.catalog_name, self.schema_name)
        self.context.register_schema(self.schema_name, DaskSchema(self.schema_name))

        self.context.apply_dynamic_partition_pruning(
            dask_config.get("sql.dynamic_partition_pruning")
        )

        # # Register any default plugins, if nothing was registered before.
        RelConverter.add_plugin_class(logical.DaskAggregatePlugin, replace=False)
        RelConverter.add_plugin_class(logical.DaskCrossJoinPlugin, replace=False)
        RelConverter.add_plugin_class(logical.DaskEmptyRelationPlugin, replace=False)
        RelConverter.add_plugin_class(logical.DaskFilterPlugin, replace=False)
        RelConverter.add_plugin_class(logical.DaskJoinPlugin, replace=False)
        RelConverter.add_plugin_class(logical.DaskLimitPlugin, replace=False)
        RelConverter.add_plugin_class(logical.DaskProjectPlugin, replace=False)
        RelConverter.add_plugin_class(logical.DaskSortPlugin, replace=False)
        RelConverter.add_plugin_class(logical.DaskTableScanPlugin, replace=False)
        RelConverter.add_plugin_class(logical.DaskUnionPlugin, replace=False)
        RelConverter.add_plugin_class(logical.DaskValuesPlugin, replace=False)
        RelConverter.add_plugin_class(logical.DaskWindowPlugin, replace=False)
        RelConverter.add_plugin_class(logical.SamplePlugin, replace=False)
        RelConverter.add_plugin_class(logical.ExplainPlugin, replace=False)
        RelConverter.add_plugin_class(logical.SubqueryAlias, replace=False)
        RelConverter.add_plugin_class(custom.AnalyzeTablePlugin, replace=False)
        RelConverter.add_plugin_class(custom.CreateExperimentPlugin, replace=False)
        RelConverter.add_plugin_class(custom.CreateModelPlugin, replace=False)
        RelConverter.add_plugin_class(custom.CreateCatalogSchemaPlugin, replace=False)
        RelConverter.add_plugin_class(custom.CreateMemoryTablePlugin, replace=False)
        RelConverter.add_plugin_class(custom.CreateTablePlugin, replace=False)
        RelConverter.add_plugin_class(custom.DropModelPlugin, replace=False)
        RelConverter.add_plugin_class(custom.DropSchemaPlugin, replace=False)
        RelConverter.add_plugin_class(custom.DropTablePlugin, replace=False)
        RelConverter.add_plugin_class(custom.ExportModelPlugin, replace=False)
        RelConverter.add_plugin_class(custom.PredictModelPlugin, replace=False)
        RelConverter.add_plugin_class(custom.ShowColumnsPlugin, replace=False)
        RelConverter.add_plugin_class(custom.DescribeModelPlugin, replace=False)
        RelConverter.add_plugin_class(custom.ShowModelsPlugin, replace=False)
        RelConverter.add_plugin_class(custom.ShowSchemasPlugin, replace=False)
        RelConverter.add_plugin_class(custom.ShowTablesPlugin, replace=False)
        RelConverter.add_plugin_class(custom.UseSchemaPlugin, replace=False)
        RelConverter.add_plugin_class(custom.AlterSchemaPlugin, replace=False)
        RelConverter.add_plugin_class(custom.AlterTablePlugin, replace=False)
        RelConverter.add_plugin_class(custom.DistributeByPlugin, replace=False)

        RexConverter.add_plugin_class(core.RexAliasPlugin, replace=False)
        RexConverter.add_plugin_class(core.RexCallPlugin, replace=False)
        RexConverter.add_plugin_class(core.RexInputRefPlugin, replace=False)
        RexConverter.add_plugin_class(core.RexLiteralPlugin, replace=False)
        RexConverter.add_plugin_class(core.RexScalarSubqueryPlugin, replace=False)

        InputUtil.add_plugin_class(input_utils.DaskInputPlugin, replace=False)
        InputUtil.add_plugin_class(input_utils.PandasLikeInputPlugin, replace=False)
        InputUtil.add_plugin_class(input_utils.HiveInputPlugin, replace=False)
        InputUtil.add_plugin_class(input_utils.IntakeCatalogInputPlugin, replace=False)
        InputUtil.add_plugin_class(input_utils.SqlalchemyHiveInputPlugin, replace=False)
        # needs to be the last entry, as it only checks for string
        InputUtil.add_plugin_class(input_utils.LocationInputPlugin, replace=False)

    def create_table(
        self,
        table_name: str,
        input_table: InputType,
        format: str = None,
        persist: bool = False,
        schema_name: str = None,
        statistics: Statistics = None,
        gpu: bool = False,
        **kwargs,
    ):
        """
        Registering a (dask/pandas) table makes it usable in SQL queries.
        The name you give here can be used as table name in the SQL later.

        Please note, that the table is stored as it is now.
        If you change the table later, you need to re-register.

        Instead of passing an already loaded table, it is also possible
        to pass a string to a storage location.
        The library will then try to load the data using one of
        `dask's read methods <https://docs.dask.org/en/latest/dataframe-create.html>`_.
        If the file format can not be deduced automatically, it is also
        possible to specify it via the ``format`` parameter.
        Typical file formats are csv or parquet.
        Any additional parameters will get passed on to the read method.
        Please note that some file formats require additional libraries.
        By default, the data will be lazily loaded. If you would like to
        load the data directly into memory you can do so by setting
        persist=True.

        See :ref:`data_input` for more information.

        Example:
            This code registers a data frame as table "data"
            and then uses it in a query.

            .. code-block:: python

                c.create_table("data", df)
                df_result = c.sql("SELECT a, b FROM data")

            This code reads a file from disk.
            Please note that we assume that the file(s) are reachable under this path
            from every node in the cluster

            .. code-block:: python

                c.create_table("data", "/home/user/data.csv")
                df_result = c.sql("SELECT a, b FROM data")

            This example reads from a hive table.

            .. code-block:: python

                from pyhive.hive import connect

                cursor = connect("localhost", 10000).cursor()
                c.create_table("data", cursor, hive_table_name="the_name_in_hive")
                df_result = c.sql("SELECT a, b FROM data")

        Args:
            table_name: (:obj:`str`): Under which name should the new table be addressable
            input_table (:class:`dask.dataframe.DataFrame` or :class:`pandas.DataFrame` or :obj:`str` or :class:`hive.Cursor`):
                The data frame/location/hive connection to register.
            format (:obj:`str`): Only used when passing a string into the ``input`` parameter.
                Specify the file format directly here if it can not be deduced from the extension.
                If set to "memory", load the data from a published dataset in the dask cluster.
            persist (:obj:`bool`): Only used when passing a string into the ``input`` parameter.
                Set to true to turn on loading the file data directly into memory.
            schema_name: (:obj:`str`): in which schema to create the table. By default, will use the currently selected schema.
            statistics: (:obj:`Statistics`): if given, use these statistics during the cost-based optimization.
            gpu: (:obj:`bool`): if set to true, use dask-cudf to run the data frame calculations on your GPU.
                Please note that the GPU support is currently not covering all of dask-sql's SQL language.
            **kwargs: Additional arguments for specific formats. See :ref:`data_input` for more information.

        """
        logger.debug(
            f"Creating table: '{table_name}' of format type '{format}' in schema '{schema_name}'"
        )

        schema_name = schema_name or self.schema_name

        dc = InputUtil.to_dc(
            input_table,
            table_name=table_name,
            format=format,
            persist=persist,
            gpu=gpu,
            **kwargs,
        )

        if type(input_table) == str:
            dc.filepath = input_table
            self.schema[schema_name].filepaths[table_name.lower()] = input_table
        elif hasattr(input_table, "dask") and dd.utils.is_dataframe_like(input_table):
            try:
                dask_filepath = hlg_layer(
                    input_table.dask, "read-parquet"
                ).creation_info["args"][0]
                dc.filepath = dask_filepath
                self.schema[schema_name].filepaths[table_name.lower()] = dask_filepath
            except KeyError:
                logger.debug("Expected 'read-parquet' layer")

        if parquet_statistics and not statistics:
            statistics = parquet_statistics(dc.df)
            if statistics:
                row_count = 0
                for d in statistics:
                    row_count += d["num-rows"]
                statistics = Statistics(row_count)
        if not statistics:
            statistics = Statistics(float("nan"))
        dc.statistics = statistics

        self.schema[schema_name].tables[table_name.lower()] = dc
        self.schema[schema_name].statistics[table_name.lower()] = statistics

    def drop_table(self, table_name: str, schema_name: str = None):
        """
        Remove a table with the given name from the registered tables.
        This will also delete the dataframe.

        Args:
            table_name: (:obj:`str`): Which table to remove.

        """
        schema_name = schema_name or self.schema_name
        del self.schema[schema_name].tables[table_name]

    def drop_schema(self, schema_name: str):
        """
        Remove a schema with the given name from the registered schemas.
        This will also delete all tables, functions etc.

        Args:
            schema_name: (:obj:`str`): Which schema to remove.

        """
        if schema_name == self.DEFAULT_SCHEMA_NAME:
            raise RuntimeError(f"Default Schema `{schema_name}` cannot be deleted")

        del self.schema[schema_name]

        if self.schema_name == schema_name:
            self.schema_name = self.DEFAULT_SCHEMA_NAME

    def register_function(
        self,
        f: Callable,
        name: str,
        parameters: List[Tuple[str, type]],
        return_type: type,
        replace: bool = False,
        schema_name: str = None,
        row_udf: bool = False,
    ):
        """
        Register a custom function with the given name.
        The function can be used (with this name)
        in every SQL queries from now on - but only for scalar operations
        (no aggregations).
        This means, if you register a function "f", you can now call

        .. code-block:: sql

            SELECT f(x)
            FROM df

        Please keep in mind that you can only have one function with the same name,
        regardless of whether it is an aggregation or a scalar function. By default,
        attempting to register two functions with the same name will raise an error;
        setting `replace=True` will give precedence to the most recently registered
        function.

        For the registration, you need to supply both the
        list of parameter and parameter types as well as the
        return type. Use `numpy dtypes <https://numpy.org/doc/stable/reference/arrays.dtypes.html>`_ if possible.

        More information: :ref:`custom`

        Example:
            This example registers a function "f", which
            calculates the square of an integer and applies
            it to the column ``x``.

            .. code-block:: python

                def f(x):
                    return x ** 2

                c.register_function(f, "f", [("x", np.int64)], np.int64)

                sql = "SELECT f(x) FROM df"
                df_result = c.sql(sql)

        Example of overwriting two functions with the same name:
            This example registers a different function "f", which
            calculates the floor division of an integer and applies
            it to the column ``x``. It also shows how to overwrite
            the previous function with the replace parameter.

            .. code-block:: python

                def f(x):
                    return x // 2

                c.register_function(f, "f", [("x", np.int64)], np.int64, replace=True)

                sql = "SELECT f(x) FROM df"
                df_result = c.sql(sql)

        Args:
            f (:obj:`Callable`): The function to register
            name (:obj:`str`): Under which name should the new function be addressable in SQL
            parameters (:obj:`List[Tuple[str, type]]`): A list ot tuples of parameter name and parameter type.
                Use `numpy dtypes <https://numpy.org/doc/stable/reference/arrays.dtypes.html>`_ if possible. This
                function is sensitive to the order of specified parameters when `row_udf=True`, and it is assumed
                that column arguments are specified in order, followed by scalar arguments.
            return_type (:obj:`type`): The return type of the function
            replace (:obj:`bool`): If `True`, do not raise an error if a function with the same name is already
            present; instead, replace the original function. Default is `False`.

        See also:
            :func:`register_aggregation`

        """
        self._register_callable(
            f,
            name,
            aggregation=False,
            parameters=parameters,
            return_type=return_type,
            replace=replace,
            schema_name=schema_name,
            row_udf=row_udf,
        )

    def register_aggregation(
        self,
        f: dd.Aggregation,
        name: str,
        parameters: List[Tuple[str, type]],
        return_type: type,
        replace: bool = False,
        schema_name: str = None,
    ):
        """
        Register a custom aggregation with the given name.
        The aggregation can be used (with this name)
        in every SQL queries from now on - but only for aggregation operations
        (no scalar function calls).
        This means, if you register a aggregation "fagg", you can now call

        .. code-block:: sql

            SELECT fagg(y)
            FROM df
            GROUP BY x

        Please note that you can always only have one function with the same name;
        no matter if it is an aggregation or scalar function.

        For the registration, you need to supply both the
        list of parameter and parameter types as well as the
        return type. Use `numpy dtypes <https://numpy.org/doc/stable/reference/arrays.dtypes.html>`_  if possible.

        More information: :ref:`custom`

        Example:
            The following code registers a new aggregation "fagg", which
            computes the sum of a column and uses it on the ``y`` column.

            .. code-block:: python

                fagg = dd.Aggregation("fagg", lambda x: x.sum(), lambda x: x.sum())
                c.register_aggregation(fagg, "fagg", [("x", np.float64)], np.float64)

                sql = "SELECT fagg(y) FROM df GROUP BY x"
                df_result = c.sql(sql)

        Args:
            f (:class:`dask.dataframe.Aggregate`): The aggregate to register. See
                `the dask documentation <https://docs.dask.org/en/latest/dataframe-groupby.html#aggregate>`_
                for more information.
            name (:obj:`str`): Under which name should the new aggregate be addressable in SQL
            parameters (:obj:`List[Tuple[str, type]]`): A list ot tuples of parameter name and parameter type.
                Use `numpy dtypes <https://numpy.org/doc/stable/reference/arrays.dtypes.html>`_ if possible.
            return_type (:obj:`type`): The return type of the function
            replace (:obj:`bool`): Do not raise an error if the function is already present

        See also:
            :func:`register_function`

        """
        self._register_callable(
            f,
            name,
            aggregation=True,
            parameters=parameters,
            return_type=return_type,
            replace=replace,
            schema_name=schema_name,
        )

    def sql(
        self,
        sql: Any,
        return_futures: bool = True,
        dataframes: Dict[str, Union[dd.DataFrame, pd.DataFrame]] = None,
        gpu: bool = False,
        config_options: Dict[str, Any] = None,
    ) -> Union[dd.DataFrame, pd.DataFrame]:
        """
        Query the registered tables with the given SQL.
        The SQL follows approximately the postgreSQL standard - however, not all
        operations are already implemented.
        In general, only select statements (no data manipulation) works.
        For more information, see :ref:`sql`.

        Example:
            In this example, a query is called
            using the registered tables and then
            executed using dask.

            .. code-block:: python

                result = c.sql("SELECT a, b FROM my_table")
                print(result.compute())
        Args:
            sql (:obj:`str`): The query string to execute
            return_futures (:obj:`bool`): Return the unexecuted dask dataframe or the data itself.
                Defaults to returning the dask dataframe.
            dataframes (:obj:`Dict[str, dask.dataframe.DataFrame]`): additional Dask or pandas dataframes
                to register before executing this query
            gpu (:obj:`bool`): Whether or not to load the additional Dask or pandas dataframes (if any) on GPU;
                requires cuDF / dask-cuDF if enabled. Defaults to False.
            config_options (:obj:`Dict[str,Any]`): Specific configuration options to pass during
                query execution
        Returns:
            :obj:`dask.dataframe.DataFrame`: the created data frame of this query.
        """
        with dask_config.set(config_options):
            if dataframes is not None:
                for df_name, df in dataframes.items():
                    self.create_table(df_name, df, gpu=gpu)

            if isinstance(sql, str):
                rel, _ = self._get_ral(sql)
            elif isinstance(sql, DaskLogicalPlan) or isinstance(sql, LogicalPlan):
                rel = sql
            else:
                raise RuntimeError(
                    f"Encountered unsupported `LogicalPlan` sql type: {type(sql)}"
                )

            return self._compute_table_from_rel(rel, return_futures)

    def explain(
        self,
        sql: str,
        dataframes: Dict[str, Union[dd.DataFrame, pd.DataFrame]] = None,
        gpu: bool = False,
    ) -> str:
        """
        Return the stringified relational algebra that this query will produce
        once triggered (with ``sql()``).
        Helpful to understand the inner workings of dask-sql, but typically not
        needed to query your data.

        If the query is of DDL type (e.g. CREATE TABLE or DESCRIBE SCHEMA),
        no relational algebra plan is created and therefore nothing returned.

        Args:
            sql (:obj:`str`): The query string to use
            dataframes (:obj:`Dict[str, dask.dataframe.DataFrame]`): additional Dask or pandas dataframes
                to register before executing this query
            gpu (:obj:`bool`): Whether or not to load the additional Dask or pandas dataframes (if any) on GPU;
                requires cuDF / dask-cuDF if enabled. Defaults to False.

        Returns:
            :obj:`str`: a description of the created relational algebra.

        """
        if dataframes is not None:
            for df_name, df in dataframes.items():
                self.create_table(df_name, df, gpu=gpu)

        _, rel_string = self._get_ral(sql)
        return rel_string

    def visualize(self, sql: str, filename="mydask.png") -> None:  # pragma: no cover
        """Visualize the computation of the given SQL into the png"""
        result = self.sql(sql, return_futures=True)
        (result,) = optimize(result)

        result.visualize(filename)

    def create_schema(self, schema_name: str):
        """
        Create a new schema in the database.

        Args:
            schema_name (:obj:`str`): The name of the schema to create
        """
        self.schema[schema_name] = SchemaContainer(schema_name)

    def alter_schema(self, old_schema_name, new_schema_name):
        """
        Alter schema

        Args:
             old_schema_name:
             new_schema_name:
        """
        self.schema[new_schema_name] = self.schema.pop(old_schema_name)

    def alter_table(self, old_table_name, new_table_name, schema_name=None):
        """
        Alter Table

        Args:
            old_table_name:
            new_table_name:
            schema_name:
        """
        if schema_name is None:
            schema_name = self.schema_name

        self.schema[schema_name].tables[new_table_name] = self.schema[
            schema_name
        ].tables.pop(old_table_name)

    def register_experiment(
        self,
        experiment_name: str,
        experiment_results: pd.DataFrame,
        schema_name: str = None,
    ):
        schema_name = schema_name or self.schema_name
        self.schema[schema_name].experiments[
            experiment_name.lower()
        ] = experiment_results

    def register_model(
        self,
        model_name: str,
        model: Any,
        training_columns: List[str],
        schema_name: str = None,
    ):
        """
        Add a model to the model registry.
        A model can be anything which has a `.predict` function that transforms
        a Dask dataframe into predicted labels (as a Dask series).
        After model registration, the model can be used in calls to
        `SELECT ... FROM PREDICT` with the given name.
        Instead of creating your own model and register it, you can also
        train a model directly in dask-sql. See the SQL command `CrEATE MODEL`.

        Args:
            model_name (:obj:`str`): The name of the model
            model: The model to store
            training_columns: (list of str): The names of the columns which were
                used during the training.
        """
        schema_name = schema_name or self.schema_name
        self.schema[schema_name].models[model_name.lower()] = (model, training_columns)

    def ipython_magic(
        self, auto_include=False, disable_highlighting=True
    ):  # pragma: no cover
        """
        Register a new ipython/jupyter magic function "sql"
        which sends its input as string to the :func:`sql` function.
        After calling this magic function in a Jupyter notebook or
        an IPython shell, you can write

        .. code-block:: python

            %sql SELECT * from data

        or

        .. code-block:: python

            %%sql
            SELECT * from data

        instead of

        .. code-block:: python

            c.sql("SELECT * from data")

        Args:
            auto_include (:obj:`bool`): If set to true, automatically
                create a table for every pandas or Dask dataframe in the calling
                context. That means, if you define a dataframe in your jupyter
                notebook you can use it with the same name in your sql call.
                Use this setting with care as any defined dataframe can
                easily override tables created via `CREATE TABLE`.

                .. code-block:: python

                    df = ...

                    # Later, without any calls to create_table

                    %%sql
                    SELECT * FROM df

            disable_highlighting (:obj:`bool`): If set to true, automatically
                disable syntax highlighting. If you are working in jupyter lab,
                diable_highlighting must be set to true to enable ipython_magic
                functionality. If you are working in a classic jupyter notebook,
                you may set disable_highlighting=False if desired.
        """
        ipython_integration(
            self, auto_include=auto_include, disable_highlighting=disable_highlighting
        )

    def run_server(self, **kwargs):  # pragma: no cover
        """
        Run a HTTP server for answering SQL queries using ``dask-sql``.

        See :ref:`server` for more information.

        Args:
            client (:obj:`dask.distributed.Client`): If set, use this dask client instead of a new one.
            host (:obj:`str`): The host interface to listen on (defaults to all interfaces)
            port (:obj:`int`): The port to listen on (defaults to 8080)
            log_level: (:obj:`str`): The log level of the server and dask-sql
        """
        from dask_sql.server.app import run_server

        self.stop_server()
        self.server = run_server(**kwargs)

    def stop_server(self):  # pragma: no cover
        """
        Stop a SQL server started by ``run_server``.
        """
        if self.sql_server is not None:
            loop = asyncio.get_event_loop()
            assert loop
            loop.create_task(self.sql_server.shutdown())

        self.sql_server = None

    def fqn(self, tbl: "DaskTable") -> Tuple[str, str]:
        """
        Return the fully qualified name of an object, maybe including the schema name.

        Args:
            tbl (:obj:`DaskTable`): The Rust DaskTable instance of the view or table.

        Returns:
            :obj:`tuple` of :obj:`str`: The fully qualified name of the object
        """
        schema_name, table_name = tbl.getSchema(), tbl.getTableName()

        if schema_name is None or schema_name == "":
            schema_name = self.schema_name

        return schema_name, table_name

    def _prepare_schemas(self):
        """
        Create a list of schemas filled with the dataframes
        and functions we have currently in our schema list
        """
        logger.debug(
            f"There are {len(self.schema)} existing schema(s): {self.schema.keys()}"
        )
        schema_list = []

        for schema_name, schema in self.schema.items():
            logger.debug(f"Preparing Schema: '{schema_name}'")
            rust_schema = DaskSchema(schema_name)

            if not schema.tables:
                logger.warning("No tables are registered.")

            for name, dc in schema.tables.items():
                row_count = (
                    float(schema.statistics[name].row_count)
                    if name in schema.statistics
                    else float(0)
                )

                filepath = schema.filepaths[name] if name in schema.filepaths else None
                df = dc.df
                columns = df.columns
                cc = dc.column_container
                if not dask_config.get("sql.identifier.case_sensitive"):
                    columns = [col.lower() for col in columns]
                    cc = cc.rename_handle_duplicates(df.columns, columns)
                    dc.column_container = cc
                column_type_mapping = list(
                    zip(columns, map(python_to_sql_type, df.dtypes))
                )
                table = DaskTable(
                    schema_name, name, row_count, column_type_mapping, filepath
                )

                rust_schema.add_table(table)

            if not schema.functions:
                logger.debug("No custom functions defined.")
            for function_description in schema.function_lists:
                name = function_description.name
                sql_return_type = function_description.return_type
                sql_parameters = function_description.parameters
                if function_description.aggregation:
                    logger.debug(f"Adding function '{name}' to schema as aggregation.")
                    rust_schema.add_or_overload_function(
                        name,
                        [param[1].getDataType() for param in sql_parameters],
                        sql_return_type.getDataType(),
                        True,
                    )
                else:
                    logger.debug(
                        f"Adding function '{name}' to schema as scalar function."
                    )
                    rust_schema.add_or_overload_function(
                        name,
                        [param[1].getDataType() for param in sql_parameters],
                        sql_return_type.getDataType(),
                        False,
                    )

            schema_list.append(rust_schema)

        return schema_list

    def _get_ral(self, sql):
        """Helper function to turn the sql query into a relational algebra and resulting column names"""

        logger.debug(f"Entering _get_ral('{sql}')")
        self.context.apply_dynamic_partition_pruning(
            dask_config.get("sql.dynamic_partition_pruning")
        )

        # get the schema of what we currently have registered
        schemas = self._prepare_schemas()
        for schema in schemas:
            self.context.register_schema(schema.name, schema)
        try:
            sqlTree = self.context.parse_sql(sql)
        except DFParsingException as pe:
            raise ParsingException(sql, str(pe))
        logger.debug(f"_get_ral -> sqlTree: {sqlTree}")

        rel = sqlTree

        # TODO: Need to understand if this list here is actually needed? For now just use the first entry.
        if len(sqlTree) > 1:
            raise RuntimeError(
                f"Multiple 'Statements' encountered for SQL {sql}. Please share this with the dev team!"
            )

        try:
            nonOptimizedRel = self.context.logical_relational_algebra(sqlTree[0])
        except DFParsingException as pe:
            raise ParsingException(sql, str(pe)) from None

        # Optimize the `LogicalPlan` or skip if configured
        if dask_config.get("sql.optimize"):
            try:
                rel = self.context.optimize_relational_algebra(nonOptimizedRel)
            except DFOptimizationException as oe:
                # Use original plan and warn about inability to optimize plan
                rel = nonOptimizedRel
                logger.warn(str(oe))
        else:
            rel = nonOptimizedRel

        rel_string = rel.display_indent()
        logger.debug(f"_get_ral -> LogicalPlan: {rel}")
        logger.debug(f"Extracted relational algebra:\n {rel_string}")

        return rel, rel_string

    def _compute_table_from_rel(
        self, rel: "DaskLogicalPlan", return_futures: bool = True
    ):
        dc = RelConverter.convert(rel, context=self)

<<<<<<< HEAD
        if not isinstance(rel, DaskLogicalPlan):
            rel = DaskLogicalPlan(rel)

        # Optimization might remove some alias projects. Make sure to keep them here.
        select_names = [field for field in row_type(rel).getFieldList()]

        if get_current_node_type(rel) == "Explain":
=======
        if rel.get_current_node_type() == "Explain":
>>>>>>> 8997f7f7
            return dc
        if dc is None:
            return

        # Optimization might remove some alias projects. Make sure to keep them here.
        select_names = [field for field in rel.getRowType().getFieldList()]

        if select_names:
            cc = dc.column_container

            select_names = select_names[: len(cc.columns)]

            # Use FQ name if not unique and simple name if it is unique. If a join contains the same column
            # names the output col is prepended with the fully qualified column name
            field_counts = Counter([field.getName() for field in select_names])
            select_names = [
                field.getQualifiedName()
                if field_counts[field.getName()] > 1
                else field.getName()
                for field in select_names
            ]

            cc = cc.rename(
                {
                    df_col: select_name
                    for df_col, select_name in zip(cc.columns, select_names)
                }
            )
            dc = DataContainer(dc.df, cc)

        df = dc.assign()
        if not return_futures:
            df = df.compute()

        return df

    def _get_tables_from_stack(self):
        """Helper function to return all dask/pandas dataframes from the calling stack"""
        stack = inspect.stack()

        tables = {}

        # Traverse the stacks from inside to outside
        for frame_info in stack:
            for var_name, variable in frame_info.frame.f_locals.items():
                if var_name.startswith("_"):
                    continue
                if not dd.utils.is_dataframe_like(variable):
                    continue

                # only set them if not defined in an inner context
                tables[var_name] = tables.get(var_name, variable)

        return tables

    def _register_callable(
        self,
        f: Any,
        name: str,
        aggregation: bool,
        parameters: List[Tuple[str, type]],
        return_type: type,
        replace: bool = False,
        schema_name=None,
        row_udf: bool = False,
    ):
        """Helper function to do the function or aggregation registration"""

        schema_name = schema_name or self.schema_name
        schema = self.schema[schema_name]

        # validate and cache UDF metadata
        sql_parameters = [
            (name, python_to_sql_type(param_type)) for name, param_type in parameters
        ]
        sql_return_type = python_to_sql_type(return_type)

        if not aggregation:
            f = UDF(f, row_udf, parameters, return_type)
        lower_name = name.lower()
        if lower_name in schema.functions:
            if replace:
                schema.function_lists = list(
                    filter(
                        lambda f: f.name.lower() != lower_name,
                        schema.function_lists,
                    )
                )
                del schema.functions[lower_name]

            elif schema.functions[lower_name] != f:
                raise ValueError(
                    "Registering multiple functions with the same name is only permitted if replace=True"
                )

        schema.function_lists.append(
            FunctionDescription(
                name.upper(), sql_parameters, sql_return_type, aggregation
            )
        )
        schema.function_lists.append(
            FunctionDescription(
                name.lower(), sql_parameters, sql_return_type, aggregation
            )
        )
        schema.functions[lower_name] = f<|MERGE_RESOLUTION|>--- conflicted
+++ resolved
@@ -851,7 +851,6 @@
     ):
         dc = RelConverter.convert(rel, context=self)
 
-<<<<<<< HEAD
         if not isinstance(rel, DaskLogicalPlan):
             rel = DaskLogicalPlan(rel)
 
@@ -859,9 +858,6 @@
         select_names = [field for field in row_type(rel).getFieldList()]
 
         if get_current_node_type(rel) == "Explain":
-=======
-        if rel.get_current_node_type() == "Explain":
->>>>>>> 8997f7f7
             return dc
         if dc is None:
             return
