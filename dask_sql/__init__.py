<<<<<<< HEAD
from . import config
from ._version import get_version
=======
from ._version import get_versions
>>>>>>> 212e220c
from .cmd import cmd_loop
from .context import Context
from .datacontainer import Statistics
from .server.app import run_server

__version__ = get_versions()["version"]
del get_versions

__all__ = [__version__, cmd_loop, Context, run_server, Statistics]<|MERGE_RESOLUTION|>--- conflicted
+++ resolved
@@ -1,9 +1,5 @@
-<<<<<<< HEAD
 from . import config
-from ._version import get_version
-=======
 from ._version import get_versions
->>>>>>> 212e220c
 from .cmd import cmd_loop
 from .context import Context
 from .datacontainer import Statistics
