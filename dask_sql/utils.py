<<<<<<< HEAD
import os
from typing import List
import warnings
=======
import importlib
from typing import Any, Dict
>>>>>>> a45deb18
from collections import defaultdict
import re
from datetime import datetime
import logging

import dask.dataframe as dd
import numpy as np
import pandas as pd

<<<<<<< HEAD
from dask_sql.datacontainer import DataContainer

logger = logging.getLogger(__name__)

=======
from dask_sql.mappings import sql_to_python_value
from dask_sql.datacontainer import DataContainer
from dask_sql.java import org, java, com
>>>>>>> a45deb18

logger = logging.getLogger(__name__)


def is_frame(df):
    """
    Check if something is a dataframe (and not a scalar or none)
    """
    return (
        df is not None
        and not np.isscalar(df)
        and not isinstance(df, type(pd.NA))
        and not isinstance(df, datetime)
    )


def is_datetime(obj):
    """
    Check if a scalar or a series is of datetime type
    """
    return pd.api.types.is_datetime64_any_dtype(obj) or isinstance(obj, datetime)


def convert_to_datetime(df):
    """
    Covert a scalar or a series to datetime type
    """
    if is_frame(df):
        df = df.dt
    else:
        df = pd.to_datetime(df)
    return df


class Pluggable:
    """
    Helper class for everything which can be extended by plugins.
    Basically just a mapping of a name to the stored plugin
    for ever class.
    Please note that the plugins are stored
    in this single class, which makes simple extensions possible.
    """

    __plugins = defaultdict(dict)

    @classmethod
    def add_plugin(cls, name, plugin, replace=True):
        """Add a plugin with the given name"""
        if not replace and name in Pluggable.__plugins[cls]:
            return

        Pluggable.__plugins[cls][name] = plugin

    @classmethod
    def get_plugin(cls, name):
        """Get a plugin with the given name"""
        return Pluggable.__plugins[cls][name]


class ParsingException(Exception):
    """
    Helper class to format validation and parsing SQL
    exception in a nicer way
    """

    JAVA_MSG_REGEX = "^.*?line (?P<from_line>\d+), column (?P<from_col>\d+)"
    JAVA_MSG_REGEX += "(?: to line (?P<to_line>\d+), column (?P<to_col>\d+))?"

    def __init__(self, sql, validation_exception_string):
        """
        Create a new exception out of the SQL query and the exception text
        raise by calcite.
        """
        message, from_line, from_col = self._extract_message(
            sql, validation_exception_string
        )
        self.from_line = from_line
        self.from_col = from_col

        super().__init__(message)

    @staticmethod
    def _line_with_marker(line, marker_from=0, marker_to=None):
        """
        Add ^ markers under the line specified by the parameters.
        """
        if not marker_to:
            marker_to = len(line)

        return [line] + [" " * marker_from + "^" * (marker_to - marker_from + 1)]

    def _extract_message(self, sql, validation_exception_string):
        """
        Produce a human-readable error message
        out of the Java error message by extracting the column
        and line statements and marking the SQL code with ^ below.

        Typical error message look like:
            org.apache.calcite.runtime.CalciteContextException: From line 3, column 12 to line 3, column 16: Column 'test' not found in any table
            Lexical error at line 4, column 15.  Encountered: "\n" (10), after : "`Te"
        """
        message = validation_exception_string.strip()

        match = re.match(self.JAVA_MSG_REGEX, message)
        if not match:
            # Don't understand this message - just return it
            return message, 1, 1

        match = match.groupdict()

        from_line = int(match["from_line"]) - 1
        from_col = int(match["from_col"]) - 1
        to_line = int(match["to_line"]) - 1 if match["to_line"] else None
        to_col = int(match["to_col"]) - 1 if match["to_col"] else None

        # Add line markings below the sql code
        sql = sql.splitlines()

        if from_line == to_line:
            sql = (
                sql[:from_line]
                + self._line_with_marker(sql[from_line], from_col, to_col)
                + sql[from_line + 1 :]
            )
        elif to_line is None:
            sql = (
                sql[:from_line]
                + self._line_with_marker(sql[from_line], from_col, from_col)
                + sql[from_line + 1 :]
            )
        else:
            sql = (
                sql[:from_line]
                + self._line_with_marker(sql[from_line], from_col)
                + sum(
                    [
                        self._line_with_marker(sql[line])
                        for line in range(from_line + 1, to_line)
                    ],
                    [],
                )
                + self._line_with_marker(sql[to_line], 0, to_col)
                + sql[to_line + 1 :]
            )

        message = f"Can not parse the given SQL: {message}\n\n"
        message += "The problem is probably somewhere here:\n"
        message += "\n\t" + "\n\t".join(sql)

        return message, from_line, from_col


class LoggableDataFrame:
    """Small helper class to print resulting dataframes or series in logging messages"""

    def __init__(self, df):
        self.df = df

    def __str__(self):
        df = self.df
        if isinstance(df, pd.Series) or isinstance(df, dd.Series):
            return f"Series: {(df.name, df.dtype)}"

        elif isinstance(df, DataContainer):
            cols = df.column_container.columns
            dtypes = {col: dtype for col, dtype in zip(df.df.columns, df.df.dtypes)}
            mapping = df.column_container.get_backend_by_frontend_index
            dtypes = [dtypes[mapping(index)] for index in range(len(cols))]
            return f"DataFrame: {[(col, dtype) for col, dtype in zip(cols, dtypes)]}"

        return f"Literal: {df}"


<<<<<<< HEAD
def get_table_from_compound_identifier(
    context: "dask_sql.Context", components: List[str]
) -> DataContainer:
    """
    Helper function to return the correct table
    from the stored tables in the context
    with the given name (and maybe also schema name)
    """
    # some queries might also include the database
    # as we do not have such a concept, we just get rid of it
    components = components[-2:]
    tableName = components[-1]

    if len(components) == 2:
        if components[0] != context.schema_name:
            raise AttributeError(f"Schema {components[0]} is not defined.")

    try:
        return context.tables[tableName]
    except KeyError:
        raise AttributeError(f"Table {tableName} is not defined.")
=======
def convert_sql_kwargs(
    sql_kwargs: "java.util.HashMap[org.apache.calcite.sql.SqlNode, org.apache.calcite.sql.SqlNode]",
) -> Dict[str, Any]:
    """
    Convert a HapMap (probably coming from a SqlKwargs class instance)
    into its python equivalent. Basically calls convert_sql_kwargs
    for each of the values, except for some special handling for
    nested key-value parameters, ARRAYs etc. and CHARs (which unfortunately have
    an additional "'" around them if used in convert_sql_kwargs directly).
    """

    def convert_literal(value):
        if isinstance(value, org.apache.calcite.sql.SqlBasicCall):
            operator_mapping = {
                "ARRAY": list,
                "MAP": lambda x: dict(zip(x[::2], x[1::2])),
                "MULTISET": set,
            }

            operator = operator_mapping[str(value.getOperator())]
            operands = [convert_literal(o) for o in value.getOperands()]

            return operator(operands)
        elif isinstance(value, com.dask.sql.parser.SqlKwargs):
            return convert_sql_kwargs(value.getMap())
        else:
            literal_type = str(value.getTypeName())

            if literal_type == "CHAR":
                return str(value.getStringValue())

            literal_value = value.getValue()
            python_value = sql_to_python_value(literal_type, literal_value)
            return python_value

    return {str(key): convert_literal(value) for key, value in dict(sql_kwargs).items()}


def import_class(name: str) -> type:
    """
    Import a class with the given name by loading the module
    and referencing the class in the module
    """
    module_path, class_name = name.rsplit(".", 1)
    module = importlib.import_module(module_path)
    return getattr(module, class_name)
>>>>>>> a45deb18
<|MERGE_RESOLUTION|>--- conflicted
+++ resolved
@@ -1,11 +1,6 @@
-<<<<<<< HEAD
-import os
 from typing import List
-import warnings
-=======
 import importlib
 from typing import Any, Dict
->>>>>>> a45deb18
 from collections import defaultdict
 import re
 from datetime import datetime
@@ -15,16 +10,9 @@
 import numpy as np
 import pandas as pd
 
-<<<<<<< HEAD
-from dask_sql.datacontainer import DataContainer
-
-logger = logging.getLogger(__name__)
-
-=======
 from dask_sql.mappings import sql_to_python_value
 from dask_sql.datacontainer import DataContainer
 from dask_sql.java import org, java, com
->>>>>>> a45deb18
 
 logger = logging.getLogger(__name__)
 
@@ -198,7 +186,6 @@
         return f"Literal: {df}"
 
 
-<<<<<<< HEAD
 def get_table_from_compound_identifier(
     context: "dask_sql.Context", components: List[str]
 ) -> DataContainer:
@@ -220,7 +207,8 @@
         return context.tables[tableName]
     except KeyError:
         raise AttributeError(f"Table {tableName} is not defined.")
-=======
+
+
 def convert_sql_kwargs(
     sql_kwargs: "java.util.HashMap[org.apache.calcite.sql.SqlNode, org.apache.calcite.sql.SqlNode]",
 ) -> Dict[str, Any]:
@@ -266,5 +254,4 @@
     """
     module_path, class_name = name.rsplit(".", 1)
     module = importlib.import_module(module_path)
-    return getattr(module, class_name)
->>>>>>> a45deb18
+    return getattr(module, class_name)