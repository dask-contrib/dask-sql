--- conflicted
+++ resolved
@@ -2,7 +2,7 @@
 import logging
 from collections import defaultdict
 from datetime import datetime
-from typing import TYPE_CHECKING, Any, Dict, List
+from typing import TYPE_CHECKING, Any, Dict
 from unittest.mock import patch
 from uuid import uuid4
 
@@ -62,16 +62,6 @@
     __plugins = defaultdict(dict)
 
     @classmethod
-<<<<<<< HEAD
-    def add_plugin(cls, names: List[str], plugin, replace=True):
-        """Add a plugin with the given name"""
-        # Names are treated as a unit, all names must be present for condition to trigger.
-        # if not replace and all(name in Pluggable.__plugins[cls] for name in names):
-        #     return
-
-        for name in names:
-            Pluggable.__plugins[cls][name] = plugin
-=======
     def add_plugin(cls, names, plugin, replace=True):
         """Add a plugin with the given name"""
         if isinstance(names, str):
@@ -81,7 +71,6 @@
             return
 
         Pluggable.__plugins[cls].update({name: plugin for name in names})
->>>>>>> 244884a0
 
     @classmethod
     def get_plugin(cls, name):
