import ast
import logging
import os
from functools import partial
from typing import Any, Union

import dask.dataframe as dd

<<<<<<< HEAD
from dask_planner.rust import SqlType
=======
from dask_sql._datafusion_lib import SqlTypeName
>>>>>>> 405470f1

try:
    from pyhive import hive
except ImportError:  # pragma: no cover
    hive = None

try:
    import sqlalchemy
except ImportError:  # pragma: no cover
    sqlalchemy = None

from dask_sql.input_utils.base import BaseInputPlugin
from dask_sql.mappings import cast_column_type, sql_to_python_type

logger = logging.Logger(__name__)


class HiveInputPlugin(BaseInputPlugin):
    """Input Plugin from Hive"""

    def is_correct_input(
        self, input_item: Any, table_name: str, format: str = None, **kwargs
    ):
        is_sqlalchemy_hive = sqlalchemy and isinstance(
            input_item, sqlalchemy.engine.base.Connection
        )
        is_hive_cursor = hive and isinstance(input_item, hive.Cursor)

        return is_sqlalchemy_hive or is_hive_cursor or format == "hive"

    def to_dc(
        self,
        input_item: Any,
        table_name: str,
        format: str = None,
        gpu: bool = False,
        **kwargs,
    ):
        if gpu:  # pragma: no cover
            raise Exception("Hive does not support gpu")

        table_name = kwargs.pop("hive_table_name", table_name)
        schema = kwargs.pop("hive_schema_name", "default")

        parsed = self._parse_hive_table_description(input_item, schema, table_name)
        (
            column_information,
            table_information,
            storage_information,
            partition_information,
        ) = parsed

        logger.debug("Extracted hive information: ")
        logger.debug(f"column information: {column_information}")
        logger.debug(f"table information: {table_information}")
        logger.debug(f"storage information: {storage_information}")
        logger.debug(f"partition information: {partition_information}")

        # Convert column information
        column_information = {
            col: sql_to_python_type(SqlType.fromString(col_type.upper()))
            for col, col_type in column_information.items()
        }

        # Extract format information
        if "InputFormat" in storage_information:
            format = storage_information["InputFormat"].split(".")[-1]
        # databricks format is different, see https://github.com/dask-contrib/dask-sql/issues/83
        elif "InputFormat" in table_information:  # pragma: no cover
            format = table_information["InputFormat"].split(".")[-1]
        else:  # pragma: no cover
            raise RuntimeError(
                "Do not understand the output of 'DESCRIBE FORMATTED <table>'"
            )

        if (
            format == "TextInputFormat" or format == "SequenceFileInputFormat"
        ):  # pragma: no cover
            storage_description = storage_information.get("Storage Desc Params", {})
            read_function = partial(
                dd.read_csv,
                sep=storage_description.get("field.delim", ","),
                header=None,
            )
        elif format == "ParquetInputFormat" or format == "MapredParquetInputFormat":
            read_function = dd.read_parquet
        elif format == "OrcInputFormat":  # pragma: no cover
            read_function = dd.read_orc
        elif format == "JsonInputFormat":  # pragma: no cover
            read_function = dd.read_json
        else:  # pragma: no cover
            raise AttributeError(f"Do not understand hive's table format {format}")

        def _normalize(loc):
            if loc.startswith("dbfs:/") and not loc.startswith(
                "dbfs://"
            ):  # pragma: no cover
                # dask (or better: fsspec) needs to have the URL in a specific form
                # starting with two // after the protocol
                loc = f"dbfs://{loc.lstrip('dbfs:')}"
            # file:// is not a known protocol
            loc = loc.lstrip("file:")
            # Only allow files which do not start with . or _
            # Especially, not allow the _SUCCESS files
            return os.path.join(loc, "[A-Za-z0-9-]*")

        def wrapped_read_function(location, column_information, **kwargs):
            location = _normalize(location)
            logger.debug(f"Reading in hive data from {location}")
            if format == "ParquetInputFormat" or format == "MapredParquetInputFormat":
                # Hack needed for parquet files.
                # If the folder structure is like .../col=3/...
                # parquet wants to read in the partition information.
                # However, we add the partition information by ourself
                # which will lead to problems afterwards
                # Therefore tell parquet to only read in the columns
                # we actually care right now
                kwargs.setdefault("columns", list(column_information.keys()))
            else:  # pragma: no cover
                # prevent python to optimize it away and make coverage not respect the
                # pragma
                dummy = 0  # noqa: F841
            df = read_function(location, **kwargs)

            logger.debug(f"Applying column information: {column_information}")
            df = df.rename(columns=dict(zip(df.columns, column_information.keys())))

            for col, expected_type in column_information.items():
                df = cast_column_type(df, col, expected_type)

            return df

        if partition_information:
            partition_list = self._parse_hive_partition_description(
                input_item, schema, table_name
            )
            logger.debug(f"Reading in partitions from {partition_list}")

            tables = []
            for partition in partition_list:
                parsed = self._parse_hive_table_description(
                    input_item, schema, table_name, partition=partition
                )
                (
                    partition_column_information,
                    partition_table_information,
                    _,
                    _,
                ) = parsed

                location = partition_table_information["Location"]
                table = wrapped_read_function(
                    location, partition_column_information, **kwargs
                )

                # Now add the additional partition columns
                partition_values = ast.literal_eval(
                    partition_table_information["Partition Value"]
                )
                # multiple partition column values returned comma separated string
                if "," in partition_values:
                    partition_values = [x.strip() for x in partition_values.split(",")]

                logger.debug(
                    f"Applying additional partition information as columns: {partition_information}"
                )

                partition_id = 0
                for partition_key, partition_type in partition_information.items():
                    table[partition_key] = partition_values[partition_id]
                    table = cast_column_type(table, partition_key, partition_type)

                    partition_id += 1

                tables.append(table)

            return dd.concat(tables)

        location = table_information["Location"]
        df = wrapped_read_function(location, column_information, **kwargs)
        return df

    def _parse_hive_table_description(
        self,
        cursor: Union["sqlalchemy.engine.base.Connection", "hive.Cursor"],
        schema: str,
        table_name: str,
        partition: str = None,
    ):
        """
        Extract all information from the output
        of the DESCRIBE FORMATTED call, which is unfortunately
        in a format not easily readable by machines.
        """
        cursor.execute(f"USE {schema}")
        if partition:
            # Hive wants quoted, comma separated list of partition keys
            partition = partition.replace("=", '="')
            partition = partition.replace("/", '",') + '"'
            result = self._fetch_all_results(
                cursor, f"DESCRIBE FORMATTED {table_name} PARTITION ({partition})"
            )
        else:
            result = self._fetch_all_results(cursor, f"DESCRIBE FORMATTED {table_name}")

        logger.debug(f"Got information from hive: {result}")

        table_information = {}
        column_information = {}  # using the fact that dicts are insertion ordered
        storage_information = {}
        partition_information = {}
        mode = "column"
        last_field = None

        for key, value, value2 in result:
            key = key.strip().rstrip(":") if key else ""
            value = value.strip() if value else ""
            value2 = value2.strip() if value2 else ""

            # That is just a comment line, we can skip it
            if key == "# col_name":
                continue

            if (
                key == "# Detailed Table Information"
                or key == "# Detailed Partition Information"
            ):
                mode = "table"
            elif key == "# Storage Information":
                mode = "storage"
            elif key == "# Partition Information":
                mode = "partition"
            elif key.startswith("#"):
                mode = None  # pragma: no cover
            elif key:
                if not value:
                    value = dict()
                if mode == "column":
                    column_information[key] = value
                    last_field = column_information[key]
                elif mode == "storage":
                    storage_information[key] = value
                    last_field = storage_information[key]
                elif mode == "table":
                    # Hive partition values come in a bracketed list
                    # quoted partition values work regardless of partition column type
                    if key == "Partition Value":
                        value = '"' + value.strip("[]") + '"'
                    table_information[key] = value
                    last_field = table_information[key]
                elif mode == "partition":
                    partition_information[key] = value
                    last_field = partition_information[key]
                else:  # pragma: no cover
                    # prevent python to optimize it away and make coverage not respect the
                    # pragma
                    dummy = 0  # noqa: F841
            elif value and last_field is not None:
                last_field[value] = value2

        return (
            column_information,
            table_information,
            storage_information,
            partition_information,
        )

    def _parse_hive_partition_description(
        self,
        cursor: Union["sqlalchemy.engine.base.Connection", "hive.Cursor"],
        schema: str,
        table_name: str,
    ):
        """
        Extract all partition informaton for a given table
        """
        cursor.execute(f"USE {schema}")
        result = self._fetch_all_results(cursor, f"SHOW PARTITIONS {table_name}")

        return [row[0] for row in result]

    def _fetch_all_results(
        self,
        cursor: Union["sqlalchemy.engine.base.Connection", "hive.Cursor"],
        sql: str,
    ):
        """
        The pyhive.Cursor and the sqlalchemy connection behave slightly different.
        The former has the fetchall method on the cursor,
        whereas the latter on the executed query.
        """
        result = cursor.execute(sql)

        try:
            return result.fetchall()
        except AttributeError:  # pragma: no cover
            return cursor.fetchall()<|MERGE_RESOLUTION|>--- conflicted
+++ resolved
@@ -5,12 +5,6 @@
 from typing import Any, Union
 
 import dask.dataframe as dd
-
-<<<<<<< HEAD
-from dask_planner.rust import SqlType
-=======
-from dask_sql._datafusion_lib import SqlTypeName
->>>>>>> 405470f1
 
 try:
     from pyhive import hive
