--- conflicted
+++ resolved
@@ -5,14 +5,11 @@
 from dask.utils import M
 
 from dask_sql.utils import make_pickable_without_dask_sql
-<<<<<<< HEAD
-=======
 
 try:
     import dask_cudf
 except ImportError:
     dask_cudf = None
->>>>>>> 767a23c1
 
 
 def apply_sort(
