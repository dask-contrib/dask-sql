from typing import List

import dask.dataframe as dd
import pandas as pd

from dask_sql.utils import make_pickable_without_dask_sql, new_temporary_column


def apply_sort(
    df: dd.DataFrame,
    sort_columns: List[str],
    sort_ascending: List[bool],
    sort_null_first: List[bool],
) -> dd.DataFrame:
    # Split the first column. We need to handle this one with set_index
    first_sort_column = sort_columns[0]
    first_sort_ascending = sort_ascending[0]
    first_null_first = sort_null_first[0]

    # Only sort by first column first
    # As sorting is rather expensive, we bether persist here
    df = df.persist()
    df = _sort_first_column(
        df, first_sort_column, first_sort_ascending, first_null_first
    )

    # sort the remaining columns if given
    if len(sort_columns) > 1:
        df = df.persist()
        df = df.map_partitions(
<<<<<<< HEAD
            make_pickable_without_dask_sql(sort_partition_func),
            meta=df._meta,
=======
            sort_partition_func,
            meta=df,
>>>>>>> 79efe539
            sort_columns=sort_columns,
            sort_ascending=sort_ascending,
            sort_null_first=sort_null_first,
        )

    return df.persist()


def sort_partition_func(
    partition: pd.DataFrame,
    sort_columns: List[str],
    sort_ascending: List[bool],
    sort_null_first: List[bool],
):
    if partition.empty:
        return partition

    # pandas does not allow to sort by NaN first/last
    # differently for different columns. Therefore
    # we split again by NaN
    original_columns = partition.columns
    tmp_columns = []
    tmp_ascending = []

    for col, asc, null_first in zip(sort_columns, sort_ascending, sort_null_first):
        is_null_col = new_temporary_column(partition)
        partition[is_null_col] = partition[col].isna()
        tmp_columns += [is_null_col]

        if null_first:
            tmp_ascending += [False]
        else:
            tmp_ascending += [True]

        filled_nan_col = new_temporary_column(partition)
        # the actual value does not matter
        partition[filled_nan_col] = partition[col].fillna(0)
        tmp_columns += [filled_nan_col]
        tmp_ascending += [asc]

    partition = partition.sort_values(tmp_columns, ascending=tmp_ascending)

    for tmp_col in tmp_columns:
        del partition[tmp_col]

    return partition[original_columns]


def _sort_first_column(df, first_sort_column, first_sort_ascending, first_null_first):
    # Dask can only sort if there are no NaNs in the first column.
    # Therefore we need to do a single pass over the dataframe
    # to check if we have NaNs in the first column
    # If this is the case, we concat the NaN values to the front
    # That might be a very complex operation and should
    # in general be avoided
    col = df[first_sort_column]
    is_na = col.isna().persist()
    if is_na.any().compute():
        df_is_na = df[is_na].reset_index(drop=True).repartition(1)
        df_not_is_na = (
            df[~is_na].set_index(first_sort_column, drop=False).reset_index(drop=True)
        )
    else:
        df_is_na = None
        df_not_is_na = df.set_index(first_sort_column, drop=False).reset_index(
            drop=True
        )
    if not first_sort_ascending:
        # As set_index().reset_index() always sorts ascending, we need to reverse
        # the order inside all partitions and the order of the partitions itself
        # We do not need to do this for the nan-partitions
        df_not_is_na = df_not_is_na.map_partitions(
            lambda partition: partition[::-1], meta=df
        )
        df_not_is_na = df_not_is_na.partitions[::-1]

    if df_is_na is not None:
        if first_null_first:
            df = dd.concat([df_is_na, df_not_is_na])
        else:
            df = dd.concat([df_not_is_na, df_is_na])
    else:
        df = df_not_is_na

    return df<|MERGE_RESOLUTION|>--- conflicted
+++ resolved
@@ -28,13 +28,8 @@
     if len(sort_columns) > 1:
         df = df.persist()
         df = df.map_partitions(
-<<<<<<< HEAD
             make_pickable_without_dask_sql(sort_partition_func),
-            meta=df._meta,
-=======
-            sort_partition_func,
             meta=df,
->>>>>>> 79efe539
             sort_columns=sort_columns,
             sort_ascending=sort_ascending,
             sort_null_first=sort_null_first,
