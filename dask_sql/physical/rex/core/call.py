--- conflicted
+++ resolved
@@ -1,3 +1,4 @@
+import datetime
 import logging
 import operator
 import re
@@ -180,9 +181,6 @@
 
     def div(self, lhs, rhs):
         result = lhs / rhs
-<<<<<<< HEAD
-        return da.trunc(result).astype(np.int64)
-=======
 
         # Specialized code for literals like "1000µs"
         # For some reasons, Calcite decides to represent
@@ -194,7 +192,6 @@
             return result
         else:  # pragma: no cover
             return da.trunc(result).astype(np.int64)
->>>>>>> 0d487668
 
 
 class CaseOperation(Operation):
