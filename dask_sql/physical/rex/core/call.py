import datetime
import logging
import operator
import re
from functools import reduce
from typing import TYPE_CHECKING, Any, Callable, Union

import dask.array as da
import dask.dataframe as dd
import numpy as np
import pandas as pd
from dask.base import tokenize
from dask.dataframe.core import Series
from dask.highlevelgraph import HighLevelGraph
from dask.utils import random_state_data

from dask_sql.datacontainer import DataContainer
from dask_sql.mappings import cast_column_to_type, sql_to_python_type
from dask_sql.physical.rex import RexConverter
from dask_sql.physical.rex.base import BaseRexPlugin
from dask_sql.physical.rex.core.literal import SargPythonImplementation
from dask_sql.utils import (
    LoggableDataFrame,
    convert_to_datetime,
    is_datetime,
    is_frame,
    make_pickable_without_dask_sql,
)

if TYPE_CHECKING:
    import dask_sql
    from dask_sql.java import org

logger = logging.getLogger(__name__)
SeriesOrScalar = Union[dd.Series, Any]


class Operation:
    """Helper wrapper around a function, which is used as operator"""

    # True, if the operation should also get the dataframe passed
    needs_dc = False

    # True, if the operation should also get the REX
    needs_rex = False

    @staticmethod
    def op_needs_dc(op):
        return hasattr(op, "needs_dc") and op.needs_dc

    @staticmethod
    def op_needs_rex(op):
        return hasattr(op, "needs_rex") and op.needs_rex

    def __init__(self, f: Callable):
        """Init with the given function"""
        self.f = f

    def __call__(self, *operands, **kwargs) -> SeriesOrScalar:
        """Call the stored function"""
        return self.f(*operands, **kwargs)

    def of(self, op: "Operation") -> "Operation":
        """Functional composition"""
        new_op = Operation(lambda x: self(op(x)))
        new_op.needs_dc = Operation.op_needs_dc(op)
        new_op.needs_rex = Operation.op_needs_rex(op)

        return new_op


class PredicateBasedOperation(Operation):
    """
    Helper operation to call a function on the input,
    depending if the first arg evaluates, given a predicate function, to true or false
    """

    def __init__(
        self, predicate: Callable, true_route: Callable, false_route: Callable
    ):
        super().__init__(self.apply)
        self.predicate = predicate
        self.true_route = true_route
        self.false_route = false_route

    def apply(self, *operands, **kwargs):
        if self.predicate(operands[0]):
            return self.true_route(*operands, **kwargs)

        return self.false_route(*operands, **kwargs)


class TensorScalarOperation(PredicateBasedOperation):
    """
    Helper operation to call a function on the input,
    depending if the first is a dataframe or not
    """

    def __init__(self, tensor_f: Callable, scalar_f: Callable = None):
        """Init with the given operation"""
        super().__init__(is_frame, tensor_f, scalar_f)


class ReduceOperation(Operation):
    """Special operator, which is executed by reducing an operation over the input"""

    def __init__(self, operation: Callable, unary_operation: Callable = None):
        self.operation = operation
        self.unary_operation = unary_operation or operation
        self.needs_dc = Operation.op_needs_dc(self.operation)
        self.needs_rex = Operation.op_needs_rex(self.operation)

        super().__init__(self.reduce)

    def reduce(self, *operands, **kwargs):
        if len(operands) > 1:
            enriched_with_kwargs = lambda kwargs: (
                lambda x, y: self.operation(x, y, **kwargs)
            )
            return reduce(enriched_with_kwargs(kwargs), operands)
        else:
            return self.unary_operation(*operands, **kwargs)


class SQLDivisionOperator(Operation):
    """
    Division is handled differently in SQL and python.
    In python3, it will always preserve the full information, even if starting with
    an integer (so 1/2 = 0.5).
    In SQL, integer division will return an integer again. However, it is not floor division
    (where -1/2 = -1), but truncated division (so -1 / 2 = 0).
    """

    needs_rex = True

    def __init__(self):
        super().__init__(self.div)

    def div(self, lhs, rhs, rex=None):
        result = lhs / rhs

        output_type = str(rex.getType())
        output_type = sql_to_python_type(output_type.upper())

        is_float = pd.api.types.is_float_dtype(output_type)
        if not is_float:
            result = da.trunc(result)

        return result


class IntDivisionOperator(Operation):
    """
    Truncated integer division (so -1 / 2 = 0).
    This is only used for internal calculations,
    which are created by Calcite.
    """

    def __init__(self):
        super().__init__(self.div)

    def div(self, lhs, rhs):
        result = lhs / rhs

        # Specialized code for literals like "1000µs"
        # For some reasons, Calcite decides to represent
        # 1000µs as 1000µs * 1000 / 1000
        # We do not need to truncate in this case
        # So far, I did not spot any other occurrence
        # of this function.
        if isinstance(result, datetime.timedelta):
            return result
        else:  # pragma: no cover
            result = da.trunc(result)
            return result


class CaseOperation(Operation):
    """The case operator (basically an if then else)"""

    def __init__(self):
        super().__init__(self.case)

    def case(self, *operands) -> SeriesOrScalar:
        """
        Returns `then` where `where`, else `other`.
        """
        assert operands

        where = operands[0]
        then = operands[1]

        if len(operands) > 3:
            other = self.case(*operands[2:])
        else:
            other = operands[2]

        if is_frame(then):
            return then.where(where, other=other)
        elif is_frame(other):
            return other.where(~where, other=then)
        elif is_frame(where):
            # This one is a bit tricky.
            # Everything except "where" are scalars.
            # To make the "df.where" function still usable
            # we create a temporary dataframe with the
            # properties of where (but the content of then).
            tmp = where.apply(lambda x: then, meta=(where.name, type(then)))
            return tmp.where(where, other=other)
        else:
            return then if where else other


class CastOperation(Operation):
    """The cast operator"""

    needs_rex = True

    def __init__(self):
        super().__init__(self.cast)

    def cast(self, operand, rex=None) -> SeriesOrScalar:
        if not is_frame(operand):  # pragma: no cover
            return operand

        output_type = str(rex.getType())
        python_type = sql_to_python_type(output_type.upper())

<<<<<<< HEAD
        return_column = cast_column_to_type(operand, output_type)
        if return_column is None:
            return operand
        else:
            return return_column


class ReinterpretOperation(Operation):
    """The cast operator"""

    needs_rex = True

    def __init__(self):
        super().__init__(self.cast)

    def cast(self, operand, rex=None) -> SeriesOrScalar:
        if not is_frame(operand):
            return operand
=======
        return_column = cast_column_to_type(operand, python_type)
>>>>>>> f19ee4d5

        output_type = str(rex.getType())
        output_type = sql_to_python_type(output_type.upper())

        return_column = cast_column_to_type(operand, output_type)
        if return_column is None:
            return_column = operand

        # TODO: ideally we don't want to directly access the datetimes,
        # but Pandas can't truncate timezone datetimes and cuDF can't
        # truncate datetimes
        if output_type == "DATE":
            return return_column.dt.floor("D").astype(python_type)

        return return_column


class IsFalseOperation(Operation):
    """The is false operator"""

    def __init__(self):
        super().__init__(self.false_)

    def false_(
        self,
        df: SeriesOrScalar,
    ) -> SeriesOrScalar:
        """
        Returns true where `df` is false (where `df` can also be just a scalar).
        Returns false on nan.
        """
        if is_frame(df):
            return ~df.fillna(True)

        return not pd.isna(df) and df is not None and not np.isnan(df) and not bool(df)


class IsTrueOperation(Operation):
    """The is true operator"""

    def __init__(self):
        super().__init__(self.true_)

    def true_(
        self,
        df: SeriesOrScalar,
    ) -> SeriesOrScalar:
        """
        Returns true where `df` is true (where `df` can also be just a scalar).
        Returns false on nan.
        """
        if is_frame(df):
            return df.fillna(False)

        return not pd.isna(df) and df is not None and not np.isnan(df) and bool(df)


class NotOperation(Operation):
    """The not operator"""

    def __init__(self):
        super().__init__(self.not_)

    def not_(
        self,
        df: SeriesOrScalar,
    ) -> SeriesOrScalar:
        """
        Returns not `df` (where `df` can also be just a scalar).
        """
        if is_frame(df):
            return ~(df.astype("boolean"))
        else:
            return not df


class IsNullOperation(Operation):
    """The is null operator"""

    def __init__(self):
        super().__init__(self.null)

    def null(
        self,
        df: SeriesOrScalar,
    ) -> SeriesOrScalar:
        """
        Returns true where `df` is null (where `df` can also be just a scalar).
        """
        if is_frame(df):
            return df.isna()

        return pd.isna(df) or df is None or np.isnan(df)


class IsNotDistinctOperation(Operation):
    """The is not distinct operator"""

    def __init__(self):
        super().__init__(self.not_distinct)

    def not_distinct(self, lhs: SeriesOrScalar, rhs: SeriesOrScalar) -> SeriesOrScalar:
        """
        Returns true where `lhs` is not distinct from `rhs` (or both are null).
        """
        is_null = IsNullOperation()

        return (is_null(lhs) & is_null(rhs)) | (lhs == rhs)


class RegexOperation(Operation):
    """An abstract regex operation, which transforms the SQL regex into something python can understand"""

    def __init__(self):
        super().__init__(self.regex)

    def regex(
        self,
        test: SeriesOrScalar,
        regex: str,
        escape: str = None,
    ) -> SeriesOrScalar:
        """
        Returns true, if the string test matches the given regex
        (maybe escaped by escape)
        """

        if not escape:
            escape = "\\"

        # Unfortunately, SQL's like syntax is not directly
        # a regular expression. We need to do some translation
        # SQL knows about the following wildcards:
        # %, ?, [], _, #
        transformed_regex = ""
        escaped = False
        in_char_range = False
        for char in regex:
            # Escape characters with "\"
            if escaped:
                char = "\\" + char
                escaped = False

            # Keep character ranges [...] as they are
            elif in_char_range:
                if char == "]":
                    in_char_range = False

            # These chars have a special meaning in regex
            # whereas in SQL they have not, so we need to
            # add additional escaping
            elif char in self.replacement_chars:
                char = "\\" + char

            elif char == "[":
                in_char_range = True

            # The needed "\" is printed above, so we continue
            elif char == escape:
                escaped = True
                continue

            # An unescaped "%" in SQL is a .*
            elif char == "%":
                char = ".*"

            # An unescaped "_" in SQL is a .
            elif char == "_":
                char = "."

            transformed_regex += char

        # the SQL like always goes over the full string
        transformed_regex = "^" + transformed_regex + "$"

        # Finally, apply the string
        if is_frame(test):
            return test.str.match(transformed_regex).astype("boolean")
        else:
            return bool(re.match(transformed_regex, test))


class LikeOperation(RegexOperation):
    replacement_chars = [
        "#",
        "$",
        "^",
        ".",
        "|",
        "~",
        "-",
        "+",
        "*",
        "?",
        "(",
        ")",
        "{",
        "}",
        "[",
        "]",
    ]


class SimilarOperation(RegexOperation):
    replacement_chars = [
        "#",
        "$",
        "^",
        ".",
        "~",
        "-",
    ]


class PositionOperation(Operation):
    """The position operator (get the position of a string)"""

    def __init__(self):
        super().__init__(self.position)

    def position(self, search, s, start=None):
        """Attention: SQL starts counting at 1"""
        if is_frame(s):
            s = s.str

        if start is None or start <= 0:
            start = 0
        else:
            start -= 1

        return s.find(search, start) + 1


class SubStringOperation(Operation):
    """The substring operator (get a slice of a string)"""

    def __init__(self):
        super().__init__(self.substring)

    def substring(self, s, start, length=None):
        """Attention: SQL starts counting at 1"""
        if start <= 0:
            start = 0
        else:
            start -= 1

        end = length + start if length else None
        if is_frame(s):
            return s.str.slice(start, end)

        if end:
            return s[start:end]
        else:
            return s[start:]


class TrimOperation(Operation):
    """The trim operator (remove occurrences left and right of a string)"""

    def __init__(self):
        super().__init__(self.trim)

    def trim(self, flags, search, s):
        if is_frame(s):
            s = s.str

        if flags == "LEADING":
            strip_call = s.lstrip
        elif flags == "TRAILING":
            strip_call = s.rstrip
        else:
            strip_call = s.strip

        return strip_call(search)


class OverlayOperation(Operation):
    """The overlay operator (replace string according to positions)"""

    def __init__(self):
        super().__init__(self.overlay)

    def overlay(self, s, replace, start, length=None):
        """Attention: SQL starts counting at 1"""
        if start <= 0:
            start = 0
        else:
            start -= 1

        if length is None:
            length = len(replace)
        end = length + start

        if is_frame(s):
            return s.str.slice_replace(start, end, replace)

        s = s[:start] + replace + s[end:]
        return s


class ExtractOperation(Operation):
    def __init__(self):
        super().__init__(self.extract)

    def extract(self, what, df: SeriesOrScalar):
        df = convert_to_datetime(df)

        if what == "CENTURY":
            return da.trunc(df.year / 100)
        elif what == "DAY":
            return df.day
        elif what == "DECADE":
            return da.trunc(df.year / 10)
        elif what == "DOW":
            return (df.dayofweek + 1) % 7
        elif what == "DOY":
            return df.dayofyear
        elif what == "HOUR":
            return df.hour
        elif what == "MICROSECOND":
            return df.microsecond
        elif what == "MILLENNIUM":
            return da.trunc(df.year / 1000)
        elif what == "MILLISECOND":
            return da.trunc(1000 * df.microsecond)
        elif what == "MINUTE":
            return df.minute
        elif what == "MONTH":
            return df.month
        elif what == "QUARTER":
            return df.quarter
        elif what == "SECOND":
            return df.second
        elif what == "WEEK":
            return df.week
        elif what == "YEAR":
            return df.year
        else:
            raise NotImplementedError(f"Extraction of {what} is not (yet) implemented.")


class CeilFloorOperation(PredicateBasedOperation):
    """
    Apply ceil/floor operations on a series depending on its dtype (datetime like vs normal)
    """

    def __init__(self, round_method: str):
        assert round_method in {
            "ceil",
            "floor",
        }, "Round method can only be either ceil or floor"

        super().__init__(
            is_datetime,  # if the series is dt type
            self._round_datetime,
            getattr(da, round_method),
        )

        self.round_method = round_method

    def _round_datetime(self, *operands):
        df, unit = operands

        df = convert_to_datetime(df)

        unit_map = {
            "DAY": "D",
            "HOUR": "H",
            "MINUTE": "T",
            "SECOND": "S",
            "MICROSECOND": "U",
            "MILLISECOND": "L",
        }

        try:
            freq = unit_map[unit.upper()]
            return getattr(df, self.round_method)(freq)
        except KeyError:
            raise NotImplementedError(
                f"{self.round_method} TO {unit} is not (yet) implemented."
            )


class BaseRandomOperation(Operation):
    """
    Return a random number (specified by the given function) with the random number
    generator set to the given seed.
    As we need to know how many random numbers we should generate,
    we also get the current dataframe as input and use it to
    create random numbers for each partition separately.
    To make this deterministic, we use the partition number
    as additional input to the seed.
    """

    needs_dc = True

    def random_function(self, partition, random_state, kwargs):
        """Needs to be implemented in derived classes"""
        raise NotImplementedError

    def random_frame(self, seed: int, dc: DataContainer, **kwargs) -> dd.Series:
        """This function - in contrast to others in this module - will only ever be called on data frames"""

        random_state = np.random.RandomState(seed=seed)

        # Idea taken from dask.DataFrame.sample:
        # initialize a random state for each of the partitions
        # separately and then create a random series
        # for each partition
        df = dc.df
        name = "sample-" + tokenize(df, random_state)

        state_data = random_state_data(df.npartitions, random_state)
        dsk = {
            (name, i): (
                make_pickable_without_dask_sql(self.random_function),
                (df._name, i),
                np.random.RandomState(state),
                kwargs,
            )
            for i, state in enumerate(state_data)
        }

        graph = HighLevelGraph.from_collections(name, dsk, dependencies=[df])
        random_series = Series(graph, name, ("random", "float64"), df.divisions)

        # This part seems to be stupid, but helps us do a very simple
        # task without going into the (private) internals of Dask:
        # copy all meta information from the original input dataframe
        # This is important so that the returned series looks
        # exactly like coming from the input dataframe
        return_df = df.assign(random=random_series)["random"]
        return return_df


class RandOperation(BaseRandomOperation):
    """Create a random number between 0 and 1"""

    def __init__(self):
        super().__init__(f=self.rand)

    def rand(self, seed: int = None, dc: DataContainer = None):
        return self.random_frame(seed=seed, dc=dc)

    def random_function(self, partition, random_state, kwargs):
        return random_state.random_sample(size=len(partition))


class RandIntegerOperation(BaseRandomOperation):
    """Create a random integer between 0 and high"""

    def __init__(self):
        super().__init__(f=self.rand_integer)

    def rand_integer(
        self, seed: int = None, high: int = None, dc: DataContainer = None
    ):
        # Two possibilities: RAND_INTEGER(seed, high) or RAND_INTEGER(high)
        if high is None:
            high = seed
            seed = None
        return self.random_frame(seed=seed, high=high, dc=dc)

    def random_function(self, partition, random_state, kwargs):
        return random_state.randint(size=len(partition), low=0, **kwargs)


class IntDivisionOperator(Operation):
    """
    Truncated integer division (so -1 / 2 = 0).
    This is only used for internal calculations,
    which are created by Calcite.
    """

    def __init__(self):
        super().__init__(self.div)

    def div(self, lhs, rhs):
        result = lhs / rhs

        # Specialized code for literals like "1000µs"
        # For some reasons, Calcite decides to represent
        # 1000µs as 1000µs * 1000 / 1000
        # We do not need to truncate in this case
        # So far, I did not spot any other occurrence
        # of this function.
        if isinstance(result, datetime.timedelta):
            return result
        else:  # pragma: no cover
            result = da.trunc(result)
            return result


class SearchOperation(Operation):
    """
    Search is a special operation in SQL, which allows to write "range-like"
    conditions, such like

        (1 < a AND a < 2) OR (4 < a AND a < 6)

    in a more convenient setting.
    """

    def __init__(self):
        super().__init__(self.search)

    def search(self, series: dd.Series, sarg: SargPythonImplementation):
        conditions = [r.filter_on(series) for r in sarg.ranges]

        assert len(conditions) > 0

        if len(conditions) > 1:
            or_operation = ReduceOperation(operation=operator.or_)
            return or_operation(*conditions)
        else:
            return conditions[0]


class RexCallPlugin(BaseRexPlugin):
    """
    RexCall is used for expressions, which calculate something.
    An example is

        SELECT a + b FROM ...

    but also

        a > 3

    Typically, a RexCall has inputs (which can be RexNodes again)
    and calls a function on these inputs.
    The inputs can either be a column or a scalar value.
    """

    class_name = "org.apache.calcite.rex.RexCall"

    OPERATION_MAPPING = {
        # "binary" functions
        "and": ReduceOperation(operation=operator.and_),
        "or": ReduceOperation(operation=operator.or_),
        ">": ReduceOperation(operation=operator.gt),
        ">=": ReduceOperation(operation=operator.ge),
        "<": ReduceOperation(operation=operator.lt),
        "<=": ReduceOperation(operation=operator.le),
        "=": ReduceOperation(operation=operator.eq),
        "<>": ReduceOperation(operation=operator.ne),
        "+": ReduceOperation(operation=operator.add, unary_operation=lambda x: x),
        "-": ReduceOperation(operation=operator.sub, unary_operation=lambda x: -x),
        "/": ReduceOperation(operation=SQLDivisionOperator()),
        "*": ReduceOperation(operation=operator.mul),
        "is distinct from": NotOperation().of(IsNotDistinctOperation()),
        "is not distinct from": IsNotDistinctOperation(),
        "/int": IntDivisionOperator(),
        # special operations
        "cast": CastOperation(),
        "reinterpret": ReinterpretOperation(),
        "case": CaseOperation(),
        "like": LikeOperation(),
        "similar to": SimilarOperation(),
        "not": NotOperation(),
        "is null": IsNullOperation(),
        "is not null": NotOperation().of(IsNullOperation()),
        "is true": IsTrueOperation(),
        "is not true": NotOperation().of(IsTrueOperation()),
        "is false": IsFalseOperation(),
        "is not false": NotOperation().of(IsFalseOperation()),
        "is unknown": IsNullOperation(),
        "is not unknown": NotOperation().of(IsNullOperation()),
        "rand": RandOperation(),
        "rand_integer": RandIntegerOperation(),
        "search": SearchOperation(),
        # Unary math functions
        "abs": TensorScalarOperation(lambda x: x.abs(), np.abs),
        "acos": Operation(da.arccos),
        "asin": Operation(da.arcsin),
        "atan": Operation(da.arctan),
        "atan2": Operation(da.arctan2),
        "cbrt": Operation(da.cbrt),
        "ceil": CeilFloorOperation("ceil"),
        "cos": Operation(da.cos),
        "cot": Operation(lambda x: 1 / da.tan(x)),
        "degrees": Operation(da.degrees),
        "exp": Operation(da.exp),
        "floor": CeilFloorOperation("floor"),
        "log10": Operation(da.log10),
        "ln": Operation(da.log),
        "mod": Operation(da.mod),
        "power": Operation(da.power),
        "radians": Operation(da.radians),
        "round": TensorScalarOperation(lambda x, *ops: x.round(*ops), np.round),
        "sign": Operation(da.sign),
        "sin": Operation(da.sin),
        "tan": Operation(da.tan),
        "truncate": Operation(da.trunc),
        # string operations
        "||": ReduceOperation(operation=operator.add),
        "concat": ReduceOperation(operation=operator.add),
        "char_length": TensorScalarOperation(lambda x: x.str.len(), lambda x: len(x)),
        "upper": TensorScalarOperation(lambda x: x.str.upper(), lambda x: x.upper()),
        "lower": TensorScalarOperation(lambda x: x.str.lower(), lambda x: x.lower()),
        "position": PositionOperation(),
        "trim": TrimOperation(),
        "overlay": OverlayOperation(),
        "substring": SubStringOperation(),
        "initcap": TensorScalarOperation(lambda x: x.str.title(), lambda x: x.title()),
        # date/time operations
        "extract": ExtractOperation(),
        "localtime": Operation(lambda *args: pd.Timestamp.now()),
        "localtimestamp": Operation(lambda *args: pd.Timestamp.now()),
        "current_time": Operation(lambda *args: pd.Timestamp.now()),
        "current_date": Operation(lambda *args: pd.Timestamp.now()),
        "current_timestamp": Operation(lambda *args: pd.Timestamp.now()),
        "last_day": TensorScalarOperation(
            lambda x: x + pd.tseries.offsets.MonthEnd(1),
            lambda x: convert_to_datetime(x) + pd.tseries.offsets.MonthEnd(1),
        ),
    }

    def convert(
        self,
        rex: "org.apache.calcite.rex.RexNode",
        dc: DataContainer,
        context: "dask_sql.Context",
    ) -> SeriesOrScalar:
        # Prepare the operands by turning the RexNodes into python expressions
        operands = [
            RexConverter.convert(o, dc, context=context) for o in rex.getOperands()
        ]

        # Now use the operator name in the mapping
        schema_name, operator_name = context.fqn(rex.getOperator().getNameAsId())
        operator_name = operator_name.lower()

        try:
            operation = self.OPERATION_MAPPING[operator_name]
        except KeyError:
            try:
                operation = context.schema[schema_name].functions[operator_name]
            except KeyError:  # pragma: no cover
                raise NotImplementedError(f"{operator_name} not (yet) implemented")

        logger.debug(
            f"Executing {operator_name} on {[str(LoggableDataFrame(df)) for df in operands]}"
        )

        kwargs = {}

        if Operation.op_needs_dc(operation):
            kwargs["dc"] = dc
        if Operation.op_needs_rex(operation):
            kwargs["rex"] = rex

        return operation(*operands, **kwargs)
        # TODO: We have information on the typing here - we should use it<|MERGE_RESOLUTION|>--- conflicted
+++ resolved
@@ -226,33 +226,8 @@
         output_type = str(rex.getType())
         python_type = sql_to_python_type(output_type.upper())
 
-<<<<<<< HEAD
-        return_column = cast_column_to_type(operand, output_type)
-        if return_column is None:
-            return operand
-        else:
-            return return_column
-
-
-class ReinterpretOperation(Operation):
-    """The cast operator"""
-
-    needs_rex = True
-
-    def __init__(self):
-        super().__init__(self.cast)
-
-    def cast(self, operand, rex=None) -> SeriesOrScalar:
-        if not is_frame(operand):
-            return operand
-=======
         return_column = cast_column_to_type(operand, python_type)
->>>>>>> f19ee4d5
-
-        output_type = str(rex.getType())
-        output_type = sql_to_python_type(output_type.upper())
-
-        return_column = cast_column_to_type(operand, output_type)
+
         if return_column is None:
             return_column = operand
 
@@ -263,6 +238,28 @@
             return return_column.dt.floor("D").astype(python_type)
 
         return return_column
+
+
+class ReinterpretOperation(Operation):
+    """The cast operator"""
+
+    needs_rex = True
+
+    def __init__(self):
+        super().__init__(self.cast)
+
+    def cast(self, operand, rex=None) -> SeriesOrScalar:
+        if not is_frame(operand):
+            return operand
+
+        output_type = str(rex.getType())
+        python_type = sql_to_python_type(output_type.upper())
+
+        return_column = cast_column_to_type(operand, python_type)
+        if return_column is None:
+            return operand
+        else:
+            return return_column
 
 
 class IsFalseOperation(Operation):
@@ -713,32 +710,6 @@
 
     def random_function(self, partition, random_state, kwargs):
         return random_state.randint(size=len(partition), low=0, **kwargs)
-
-
-class IntDivisionOperator(Operation):
-    """
-    Truncated integer division (so -1 / 2 = 0).
-    This is only used for internal calculations,
-    which are created by Calcite.
-    """
-
-    def __init__(self):
-        super().__init__(self.div)
-
-    def div(self, lhs, rhs):
-        result = lhs / rhs
-
-        # Specialized code for literals like "1000µs"
-        # For some reasons, Calcite decides to represent
-        # 1000µs as 1000µs * 1000 / 1000
-        # We do not need to truncate in this case
-        # So far, I did not spot any other occurrence
-        # of this function.
-        if isinstance(result, datetime.timedelta):
-            return result
-        else:  # pragma: no cover
-            result = da.trunc(result)
-            return result
 
 
 class SearchOperation(Operation):
