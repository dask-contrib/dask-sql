--- conflicted
+++ resolved
@@ -201,22 +201,15 @@
     }
 
     def convert(
-<<<<<<< HEAD
-        self, rex: "org.apache.calcite.rex.RexNode", dc: DataContainer
-    ) -> Union[dd.Series, Any]:
-        # Prepare the operands by turning the RexNodes into python expressions
-        operands = [RexConverter.convert(o, dc) for o in rex.getOperands()]
-=======
         self,
         rex: "org.apache.calcite.rex.RexNode",
-        df: dd.DataFrame,
+        dc: DataContainer,
         context: "dask_sql.Context",
     ) -> Union[dd.Series, Any]:
         # Prepare the operands by turning the RexNodes into python expressions
         operands = [
-            RexConverter.convert(o, df, context=context) for o in rex.getOperands()
+            RexConverter.convert(o, dc, context=context) for o in rex.getOperands()
         ]
->>>>>>> 48ae97eb
 
         # Now use the operator name in the mapping
         operator_name = str(rex.getOperator().getName())
