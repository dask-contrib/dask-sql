--- conflicted
+++ resolved
@@ -993,11 +993,8 @@
         "substr": SubStringOperation(),
         "substring": SubStringOperation(),
         "initcap": TensorScalarOperation(lambda x: x.str.title(), lambda x: x.title()),
-<<<<<<< HEAD
         "coalesce": CoalesceOperation(),
-=======
         "replace": ReplaceOperation(),
->>>>>>> 10de5ef5
         # date/time operations
         "extract": ExtractOperation(),
         "localtime": Operation(lambda *args: pd.Timestamp.now()),
