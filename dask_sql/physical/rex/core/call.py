import datetime
import logging
import operator
import re
from functools import partial, reduce
from typing import TYPE_CHECKING, Any, Callable, Union

import dask.array as da
import dask.dataframe as dd
import numpy as np
import pandas as pd
from dask.base import tokenize
from dask.dataframe.core import Series
from dask.highlevelgraph import HighLevelGraph
from dask.utils import random_state_data

from dask_planner.rust import SqlTypeName
from dask_sql.datacontainer import DataContainer
from dask_sql.java import get_java_class
from dask_sql.mappings import cast_column_to_type, sql_to_python_type
from dask_sql.physical.rex import RexConverter
from dask_sql.physical.rex.base import BaseRexPlugin
from dask_sql.physical.rex.core.literal import SargPythonImplementation
from dask_sql.utils import (
    LoggableDataFrame,
    convert_to_datetime,
    is_datetime,
    is_frame,
    make_pickable_without_dask_sql,
)

if TYPE_CHECKING:
    import dask_sql
    from dask_planner.rust import Expression, LogicalPlan

logger = logging.getLogger(__name__)
SeriesOrScalar = Union[dd.Series, Any]


def as_timelike(op):
    if isinstance(op, np.int64):
        return np.timedelta64(op, "D")
    elif isinstance(op, str):
        return np.datetime64(op)
    elif pd.api.types.is_datetime64_dtype(op):
        return op
    else:
        raise ValueError(f"Don't know how to make {type(op)} timelike")


class Operation:
    """Helper wrapper around a function, which is used as operator"""

    # True, if the operation should also get the dataframe passed
    needs_dc = False

    # True, if the operation should also get the REX
    needs_rex = False

    @staticmethod
    def op_needs_dc(op):
        return hasattr(op, "needs_dc") and op.needs_dc

    @staticmethod
    def op_needs_rex(op):
        return hasattr(op, "needs_rex") and op.needs_rex

    def __init__(self, f: Callable):
        """Init with the given function"""
        self.f = f

    def __call__(self, *operands, **kwargs) -> SeriesOrScalar:
        """Call the stored function"""
        return self.f(*operands, **kwargs)

    def of(self, op: "Operation") -> "Operation":
        """Functional composition"""
        new_op = Operation(lambda *x: self(op(*x)))
        new_op.needs_dc = Operation.op_needs_dc(op)
        new_op.needs_rex = Operation.op_needs_rex(op)

        return new_op


class PredicateBasedOperation(Operation):
    """
    Helper operation to call a function on the input,
    depending if the first arg evaluates, given a predicate function, to true or false
    """

    def __init__(
        self, predicate: Callable, true_route: Callable, false_route: Callable
    ):
        super().__init__(self.apply)
        self.predicate = predicate
        self.true_route = true_route
        self.false_route = false_route

    def apply(self, *operands, **kwargs):
        if self.predicate(operands[0]):
            return self.true_route(*operands, **kwargs)

        return self.false_route(*operands, **kwargs)


class TensorScalarOperation(PredicateBasedOperation):
    """
    Helper operation to call a function on the input,
    depending if the first is a dataframe or not
    """

    def __init__(self, tensor_f: Callable, scalar_f: Callable = None):
        """Init with the given operation"""
        super().__init__(is_frame, tensor_f, scalar_f)


class ReduceOperation(Operation):
    """Special operator, which is executed by reducing an operation over the input"""

    def __init__(self, operation: Callable, unary_operation: Callable = None):
        self.operation = operation
        self.unary_operation = unary_operation or operation
        self.needs_dc = Operation.op_needs_dc(self.operation)
        self.needs_rex = Operation.op_needs_rex(self.operation)

        super().__init__(self.reduce)

    def reduce(self, *operands, **kwargs):
        if len(operands) > 1:
            if any(
                map(
                    lambda op: is_frame(op) & pd.api.types.is_datetime64_dtype(op),
                    operands,
                )
            ):
                operands = tuple(map(as_timelike, operands))
            return reduce(partial(self.operation, **kwargs), operands)
        else:
            return self.unary_operation(*operands, **kwargs)


class SQLDivisionOperator(Operation):
    """
    Division is handled differently in SQL and python.
    In python3, it will always preserve the full information, even if starting with
    an integer (so 1/2 = 0.5).
    In SQL, integer division will return an integer again. However, it is not floor division
    (where -1/2 = -1), but truncated division (so -1 / 2 = 0).
    """

    needs_rex = True

    def __init__(self):
        super().__init__(self.div)

    def div(self, lhs, rhs, rex=None):
        result = lhs / rhs

        output_type = str(rex.getType())
        output_type = sql_to_python_type(SqlTypeName.fromString(output_type.upper()))

        is_float = pd.api.types.is_float_dtype(output_type)
        if not is_float:
            result = da.trunc(result)

        return result


class IntDivisionOperator(Operation):
    """
    Truncated integer division (so -1 / 2 = 0).
    This is only used for internal calculations,
    which are created by Calcite.
    """

    def __init__(self):
        super().__init__(self.div)

    def div(self, lhs, rhs):
        result = lhs / rhs

        # Specialized code for literals like "1000µs"
        # For some reasons, Calcite decides to represent
        # 1000µs as 1000µs * 1000 / 1000
        # We do not need to truncate in this case
        # So far, I did not spot any other occurrence
        # of this function.
        if isinstance(result, (datetime.timedelta, np.timedelta64)):
            return result
<<<<<<< HEAD
        else:  # pragma: no cover
=======
        else:
>>>>>>> 712a2af4
            return da.trunc(result).astype(np.int64)


class CaseOperation(Operation):
    """The case operator (basically an if then else)"""

    def __init__(self):
        super().__init__(self.case)

    def case(self, *operands) -> SeriesOrScalar:
        """
        Returns `then` where `where`, else `other`.
        """
        assert operands

        where = operands[0]
        then = operands[1]

        if len(operands) > 3:
            other = self.case(*operands[2:])
        elif len(operands) == 2:
            # CASE/WHEN statement without an ELSE
            other = None
        else:
            other = operands[2]

        if is_frame(then):
            return then.where(where, other=other)
        elif is_frame(other):
            return other.where(~where, other=then)
        elif is_frame(where):
            # This one is a bit tricky.
            # Everything except "where" are scalars.
            # To make the "df.where" function still usable
            # we create a temporary dataframe with the
            # properties of where (but the content of then).
            tmp = where.apply(lambda x: then, meta=(where.name, type(then)))
            return tmp.where(where, other=other)
        else:
            return then if where else other


class CastOperation(Operation):
    """The cast operator"""

    needs_rex = True

    def __init__(self):
        super().__init__(self.cast)

    def cast(self, operand, rex=None) -> SeriesOrScalar:
        output_type = str(rex.getType())
        python_type = sql_to_python_type(SqlTypeName.fromString(output_type.upper()))

        return_column = cast_column_to_type(operand, python_type)

        if return_column is None:
            return_column = operand

        # TODO: ideally we don't want to directly access the datetimes,
        # but Pandas can't truncate timezone datetimes and cuDF can't
        # truncate datetimes
        if output_type == "DATE":
            return return_column.dt.floor("D").astype(python_type)

        return return_column


class IsFalseOperation(Operation):
    """The is false operator"""

    def __init__(self):
        super().__init__(self.false_)

    def false_(
        self,
        df: SeriesOrScalar,
    ) -> SeriesOrScalar:
        """
        Returns true where `df` is false (where `df` can also be just a scalar).
        Returns false on nan.
        """
        if is_frame(df):
            return ~df.fillna(True)

        return not pd.isna(df) and df is not None and not np.isnan(df) and not bool(df)


class IsTrueOperation(Operation):
    """The is true operator"""

    def __init__(self):
        super().__init__(self.true_)

    def true_(
        self,
        df: SeriesOrScalar,
    ) -> SeriesOrScalar:
        """
        Returns true where `df` is true (where `df` can also be just a scalar).
        Returns false on nan.
        """
        if is_frame(df):
            return df.fillna(False)

        return not pd.isna(df) and df is not None and not np.isnan(df) and bool(df)


class NegativeOperation(Operation):
    """The negative operator"""

    def __init__(self):
        super().__init__(self.negative_)

    def negative_(
        self,
        df: SeriesOrScalar,
    ) -> SeriesOrScalar:
        return -df


class NotOperation(Operation):
    """The not operator"""

    def __init__(self):
        super().__init__(self.not_)

    def not_(
        self,
        df: SeriesOrScalar,
    ) -> SeriesOrScalar:
        """
        Returns not `df` (where `df` can also be just a scalar).
        """
        if is_frame(df):
            return ~(df.astype("boolean"))
        else:
            return not df


class IsNullOperation(Operation):
    """The is null operator"""

    def __init__(self):
        super().__init__(self.null)

    def null(
        self,
        df: SeriesOrScalar,
    ) -> SeriesOrScalar:
        """
        Returns true where `df` is null (where `df` can also be just a scalar).
        """
        if is_frame(df):
            return df.isna()

        return pd.isna(df) or df is None or np.isnan(df)


class IsNotDistinctOperation(Operation):
    """The is not distinct operator"""

    def __init__(self):
        super().__init__(self.not_distinct)

    def not_distinct(self, lhs: SeriesOrScalar, rhs: SeriesOrScalar) -> SeriesOrScalar:
        """
        Returns true where `lhs` is not distinct from `rhs` (or both are null).
        """
        is_null = IsNullOperation()

        return (is_null(lhs) & is_null(rhs)) | (lhs == rhs)


class RegexOperation(Operation):
    """An abstract regex operation, which transforms the SQL regex into something python can understand"""

    def __init__(self):
        super().__init__(self.regex)

    def regex(
        self,
        test: SeriesOrScalar,
        regex: str,
        escape: str = None,
    ) -> SeriesOrScalar:
        """
        Returns true, if the string test matches the given regex
        (maybe escaped by escape)
        """

        if not escape:
            escape = "\\"

        # Unfortunately, SQL's like syntax is not directly
        # a regular expression. We need to do some translation
        # SQL knows about the following wildcards:
        # %, ?, [], _, #
        transformed_regex = ""
        escaped = False
        in_char_range = False
        for char in regex:
            # Escape characters with "\"
            if escaped:
                char = "\\" + char
                escaped = False

            # Keep character ranges [...] as they are
            elif in_char_range:
                if char == "]":
                    in_char_range = False

            # These chars have a special meaning in regex
            # whereas in SQL they have not, so we need to
            # add additional escaping
            elif char in self.replacement_chars:
                char = "\\" + char

            elif char == "[":
                in_char_range = True

            # The needed "\" is printed above, so we continue
            elif char == escape:
                escaped = True
                continue

            # An unescaped "%" in SQL is a .*
            elif char == "%":
                char = ".*"

            # An unescaped "_" in SQL is a .
            elif char == "_":
                char = "."

            transformed_regex += char

        # the SQL like always goes over the full string
        transformed_regex = "^" + transformed_regex + "$"

        # Finally, apply the string
        if is_frame(test):
            return test.str.match(transformed_regex).astype("boolean")
        else:
            return bool(re.match(transformed_regex, test))


class LikeOperation(RegexOperation):
    replacement_chars = [
        "#",
        "$",
        "^",
        ".",
        "|",
        "~",
        "-",
        "+",
        "*",
        "?",
        "(",
        ")",
        "{",
        "}",
        "[",
        "]",
    ]


class SimilarOperation(RegexOperation):
    replacement_chars = [
        "#",
        "$",
        "^",
        ".",
        "~",
        "-",
    ]


class PositionOperation(Operation):
    """The position operator (get the position of a string)"""

    def __init__(self):
        super().__init__(self.position)

    def position(self, search, s, start=None):
        """Attention: SQL starts counting at 1"""
        if is_frame(s):
            s = s.str

        if start is None or start <= 0:
            start = 0
        else:
            start -= 1

        return s.find(search, start) + 1


class SubStringOperation(Operation):
    """The substring operator (get a slice of a string)"""

    def __init__(self):
        super().__init__(self.substring)

    def substring(self, s, start, length=None):
        """Attention: SQL starts counting at 1"""
        if start <= 0:
            start = 0
        else:
            start -= 1

        end = length + start if length else None
        if is_frame(s):
            return s.str.slice(start, end)

        if end:
            return s[start:end]
        else:
            return s[start:]


class TrimOperation(Operation):
    """The trim operator (remove occurrences left and right of a string)"""

    def __init__(self):
        super().__init__(self.trim)

    def trim(self, flags, search, s):
        if is_frame(s):
            s = s.str

        if flags == "LEADING":
            strip_call = s.lstrip
        elif flags == "TRAILING":
            strip_call = s.rstrip
        else:
            strip_call = s.strip

        return strip_call(search)


class OverlayOperation(Operation):
    """The overlay operator (replace string according to positions)"""

    def __init__(self):
        super().__init__(self.overlay)

    def overlay(self, s, replace, start, length=None):
        """Attention: SQL starts counting at 1"""
        if start <= 0:
            start = 0
        else:
            start -= 1

        if length is None:
            length = len(replace)
        end = length + start

        if is_frame(s):
            return s.str.slice_replace(start, end, replace)

        s = s[:start] + replace + s[end:]
        return s


class ExtractOperation(Operation):
    def __init__(self):
        super().__init__(self.extract)

    def extract(self, what, df: SeriesOrScalar):
        df = convert_to_datetime(df)

        if what == "CENTURY":
            return da.trunc(df.year / 100)
        elif what == "DAY":
            return df.day
        elif what == "DECADE":
            return da.trunc(df.year / 10)
        elif what == "DOW":
            return (df.dayofweek + 1) % 7
        elif what == "DOY":
            return df.dayofyear
        elif what == "HOUR":
            return df.hour
        elif what == "MICROSECOND":
            return df.microsecond
        elif what == "MILLENNIUM":
            return da.trunc(df.year / 1000)
        elif what == "MILLISECOND":
            return da.trunc(1000 * df.microsecond)
        elif what == "MINUTE":
            return df.minute
        elif what == "MONTH":
            return df.month
        elif what == "QUARTER":
            return df.quarter
        elif what == "SECOND":
            return df.second
        elif what == "WEEK":
            return df.week
        elif what == "YEAR":
            return df.year
        else:
            raise NotImplementedError(f"Extraction of {what} is not (yet) implemented.")


class YearOperation(Operation):
    def __init__(self):
        super().__init__(self.extract_year)

    def extract_year(self, df: SeriesOrScalar):
        df = convert_to_datetime(df)
        return df.year


class CeilFloorOperation(PredicateBasedOperation):
    """
    Apply ceil/floor operations on a series depending on its dtype (datetime like vs normal)
    """

    def __init__(self, round_method: str):
        assert round_method in {
            "ceil",
            "floor",
        }, "Round method can only be either ceil or floor"

        super().__init__(
            is_datetime,  # if the series is dt type
            self._round_datetime,
            getattr(da, round_method),
        )

        self.round_method = round_method

    def _round_datetime(self, *operands):
        df, unit = operands

        df = convert_to_datetime(df)

        unit_map = {
            "DAY": "D",
            "HOUR": "H",
            "MINUTE": "T",
            "SECOND": "S",
            "MICROSECOND": "U",
            "MILLISECOND": "L",
        }

        try:
            freq = unit_map[unit.upper()]
            return getattr(df, self.round_method)(freq)
        except KeyError:
            raise NotImplementedError(
                f"{self.round_method} TO {unit} is not (yet) implemented."
            )


class BaseRandomOperation(Operation):
    """
    Return a random number (specified by the given function) with the random number
    generator set to the given seed.
    As we need to know how many random numbers we should generate,
    we also get the current dataframe as input and use it to
    create random numbers for each partition separately.
    To make this deterministic, we use the partition number
    as additional input to the seed.
    """

    needs_dc = True

    def random_function(self, partition, random_state, kwargs):
        """Needs to be implemented in derived classes"""
        raise NotImplementedError

    def random_frame(self, seed: int, dc: DataContainer, **kwargs) -> dd.Series:
        """This function - in contrast to others in this module - will only ever be called on data frames"""

        random_state = np.random.RandomState(seed=seed)

        # Idea taken from dask.DataFrame.sample:
        # initialize a random state for each of the partitions
        # separately and then create a random series
        # for each partition
        df = dc.df
        name = "sample-" + tokenize(df, random_state)

        state_data = random_state_data(df.npartitions, random_state)
        dsk = {
            (name, i): (
                make_pickable_without_dask_sql(self.random_function),
                (df._name, i),
                np.random.RandomState(state),
                kwargs,
            )
            for i, state in enumerate(state_data)
        }

        graph = HighLevelGraph.from_collections(name, dsk, dependencies=[df])
        random_series = Series(graph, name, ("random", "float64"), df.divisions)

        # This part seems to be stupid, but helps us do a very simple
        # task without going into the (private) internals of Dask:
        # copy all meta information from the original input dataframe
        # This is important so that the returned series looks
        # exactly like coming from the input dataframe
        return_df = df.assign(random=random_series)["random"]
        return return_df


class RandOperation(BaseRandomOperation):
    """Create a random number between 0 and 1"""

    def __init__(self):
        super().__init__(f=self.rand)

    def rand(self, seed: int = None, dc: DataContainer = None):
        return self.random_frame(seed=seed, dc=dc)

    def random_function(self, partition, random_state, kwargs):
        return random_state.random_sample(size=len(partition))


class RandIntegerOperation(BaseRandomOperation):
    """Create a random integer between 0 and high"""

    def __init__(self):
        super().__init__(f=self.rand_integer)

    def rand_integer(
        self, seed: int = None, high: int = None, dc: DataContainer = None
    ):
        # Two possibilities: RAND_INTEGER(seed, high) or RAND_INTEGER(high)
        if high is None:
            high = seed
            seed = None
        return self.random_frame(seed=seed, high=high, dc=dc)

    def random_function(self, partition, random_state, kwargs):
        return random_state.randint(size=len(partition), low=0, **kwargs)


class SearchOperation(Operation):
    """
    Search is a special operation in SQL, which allows to write "range-like"
    conditions, such like

        (1 < a AND a < 2) OR (4 < a AND a < 6)

    in a more convenient setting.
    """

    def __init__(self):
        super().__init__(self.search)

    def search(self, series: dd.Series, sarg: SargPythonImplementation):
        conditions = [r.filter_on(series) for r in sarg.ranges]

        assert len(conditions) > 0

        if len(conditions) > 1:
            or_operation = ReduceOperation(operation=operator.or_)
            return or_operation(*conditions)
        else:
            return conditions[0]


<<<<<<< HEAD
class DatePartOperation(Operation):
    """
    Function for performing PostgreSQL like functions in a more convenient setting.
    """

    def __init__(self):
        super().__init__(self.date_part)

    def date_part(self, what, df: SeriesOrScalar):
        what = what.upper()
        df = convert_to_datetime(df)

        if what == "YEAR":
            return df.year

        if what == "CENTURY":
            return da.trunc(df.year / 100)
        elif what == "DAY":
            return df.day
        elif what == "DECADE":
            return da.trunc(df.year / 10)
        elif what == "DOW":
            return (df.dayofweek + 1) % 7
        elif what == "DOY":
            return df.dayofyear
        elif what == "HOUR":
            return df.hour
        elif what == "MICROSECOND":
            return df.microsecond
        elif what == "MILLENNIUM":
            return da.trunc(df.year / 1000)
        elif what == "MILLISECOND":
            return da.trunc(1000 * df.microsecond)
        elif what == "MINUTE":
            return df.minute
        elif what == "MONTH":
            return df.month
        elif what == "QUARTER":
            return df.quarter
        elif what == "SECOND":
            return df.second
        elif what == "WEEK":
            return df.week
        elif what == "YEAR":
            return df.year
        else:
            raise NotImplementedError(f"Extraction of {what} is not (yet) implemented.")


class BetweenOperation(Operation):
    """
    Function for finding rows between two scalar values
=======
class DatetimeSubOperation(Operation):
    """
    Datetime subtraction is a special case of the `minus` operation in calcite
    which also specifies a sql interval return type for the operation.
>>>>>>> 712a2af4
    """

    needs_rex = True

    def __init__(self):
<<<<<<< HEAD
        super().__init__(self.between)

    def between(self, series: dd.Series, low, high, rex=None):
        return (
            ~series.between(low, high, inclusive="both")
            if rex.isNegated()
            else series.between(low, high, inclusive="both")
        )


class InListOperation(Operation):
    """
    Returns a boolean of whether an expression is/isn't in a set of values
    """

    needs_rex = True

    def __init__(self):
        super().__init__(self.inList)

    def inList(self, series: dd.Series, *operands, rex=None):
        result = series.isin(operands)
        return ~result if rex.isNegated() else result
=======
        super().__init__(self.datetime_sub)

    def datetime_sub(self, *operands, rex=None):
        output_type = str(rex.getType())
        assert output_type.startswith("INTERVAL")
        interval_unit = output_type.split()[1].lower()

        subtraction_op = ReduceOperation(
            operation=operator.sub, unary_operation=lambda x: -x
        )
        intermediate_res = subtraction_op(*operands)

        # Special case output_type for datetime operations
        if interval_unit in {"year", "quarter", "month"}:
            # if interval_unit is INTERVAL YEAR, Calcite will covert to months
            if not is_frame(intermediate_res):
                # Numpy doesn't allow divsion by month time unit
                result = intermediate_res.astype("timedelta64[M]")
                # numpy -ve timedelta's are off by one vs sql when casted to month
                result = result + 1 if result < 0 else result
            else:
                result = intermediate_res / np.timedelta64(1, "M")
        else:
            result = intermediate_res.astype("timedelta64[ms]")

        return result
>>>>>>> 712a2af4


class RexCallPlugin(BaseRexPlugin):
    """
    RexCall is used for expressions, which calculate something.
    An example is

        SELECT a + b FROM ...

    but also

        a > 3

    Typically, a RexCall has inputs (which can be RexNodes again)
    and calls a function on these inputs.
    The inputs can either be a column or a scalar value.
    """

    class_name = "RexCall"

    OPERATION_MAPPING = {
        # "binary" functions
        "between": BetweenOperation(),
        "and": ReduceOperation(operation=operator.and_),
        "or": ReduceOperation(operation=operator.or_),
        ">": ReduceOperation(operation=operator.gt),
        ">=": ReduceOperation(operation=operator.ge),
        "<": ReduceOperation(operation=operator.lt),
        "<=": ReduceOperation(operation=operator.le),
        "=": ReduceOperation(operation=operator.eq),
        "!=": ReduceOperation(operation=operator.ne),
        "<>": ReduceOperation(operation=operator.ne),
        "+": ReduceOperation(operation=operator.add, unary_operation=lambda x: x),
        "-": ReduceOperation(operation=operator.sub, unary_operation=lambda x: -x),
        "/": ReduceOperation(operation=SQLDivisionOperator()),
        "*": ReduceOperation(operation=operator.mul),
        "is distinct from": NotOperation().of(IsNotDistinctOperation()),
        "is not distinct from": IsNotDistinctOperation(),
        "/int": IntDivisionOperator(),
        # special operations
        "cast": CastOperation(),
        "reinterpret": CastOperation(),
        "case": CaseOperation(),
        "not like": NotOperation().of(LikeOperation()),
        "like": LikeOperation(),
        "similar to": SimilarOperation(),
        "negative": NegativeOperation(),
        "not": NotOperation(),
        "in list": InListOperation(),
        "is null": IsNullOperation(),
        "is not null": NotOperation().of(IsNullOperation()),
        "is true": IsTrueOperation(),
        "is not true": NotOperation().of(IsTrueOperation()),
        "is false": IsFalseOperation(),
        "is not false": NotOperation().of(IsFalseOperation()),
        "is unknown": IsNullOperation(),
        "is not unknown": NotOperation().of(IsNullOperation()),
        "rand": RandOperation(),
        "rand_integer": RandIntegerOperation(),
        "search": SearchOperation(),
        # Unary math functions
        "abs": TensorScalarOperation(lambda x: x.abs(), np.abs),
        "acos": Operation(da.arccos),
        "asin": Operation(da.arcsin),
        "atan": Operation(da.arctan),
        "atan2": Operation(da.arctan2),
        "cbrt": Operation(da.cbrt),
        "ceil": CeilFloorOperation("ceil"),
        "cos": Operation(da.cos),
        "cot": Operation(lambda x: 1 / da.tan(x)),
        "degrees": Operation(da.degrees),
        "exp": Operation(da.exp),
        "floor": CeilFloorOperation("floor"),
        "log10": Operation(da.log10),
        "ln": Operation(da.log),
        "mod": Operation(da.mod),
        "power": Operation(da.power),
        "radians": Operation(da.radians),
        "round": TensorScalarOperation(lambda x, *ops: x.round(*ops), np.round),
        "sign": Operation(da.sign),
        "sin": Operation(da.sin),
        "tan": Operation(da.tan),
        "truncate": Operation(da.trunc),
        # string operations
        "||": ReduceOperation(operation=operator.add),
        "concat": ReduceOperation(operation=operator.add),
        "char_length": TensorScalarOperation(lambda x: x.str.len(), lambda x: len(x)),
        "upper": TensorScalarOperation(lambda x: x.str.upper(), lambda x: x.upper()),
        "lower": TensorScalarOperation(lambda x: x.str.lower(), lambda x: x.lower()),
        "position": PositionOperation(),
        "trim": TrimOperation(),
        "overlay": OverlayOperation(),
        "substr": SubStringOperation(),
        "substring": SubStringOperation(),
        "initcap": TensorScalarOperation(lambda x: x.str.title(), lambda x: x.title()),
        # date/time operations
        "extract": ExtractOperation(),
        "localtime": Operation(lambda *args: pd.Timestamp.now()),
        "localtimestamp": Operation(lambda *args: pd.Timestamp.now()),
        "current_time": Operation(lambda *args: pd.Timestamp.now()),
        "current_date": Operation(lambda *args: pd.Timestamp.now()),
        "current_timestamp": Operation(lambda *args: pd.Timestamp.now()),
        "last_day": TensorScalarOperation(
            lambda x: x + pd.tseries.offsets.MonthEnd(1),
            lambda x: convert_to_datetime(x) + pd.tseries.offsets.MonthEnd(1),
        ),
<<<<<<< HEAD
        # Temporary UDF functions that need to be moved after this POC
        "datepart": DatePartOperation(),
        "year": YearOperation(),
=======
        "datetime_subtraction": DatetimeSubOperation(),
>>>>>>> 712a2af4
    }

    def convert(
        self,
        rel: "LogicalPlan",
        expr: "Expression",
        dc: DataContainer,
        context: "dask_sql.Context",
    ) -> SeriesOrScalar:

        # Prepare the operands by turning the RexNodes into python expressions
        operands = [
            RexConverter.convert(rel, o, dc, context=context)
            for o in expr.getOperands()
        ]

        # Now use the operator name in the mapping
<<<<<<< HEAD
        # TODO: obviously this needs to not be hardcoded but not sure of the best place to pull the value from currently???
        schema_name = "root"
        operator_name = expr.getOperatorName().lower()
=======
        schema_name, operator_name = context.fqn(rex.getOperator().getNameAsId())
        if special_op := check_special_operator(rex.getOperator()):
            operator_name = special_op
        operator_name = operator_name.lower()
>>>>>>> 712a2af4

        try:
            operation = self.OPERATION_MAPPING[operator_name]
        except KeyError:
            try:
                operation = context.schema[schema_name].functions[operator_name]
            except KeyError:  # pragma: no cover
                raise NotImplementedError(f"{operator_name} not (yet) implemented")

        logger.debug(
            f"Executing {operator_name} on {[str(LoggableDataFrame(df)) for df in operands]}"
        )

        kwargs = {}

        if Operation.op_needs_dc(operation):
            kwargs["dc"] = dc
        if Operation.op_needs_rex(operation):
            kwargs["rex"] = expr

        return operation(*operands, **kwargs)
        # TODO: We have information on the typing here - we should use it


def check_special_operator(operator: "org.apache.calcite.sql.fun"):
    """
    Check for special operator classes that have an overloaded name with other
    operator type/kinds.

    eg: sqlDatetimeSubtractionOperator has the sqltype and kind of the `-` or `minus` operation.
    """
    special_op_to_name = {
        "org.apache.calcite.sql.fun.SqlDatetimeSubtractionOperator": "datetime_subtraction"
    }
    return special_op_to_name.get(get_java_class(operator), None)<|MERGE_RESOLUTION|>--- conflicted
+++ resolved
@@ -187,11 +187,7 @@
         # of this function.
         if isinstance(result, (datetime.timedelta, np.timedelta64)):
             return result
-<<<<<<< HEAD
-        else:  # pragma: no cover
-=======
-        else:
->>>>>>> 712a2af4
+        else:
             return da.trunc(result).astype(np.int64)
 
 
@@ -757,7 +753,6 @@
             return conditions[0]
 
 
-<<<<<<< HEAD
 class DatePartOperation(Operation):
     """
     Function for performing PostgreSQL like functions in a more convenient setting.
@@ -810,18 +805,11 @@
 class BetweenOperation(Operation):
     """
     Function for finding rows between two scalar values
-=======
-class DatetimeSubOperation(Operation):
-    """
-    Datetime subtraction is a special case of the `minus` operation in calcite
-    which also specifies a sql interval return type for the operation.
->>>>>>> 712a2af4
     """
 
     needs_rex = True
 
     def __init__(self):
-<<<<<<< HEAD
         super().__init__(self.between)
 
     def between(self, series: dd.Series, low, high, rex=None):
@@ -845,34 +833,6 @@
     def inList(self, series: dd.Series, *operands, rex=None):
         result = series.isin(operands)
         return ~result if rex.isNegated() else result
-=======
-        super().__init__(self.datetime_sub)
-
-    def datetime_sub(self, *operands, rex=None):
-        output_type = str(rex.getType())
-        assert output_type.startswith("INTERVAL")
-        interval_unit = output_type.split()[1].lower()
-
-        subtraction_op = ReduceOperation(
-            operation=operator.sub, unary_operation=lambda x: -x
-        )
-        intermediate_res = subtraction_op(*operands)
-
-        # Special case output_type for datetime operations
-        if interval_unit in {"year", "quarter", "month"}:
-            # if interval_unit is INTERVAL YEAR, Calcite will covert to months
-            if not is_frame(intermediate_res):
-                # Numpy doesn't allow divsion by month time unit
-                result = intermediate_res.astype("timedelta64[M]")
-                # numpy -ve timedelta's are off by one vs sql when casted to month
-                result = result + 1 if result < 0 else result
-            else:
-                result = intermediate_res / np.timedelta64(1, "M")
-        else:
-            result = intermediate_res.astype("timedelta64[ms]")
-
-        return result
->>>>>>> 712a2af4
 
 
 class RexCallPlugin(BaseRexPlugin):
@@ -979,13 +939,9 @@
             lambda x: x + pd.tseries.offsets.MonthEnd(1),
             lambda x: convert_to_datetime(x) + pd.tseries.offsets.MonthEnd(1),
         ),
-<<<<<<< HEAD
         # Temporary UDF functions that need to be moved after this POC
         "datepart": DatePartOperation(),
         "year": YearOperation(),
-=======
-        "datetime_subtraction": DatetimeSubOperation(),
->>>>>>> 712a2af4
     }
 
     def convert(
@@ -1003,16 +959,8 @@
         ]
 
         # Now use the operator name in the mapping
-<<<<<<< HEAD
-        # TODO: obviously this needs to not be hardcoded but not sure of the best place to pull the value from currently???
-        schema_name = "root"
+        schema_name = context.schema_name
         operator_name = expr.getOperatorName().lower()
-=======
-        schema_name, operator_name = context.fqn(rex.getOperator().getNameAsId())
-        if special_op := check_special_operator(rex.getOperator()):
-            operator_name = special_op
-        operator_name = operator_name.lower()
->>>>>>> 712a2af4
 
         try:
             operation = self.OPERATION_MAPPING[operator_name]
