--- conflicted
+++ resolved
@@ -614,7 +614,6 @@
         super().__init__(self.timestampadd)
 
     def timestampadd(self, unit, interval, df: SeriesOrScalar):
-<<<<<<< HEAD
         interval = int(interval)
         if interval < 0:
             raise RuntimeError(f"Negative time interval {interval} is not supported.")
@@ -663,32 +662,14 @@
             return df + timedelta(days=interval)
         elif unit in {"HOUR", "SQL_TSI_HOUR"}:
             return df + timedelta(hours=interval)
-=======
-        df = convert_to_datetime(df)
-
-        if unit in {"DAY", "SQL_TSI_DAY"}:
-            return df + np.timedelta64(interval, "D")
-        elif unit in {"HOUR", "SQL_TSI_HOUR"}:
-            return df + np.timedelta64(interval, "h")
-        elif unit == "MICROSECOND":
-            return df + np.timedelta64(interval, "us")
-        elif unit == "MILLISECOND":
-            return df + np.timedelta64(interval, "ms")
->>>>>>> d9fc2c1e
         elif unit in {"MINUTE", "SQL_TSI_MINUTE"}:
             return df + np.timedelta64(interval, "m")
         elif unit in {"SECOND", "SQL_TSI_SECOND"}:
-<<<<<<< HEAD
             return df + timedelta(seconds=interval)
         elif unit in {"MILLISECOND", "MILLISECONDS"}:
             return df + timedelta(miliseconds=interval)
         elif unit in {"MICROSECOND", "MICROSECONDS"}:
             return df + timedelta(microseconds=interval)
-=======
-            return df + np.timedelta64(interval, "s")
-        elif unit in {"WEEK", "SQL_TSI_WEEK"}:
-            return df + np.timedelta64(interval * 7, "W")
->>>>>>> d9fc2c1e
         else:
             raise NotImplementedError(f"Extraction of {unit} is not (yet) implemented.")
 
