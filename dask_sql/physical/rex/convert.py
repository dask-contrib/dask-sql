--- conflicted
+++ resolved
@@ -13,15 +13,6 @@
 
 logger = logging.getLogger(__name__)
 
-
-# _REX_TYPE_TO_PLUGIN = {
-#     "Alias": "InputRef",
-#     "Column": "InputRef",
-#     "BinaryExpr": "RexCall",
-#     "Literal": "RexLiteral",
-#     "ScalarFunction": "RexCall",
-#     "Cast": "RexCall",
-# }
 
 _REX_TYPE_TO_PLUGIN = {
     "RexType.Reference": "InputRef",
@@ -66,11 +57,7 @@
         using the stored plugins and the dictionary of
         registered dask tables.
         """
-<<<<<<< HEAD
         expr_type = _REX_TYPE_TO_PLUGIN[str(rex.getRexType())]
-=======
-        expr_type = _REX_TYPE_TO_PLUGIN[rex.getExprType()]
->>>>>>> 914a48d1
 
         try:
             plugin_instance = cls.get_plugin(expr_type)
