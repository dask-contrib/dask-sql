--- conflicted
+++ resolved
@@ -13,19 +13,6 @@
 
 logger = logging.getLogger(__name__)
 
-<<<<<<< HEAD
-=======
-
-# _REX_TYPE_TO_PLUGIN = {
-#     "Alias": "InputRef",
-#     "Column": "InputRef",
-#     "BinaryExpr": "RexCall",
-#     "Literal": "RexLiteral",
-#     "ScalarFunction": "RexCall",
-#     "Cast": "RexCall",
-# }
-
->>>>>>> 70309096
 _REX_TYPE_TO_PLUGIN = {
     "RexType.Reference": "InputRef",
     "RexType.Call": "RexCall",
@@ -69,7 +56,6 @@
         using the stored plugins and the dictionary of
         registered dask tables.
         """
-        print(f"convert.py invoked, rex: {rex.toString()}")
         expr_type = _REX_TYPE_TO_PLUGIN[str(rex.getRexType())]
 
         try:
