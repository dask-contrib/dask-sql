from typing import Dict, List

import dask.dataframe as dd

from dask_sql.datacontainer import ColumnContainer


class BaseRelPlugin:
    """
    Base class for all plugins to convert between
    a RelNode to a python expression (dask dataframe).

    Derived classed needs to override the class_name attribute
    and the convert method.
    """

    class_name = None

    def convert(
        self, rel: "org.apache.calcite.rel.RelNode", context: "dask_sql.Context"
    ) -> dd.DataFrame:
        """Base method to implement"""
        raise NotImplementedError  # pragma: no cover

    @staticmethod
    def fix_column_to_row_type(
        cc: ColumnContainer, row_type: "org.apache.calcite.rel.type.RelDataType"
    ) -> ColumnContainer:
        """
        Make sure that the given column container
        has the column names specified by the row type.
        We assume that the column order is already correct
        and will just "blindly" rename the columns.
        """
        field_names = [str(x) for x in row_type.getFieldNames()]

        cc = cc.rename(columns=dict(zip(cc.columns, field_names)))

        # TODO: We can also check for the types here and do any conversions if needed
        return cc.limit_to(field_names)

    @staticmethod
    def check_columns_from_row_type(
        df: dd.DataFrame, row_type: "org.apache.calcite.rel.type.RelDataType"
    ):
        """
        Similar to `self.fix_column_to_row_type`, but this time
        check for the correct column names instead of
        applying them.
        """
        field_names = [str(x) for x in row_type.getFieldNames()]

        assert list(df.columns) == field_names

        # TODO: similar to self.fix_column_to_row_type, we should check for the types

    @staticmethod
    def assert_inputs(
        rel: "org.apache.calcite.rel.RelNode",
        n: int = 1,
        context: "dask_sql.Context" = None,
    ) -> List[dd.DataFrame]:
        """
        Many RelNodes build on top of others.
        Those are the "input" of these RelNodes.
        This function asserts that the given RelNode has exactly as many
        input tables as expected and returns them already
        converted into a dask dataframe.
        """
        input_rels = rel.getInputs()

        assert len(input_rels) == n

        # Late import to remove cycling dependency
        from dask_sql.physical.rel.convert import RelConverter

<<<<<<< HEAD
        return [RelConverter.convert(input_rel, tables) for input_rel in input_rels]
=======
        return [RelConverter.convert(input_rel, context) for input_rel in input_rels]

    @staticmethod
    def make_unique(df, prefix="col"):
        """
        Make sure we have unique column names by calling each column

            prefix_number

        where number is the column index.
        """
        return df.rename(
            columns={col: f"{prefix}_{i}" for i, col in enumerate(df.columns)}
        )
>>>>>>> 48ae97eb
<|MERGE_RESOLUTION|>--- conflicted
+++ resolved
@@ -74,21 +74,4 @@
         # Late import to remove cycling dependency
         from dask_sql.physical.rel.convert import RelConverter
 
-<<<<<<< HEAD
-        return [RelConverter.convert(input_rel, tables) for input_rel in input_rels]
-=======
-        return [RelConverter.convert(input_rel, context) for input_rel in input_rels]
-
-    @staticmethod
-    def make_unique(df, prefix="col"):
-        """
-        Make sure we have unique column names by calling each column
-
-            prefix_number
-
-        where number is the column index.
-        """
-        return df.rename(
-            columns={col: f"{prefix}_{i}" for i, col in enumerate(df.columns)}
-        )
->>>>>>> 48ae97eb
+        return [RelConverter.convert(input_rel, context) for input_rel in input_rels]