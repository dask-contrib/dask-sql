--- conflicted
+++ resolved
@@ -1,9 +1,5 @@
 import logging
-<<<<<<< HEAD
-from typing import TYPE_CHECKING
-=======
-from typing import TYPE_CHECKING, List, Optional
->>>>>>> 7ce5ea93
+from typing import TYPE_CHECKING, Optional
 
 import dask.dataframe as dd
 
