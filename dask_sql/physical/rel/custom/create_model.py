--- conflicted
+++ resolved
@@ -135,20 +135,18 @@
         wrap_fit = kwargs.pop("wrap_fit", None)
         fit_kwargs = kwargs.pop("fit_kwargs", {})
 
-<<<<<<< HEAD
-        training_df = context.sql(select)
-
-        if is_cudf_type(training_df):
-            model_class = gpu_classes.get(model_class, model_class)
-        else:
-            model_class = cpu_classes.get(model_class, model_class)
-=======
         if wrap_predict is False and "dask" not in model_class.lower():
             warnings.warn(
                 f"Consider using wrap_predict=True for non-Dask model {model_class}",
                 RuntimeWarning,
             )
->>>>>>> 4f044afa
+
+        training_df = context.sql(select)
+
+        if is_cudf_type(training_df):
+            model_class = gpu_classes.get(model_class, model_class)
+        else:
+            model_class = cpu_classes.get(model_class, model_class)
 
         try:
             ModelClass = import_class(model_class)
