--- conflicted
+++ resolved
@@ -36,10 +36,7 @@
     ShowSchemasPlugin,
     ShowTablesPlugin,
     SwitchSchemaPlugin,
-<<<<<<< HEAD
     AlterSchemaPlugin,
     AlterTablePlugin,
-=======
     DistributeByPlugin,
->>>>>>> 2194a75b
 ]