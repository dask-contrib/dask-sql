import logging
from typing import TYPE_CHECKING

from dask_sql.physical.rel.base import BaseRelPlugin

if TYPE_CHECKING:
    import dask_sql
<<<<<<< HEAD
    from dask_planner.rust import DaskLogicalPlan
=======
    from dask_sql._datafusion_lib import LogicalPlan
>>>>>>> 405470f1

logger = logging.getLogger(__name__)


class CreateCatalogSchemaPlugin(BaseRelPlugin):
    """
    Create a schema with the given name
    and register it at the context.
    The SQL call looks like

        CREATE SCHEMA <schema-name>

    Using this SQL is equivalent to just doing

        context.create_schema(<schema-name>)

    but can also be used without writing a single line of code.
    Nothing is returned.
    """

    class_name = "CreateCatalogSchema"

    def convert(self, rel: "DaskLogicalPlan", context: "dask_sql.Context"):
        create_schema = rel.to_variant()
        schema_name = create_schema.getSchemaName()

        if schema_name in context.schema:
            if create_schema.getIfNotExists():
                return
            elif not create_schema.getReplace():
                raise RuntimeError(
                    f"A Schema with the name {schema_name} is already present."
                )

        context.create_schema(schema_name)<|MERGE_RESOLUTION|>--- conflicted
+++ resolved
@@ -5,11 +5,7 @@
 
 if TYPE_CHECKING:
     import dask_sql
-<<<<<<< HEAD
-    from dask_planner.rust import DaskLogicalPlan
-=======
-    from dask_sql._datafusion_lib import LogicalPlan
->>>>>>> 405470f1
+    from dask_sql._datafusion_lib import DaskLogicalPlan
 
 logger = logging.getLogger(__name__)
 
