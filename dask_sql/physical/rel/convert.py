import logging
from typing import TYPE_CHECKING

import dask.dataframe as dd

from dask_planner.rust import DaskLogicalPlan, get_current_node_type
from dask_sql.physical.rel.base import BaseRelPlugin
from dask_sql.utils import LoggableDataFrame, Pluggable

if TYPE_CHECKING:
    import dask_sql
<<<<<<< HEAD
=======
    from dask_sql._datafusion_lib import LogicalPlan
>>>>>>> 405470f1

logger = logging.getLogger(__name__)


class RelConverter(Pluggable):
    """
    Helper to convert from rel to a python expression

    This class stores plugins which can convert from RelNodes to
    python expression (typically dask dataframes).
    The stored plugins are assumed to have a class attribute "class_name"
    to control, which java classes they can convert
    and they are expected to have a convert (instance) method
    in the form

        def convert(self, rel, context)

    to do the actual conversion.
    """

    @classmethod
    def add_plugin_class(cls, plugin_class: BaseRelPlugin, replace=True):
        """Convenience function to add a class directly to the plugins"""
        logger.debug(f"Registering REL plugin for {plugin_class.class_name}")
        cls.add_plugin(plugin_class.class_name, plugin_class(), replace=replace)

    @classmethod
    def convert(
        cls, rel: "DaskLogicalPlan", context: "dask_sql.Context"
    ) -> dd.DataFrame:
        """
        Convert SQL AST tree node(s)
        into a python expression (a dask dataframe)
        using the stored plugins and the dictionary of
        registered dask tables from the context.
        The SQL AST tree is traversed. The context of the traversal is saved
        in the Rust logic. We need to take that current node and determine
        what "type" of Relational operator it represents to build the execution chain.
        """

        if not isinstance(rel, DaskLogicalPlan):
            rel = DaskLogicalPlan(rel)

        node_type = get_current_node_type(rel)

        try:
            plugin_instance = cls.get_plugin(node_type)
        except KeyError:  # pragma: no cover
            raise NotImplementedError(
                f"No relational conversion for node type {node_type} available (yet)."
            )
        logger.debug(
            f"Processing REL {rel} using {plugin_instance.__class__.__name__}..."
        )
        df = plugin_instance.convert(rel, context=context)
        logger.debug(f"Processed REL {rel} into {LoggableDataFrame(df)}")
        return df<|MERGE_RESOLUTION|>--- conflicted
+++ resolved
@@ -3,16 +3,13 @@
 
 import dask.dataframe as dd
 
-from dask_planner.rust import DaskLogicalPlan, get_current_node_type
+from dask_sql._datafusion_lib import DaskLogicalPlan, get_current_node_type
 from dask_sql.physical.rel.base import BaseRelPlugin
 from dask_sql.utils import LoggableDataFrame, Pluggable
 
 if TYPE_CHECKING:
     import dask_sql
-<<<<<<< HEAD
-=======
     from dask_sql._datafusion_lib import LogicalPlan
->>>>>>> 405470f1
 
 logger = logging.getLogger(__name__)
 
