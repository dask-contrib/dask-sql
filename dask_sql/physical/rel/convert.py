--- conflicted
+++ resolved
@@ -68,10 +68,6 @@
                     f"'{node_type}' is a relational algebra operation which doesn't require a direct Dask task. \
                     Omitting it from the resulting Dask task graph."
                 )
-<<<<<<< HEAD
-
-=======
->>>>>>> 11dcf222
                 return context.schema[rel.getCurrentNodeSchemaName()].tables[
                     rel.getCurrentNodeTableName()
                 ]
