--- conflicted
+++ resolved
@@ -16,26 +16,16 @@
     class_name = "org.apache.calcite.rel.logical.LogicalFilter"
 
     def convert(
-<<<<<<< HEAD
-        self, rel: "org.apache.calcite.rel.RelNode", tables: Dict[str, DataContainer]
+        self, rel: "org.apache.calcite.rel.RelNode", context: "dask_sql.Context"
     ) -> DataContainer:
-        (dc,) = self.assert_inputs(rel, 1, tables)
+        (dc,) = self.assert_inputs(rel, 1, context)
         df = dc.df
         cc = dc.column_container
 
         # Every logic is handled in the RexConverter
         # we just need to apply it here
         condition = rel.getCondition()
-        df_condition = RexConverter.convert(condition, dc)
-=======
-        self, rel: "org.apache.calcite.rel.RelNode", context: "dask_sql.Context"
-    ) -> dd.DataFrame:
-        (df,) = self.assert_inputs(rel, 1, context)
-        self.check_columns_from_row_type(df, rel.getExpectedInputRowType(0))
-
-        condition = rel.getCondition()
-        df_condition = RexConverter.convert(condition, df, context=context)
->>>>>>> 48ae97eb
+        df_condition = RexConverter.convert(condition, dc, context=context)
         df = df[df_condition]
 
         cc = self.fix_column_to_row_type(cc, rel.getRowType())
