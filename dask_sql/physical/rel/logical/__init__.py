--- conflicted
+++ resolved
@@ -1,9 +1,6 @@
 from .aggregate import DaskAggregatePlugin
-<<<<<<< HEAD
 from .cross_join import DaskCrossJoinPlugin
-=======
 from .explain import ExplainPlugin
->>>>>>> 75116de5
 from .filter import DaskFilterPlugin
 from .join import DaskJoinPlugin
 from .limit import DaskLimitPlugin
