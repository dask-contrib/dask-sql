import logging
import operator
import warnings
from functools import reduce
from typing import TYPE_CHECKING, List, Tuple

import dask.dataframe as dd
from dask.base import tokenize
from dask.highlevelgraph import HighLevelGraph

from dask_sql.datacontainer import ColumnContainer, DataContainer
from dask_sql.physical.rel.base import BaseRelPlugin
from dask_sql.physical.rel.logical.filter import filter_or_scalar
from dask_sql.physical.rex import RexConverter

if TYPE_CHECKING:
    import dask_sql
    from dask_planner.rust import Expression, LogicalPlan

logger = logging.getLogger(__name__)


class DaskJoinPlugin(BaseRelPlugin):
    """
    A DaskJoin is used when (surprise) joining two tables.
    SQL allows for quite complicated joins with difficult conditions.
    dask/pandas only knows about equijoins on a specific column.

    We use a trick, which is also used in e.g. blazingSQL:
    we split the join condition into two parts:
    * everything which is an equijoin
    * the rest
    The first part is then used for the dask merging,
    whereas the second part is just applied as a filter afterwards.
    This will make joining more time-consuming that is needs to be
    but so far, it is the only solution...
    """

    class_name = "Join"

    JOIN_TYPE_MAPPING = {
        "INNER": "inner",
        "LEFT": "left",
        "RIGHT": "right",
        "FULL": "outer",
        "SEMI": "inner",  # TODO: Need research here! This is likely not a true inner join
    }

    def convert(self, rel: "LogicalPlan", context: "dask_sql.Context") -> DataContainer:
        # Joining is a bit more complicated, so lets do it in steps:

        join = rel.join()

        # 1. We now have two inputs (from left and right), so we fetch them both
        dc_lhs, dc_rhs = self.assert_inputs(rel, 2, context)
        cc_lhs = dc_lhs.column_container
        cc_rhs = dc_rhs.column_container

        # 2. dask's merge will do some smart things with columns, which have the same name
        # on lhs an rhs (which also includes reordering).
        # However, that will confuse our column numbering in SQL.
        # So we make our life easier by converting the column names into unique names
        # We will convert back in the end
        cc_lhs_renamed = cc_lhs.make_unique("lhs")
        cc_rhs_renamed = cc_rhs.make_unique("rhs")

        dc_lhs_renamed = DataContainer(dc_lhs.df, cc_lhs_renamed)
        dc_rhs_renamed = DataContainer(dc_rhs.df, cc_rhs_renamed)

        df_lhs_renamed = dc_lhs_renamed.assign()
        df_rhs_renamed = dc_rhs_renamed.assign()

        join_type = join.getJoinType()
        join_type = self.JOIN_TYPE_MAPPING[str(join_type)]

        # 3. The join condition can have two forms, that we can understand
        # (a) a = b
        # (b) X AND Y AND a = b AND Z ... (can also be multiple a = b)
        # The first case is very simple and we do not need any additional filter
        # In the second case we do a merge on all the a = b,
        # and then apply a filter using the other expressions.
        # In all other cases, we need to do a full table cross join and filter afterwards.
        # As this is probably non-sense for large tables, but there is no other
        # known solution so far.

        join_condition = join.getCondition()
        lhs_on, rhs_on, filter_condition = self._split_join_condition(join_condition)

        # lhs_on and rhs_on are the indices of the columns to merge on.
        # The given column indices are for the full, merged table which consists
        # of lhs and rhs put side-by-side (in this order)
        # We therefore need to normalize the rhs indices relative to the rhs table.
        rhs_on = [index - len(df_lhs_renamed.columns) for index in rhs_on]

        # 4. dask can only merge on the same column names.
        # We therefore create new columns on purpose, which have a distinct name.
        assert len(lhs_on) == len(rhs_on)
        if lhs_on:
            # 5. Now we can finally merge on these columns
            # The resulting dataframe will contain all (renamed) columns from the lhs and rhs
            # plus the added columns
            df = self._join_on_columns(
                df_lhs_renamed,
                df_rhs_renamed,
                lhs_on,
                rhs_on,
                join_type,
            )
        else:
            # 5. We are in the complex join case
            # where we have no column to merge on
            # This means we have no other chance than to merge
            # everything with everything...

            # TODO: we should implement a shortcut
            # for filter conditions that are always false

            def merge_single_partitions(lhs_partition, rhs_partition):
                # Do a cross join with the two partitions
                # TODO: it would be nice to apply the filter already here
                # problem: this would mean we need to ship the rex to the
                # workers (as this is executed on the workers),
                # which is definitely not possible (java dependency, JVM start...)
                lhs_partition = lhs_partition.assign(common=1)
                rhs_partition = rhs_partition.assign(common=1)

                return lhs_partition.merge(rhs_partition, on="common").drop(
                    columns="common"
                )

            # Iterate nested over all partitions from lhs and rhs and merge them
            name = "cross-join-" + tokenize(df_lhs_renamed, df_rhs_renamed)
            dsk = {
                (name, i * df_rhs_renamed.npartitions + j): (
                    merge_single_partitions,
                    (df_lhs_renamed._name, i),
                    (df_rhs_renamed._name, j),
                )
                for i in range(df_lhs_renamed.npartitions)
                for j in range(df_rhs_renamed.npartitions)
            }

            graph = HighLevelGraph.from_collections(
                name, dsk, dependencies=[df_lhs_renamed, df_rhs_renamed]
            )

            meta = dd.dispatch.concat(
                [df_lhs_renamed._meta_nonempty, df_rhs_renamed._meta_nonempty], axis=1
            )
            # TODO: Do we know the divisions in any way here?
            divisions = [None] * (len(dsk) + 1)
            df = dd.DataFrame(graph, name, meta=meta, divisions=divisions)

            warnings.warn(
                "Need to do a cross-join, which is typically very resource heavy",
                ResourceWarning,
            )

        # 6. So the next step is to make sure
        # we have the correct column order (and to remove the temporary join columns)
        correct_column_order = list(df_lhs_renamed.columns) + list(
            df_rhs_renamed.columns
        )
        cc = ColumnContainer(df.columns).limit_to(correct_column_order)

        # and to rename them like the rel specifies
        row_type = rel.getRowType()
        field_specifications = [str(f) for f in row_type.getFieldNames()]

        cc = cc.rename(
            {
                from_col: to_col
                for from_col, to_col in zip(cc.columns, field_specifications)
            }
        )
        cc = self.fix_column_to_row_type(cc, row_type)
        dc = DataContainer(df, cc)

        # 7. Last but not least we apply any filters by and-chaining together the filters
        if filter_condition:
            # This line is a bit of code duplication with RexCallPlugin - but I guess it is worth to keep it separate
            filter_condition = reduce(
                operator.and_,
                [
                    RexConverter.convert(rel, rex, dc, context=context)
                    for rex in filter_condition
                ],
            )
            logger.debug(f"Additionally applying filter {filter_condition}")
            df = filter_or_scalar(df, filter_condition)
            dc = DataContainer(df, cc)

        dc = self.fix_dtype_to_row_type(dc, rel.getRowType())
        # # Rename underlying DataFrame column names back to their original values before returning
        # df = dc.assign()
        # dc = DataContainer(df, ColumnContainer(cc.columns))
        return dc

    def _join_on_columns(
        self,
        df_lhs_renamed: dd.DataFrame,
        df_rhs_renamed: dd.DataFrame,
        lhs_on: List[str],
        rhs_on: List[str],
        join_type: str,
    ) -> dd.DataFrame:

        lhs_columns_to_add = {
            f"common_{i}": df_lhs_renamed["lhs_" + str(index)]
            for i, index in enumerate(lhs_on)
        }
        rhs_columns_to_add = {
            f"common_{i}": df_rhs_renamed.iloc[:, index]
            for i, index in enumerate(rhs_on)
        }

        # SQL compatibility: when joining on columns that
        # contain NULLs, pandas will actually happily
        # keep those NULLs. That is however not compatible with
        # SQL, so we get rid of them here
        if join_type in ["inner", "right"]:
            df_lhs_filter = reduce(
                operator.and_,
                [~df_lhs_renamed.iloc[:, index].isna() for index in lhs_on],
            )
            df_lhs_renamed = df_lhs_renamed[df_lhs_filter]
        if join_type in ["inner", "left"]:
            df_rhs_filter = reduce(
                operator.and_,
                [~df_rhs_renamed.iloc[:, index].isna() for index in rhs_on],
            )
            df_rhs_renamed = df_rhs_renamed[df_rhs_filter]

        df_lhs_with_tmp = df_lhs_renamed.assign(**lhs_columns_to_add)
        df_rhs_with_tmp = df_rhs_renamed.assign(**rhs_columns_to_add)
        added_columns = list(lhs_columns_to_add.keys())

        df = dd.merge(
            df_lhs_with_tmp, df_rhs_with_tmp, on=added_columns, how=join_type
        ).drop(columns=added_columns)

        return df

    def _split_join_condition(
        self, join_condition: "Expression"
    ) -> Tuple[List[str], List[str], List["Expression"]]:
        if str(join_condition.getRexType()) in ["RexType.Literal", "RexType.Reference"]:
            return [], [], [join_condition]
        elif not str(join_condition.getRexType()) == "RexType.Call":
            raise NotImplementedError("Can not understand join condition.")

        lhs_on = []
        rhs_on = []
        filter_condition = []
        try:
            lhs_on, rhs_on, filter_condition_part = self._extract_lhs_rhs(
                join_condition
            )
            filter_condition.extend(filter_condition_part)
        except AssertionError:
            filter_condition.append(join_condition)

        if lhs_on and rhs_on:
            return lhs_on, rhs_on, filter_condition

        return [], [], [join_condition]

    def _extract_lhs_rhs(self, rex):
        assert str(rex.getRexType()) == "RexType.Call"

        operator_name = str(rex.getOperatorName())
        assert operator_name in ["=", "AND"]

        operands = rex.getOperands()
        assert len(operands) == 2

        if operator_name == "=":

            operand_lhs = operands[0]
            operand_rhs = operands[1]

            if (
                str(operand_lhs.getRexType()) == "RexType.Reference"
                and str(operand_rhs.getRexType()) == "RexType.Reference"
            ):
                lhs_index = operand_lhs.getIndex()
                rhs_index = operand_rhs.getIndex()

                # The rhs table always comes after the lhs
                # table. Therefore we have a very simple
                # way of checking, which index comes from which
                # input
                if lhs_index > rhs_index:
                    lhs_index, rhs_index = rhs_index, lhs_index

                return [lhs_index], [rhs_index], []

            raise AssertionError(
                "Invalid join condition"
            )  # pragma: no cover. Do not how how it could be triggered.
        else:
            lhs_indices = []
            rhs_indices = []
<<<<<<< HEAD
            filter_condititons = []
            for operand in operands:
                try:
                    lhs_index, rhs_index, filter_condititon = self._extract_lhs_rhs(
                        operand
                    )
                    filter_condititons.extend(filter_condititon)
                    lhs_indices.extend(lhs_index)
                    rhs_indices.extend(rhs_index)
                except AssertionError:
                    filter_condititons.append(operand)

            return lhs_indices, rhs_indices, filter_condititons
=======
            filter_conditions = []
            for operand in operands:
                try:
                    lhs_index, rhs_index, filter_condition = self._extract_lhs_rhs(
                        operand
                    )
                    filter_conditions.extend(filter_condition)
                    lhs_indices.extend(lhs_index)
                    rhs_indices.extend(rhs_index)
                except AssertionError:
                    filter_conditions.append(operand)

            return lhs_indices, rhs_indices, filter_conditions
>>>>>>> ac6f9407
<|MERGE_RESOLUTION|>--- conflicted
+++ resolved
@@ -301,21 +301,6 @@
         else:
             lhs_indices = []
             rhs_indices = []
-<<<<<<< HEAD
-            filter_condititons = []
-            for operand in operands:
-                try:
-                    lhs_index, rhs_index, filter_condititon = self._extract_lhs_rhs(
-                        operand
-                    )
-                    filter_condititons.extend(filter_condititon)
-                    lhs_indices.extend(lhs_index)
-                    rhs_indices.extend(rhs_index)
-                except AssertionError:
-                    filter_condititons.append(operand)
-
-            return lhs_indices, rhs_indices, filter_condititons
-=======
             filter_conditions = []
             for operand in operands:
                 try:
@@ -328,5 +313,4 @@
                 except AssertionError:
                     filter_conditions.append(operand)
 
-            return lhs_indices, rhs_indices, filter_conditions
->>>>>>> ac6f9407
+            return lhs_indices, rhs_indices, filter_conditions