--- conflicted
+++ resolved
@@ -8,16 +8,6 @@
 import pandas as pd
 from dask import config as dask_config
 
-<<<<<<< HEAD
-try:
-    import dask_cudf
-
-    from dask_planner.rust import LogicalPlan
-except ImportError:
-    dask_cudf = None
-
-=======
->>>>>>> 712a2af4
 from dask_sql.datacontainer import ColumnContainer, DataContainer
 from dask_sql.physical.rel.base import BaseRelPlugin
 from dask_sql.physical.rex.core.call import IsNullOperation
@@ -26,6 +16,7 @@
 
 if TYPE_CHECKING:
     import dask_sql
+    from dask_planner.rust import LogicalPlan
 
 logger = logging.getLogger(__name__)
 
