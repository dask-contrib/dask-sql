import operator
from collections import defaultdict
from functools import reduce
from typing import Callable, Dict, List, Tuple, Union

import dask.dataframe as dd

from dask_sql.physical.rel.base import BaseRelPlugin
from dask_sql.datacontainer import DataContainer, ColumnContainer


class GroupDatasetDescription:
    """
    Helper class to put dataframes which are filtered according to a specific column
    into a dictionary.
    Applying the same filter twice on the same dataframe does not give different
    dataframes. Therefore we only hash these dataframes according to the column
    they are filtered by.
    """

    def __init__(self, df: dd.DataFrame, filtered_column: str = ""):
        self.df = df
        self.filtered_column = filtered_column

    def __eq__(self, rhs: "GroupDatasetDescription") -> bool:
        """They are equal of they are filtered by the same column"""
        return self.filtered_column == rhs.filtered_column

    def __hash__(self) -> str:
        return hash(self.filtered_column)

    def __repr__(self) -> str:
        return f"GroupDatasetDescription({self.filtered_column})"


# Description of an aggregation in the form of a mapping
# input column -> output column -> aggregation
AggregationDescription = Dict[str, Dict[str, Union[str, dd.Aggregation]]]


class ReduceAggregation(dd.Aggregation):
    """
    A special form of an aggregation, that applies a given operation
    on all elements in a group with "reduce".
    """

    def __init__(self, name: str, operation: Callable):
        series_aggregate = lambda s: s.aggregate(lambda x: reduce(operation, x))

        super().__init__(name, series_aggregate, series_aggregate)


class LogicalAggregatePlugin(BaseRelPlugin):
    """
    A LogicalAggregate is used in GROUP BY clauses, but also
    when aggregating a function over the full dataset.

    In the first case we need to find out which columns we need to
    group over, in the second case we "cheat" and add a 1-column
    to the dataframe, which allows us to reuse every aggregation
    function we already know of.

    The rest is just a lot of column-name-bookkeeping.
    Fortunately calcite will already make sure, that each
    aggregation function will only every be called with a single input
    column (by splitting the inner calculation to a step before).
    """

    class_name = "org.apache.calcite.rel.logical.LogicalAggregate"

    AGGREGATION_MAPPING = {
        "$sum0": "sum",
        "any_value": dd.Aggregation(
            "any_value",
            lambda s: s.sample(n=1).values,
            lambda s0: s0.sample(n=1).values,
        ),
        "avg": "mean",
        "bit_and": ReduceAggregation("bit_and", operator.and_),
        "bit_or": ReduceAggregation("bit_or", operator.or_),
        "bit_xor": ReduceAggregation("bit_xor", operator.xor),
        "count": "count",
        "every": dd.Aggregation("every", lambda s: s.all(), lambda s0: s0.all()),
        "max": "max",
        "min": "min",
        "single_value": "first",
    }

    def convert(
<<<<<<< HEAD
        self, rel: "org.apache.calcite.rel.RelNode", tables: Dict[str, DataContainer]
    ) -> DataContainer:
        (dc,) = self.assert_inputs(rel, 1, tables)

        df = dc.df
        cc = dc.column_container
=======
        self, rel: "org.apache.calcite.rel.RelNode", context: "dask_sql.Context"
    ) -> dd.DataFrame:
        (df,) = self.assert_inputs(rel, 1, context)
>>>>>>> 48ae97eb

        # We make our life easier with having unique column names
        cc = cc.make_unique()

        # I have no idea what that is, but so far it was always of length 1
        assert len(rel.getGroupSets()) == 1, "Do not know how to handle this case!"

        # Extract the information, which columns we need to group for
        group_column_indices = [int(i) for i in rel.getGroupSet()]
        group_columns = [
            cc.get_backend_by_frontend_index(i) for i in group_column_indices
        ]

        # Always keep an additional column around for empty groups and aggregates
        additional_column_name = str(len(cc.columns))

        # Collect all aggregates
<<<<<<< HEAD
        (
            aggregations,
            output_column_order,
            additional_column_needed,
        ) = self._collect_aggregations(rel, cc, group_columns, additional_column_name)
=======
        filtered_aggregations, output_column_order = self._collect_aggregations(
            rel, df, group_columns, additional_column_name, context
        )
>>>>>>> 48ae97eb

        if not group_columns:
            # There was actually no GROUP BY specified in the SQL
            # Still, this plan can also be used if we need to aggregate something over the full
            # data sample
            # To reuse the code, we just create a new column at the end with a single value
            # It is important to do this after creating the aggregations,
            # as we do not want this additional column to be used anywhere
            group_columns = [additional_column_name]
            additional_column_needed = True

        # If needed, add a column to group by which is
        # the same for all rows
        if additional_column_needed:
            df = df.assign(**{additional_column_name: 1})
            cc = cc.add(additional_column_name)

        # Now we can perform the aggregates
        # We iterate through all pairs of (possible pre-filtered)
        # dataframes and the aggregations to perform in this data...
        df_agg = None
        for filtered_df_desc, aggregation in filtered_aggregations.items():
            # ... we perform the aggregations ...
            filtered_df = filtered_df_desc.df
            filtered_df_agg = filtered_df.groupby(by=group_columns).agg(aggregation)

            # ... fix the column names to a single level ...
            filtered_df_agg.columns = filtered_df_agg.columns.get_level_values(-1)

            # ... and finally concat the new data with the already present columns
            if df_agg is None:
                df_agg = filtered_df_agg
            else:
                df_agg = df_agg.assign(
                    **{col: filtered_df_agg[col] for col in filtered_df_agg.columns}
                )

        # SQL does not care about the index, but we do not want to have any multiindices
        df_agg = df_agg.reset_index(drop=True)

        # Fix the column names and the order of them, as this was messed with during the aggregations
<<<<<<< HEAD
        df.columns = df.columns.get_level_values(-1)
        cc = ColumnContainer(df.columns)

        cc = self.fix_column_to_row_type(cc, rel.getRowType())
        return DataContainer(df, cc)
=======
        df_agg.columns = df_agg.columns.get_level_values(-1)
        df_agg = df_agg[output_column_order]

        df_agg = self.fix_column_to_row_type(df_agg, rel.getRowType())

        return df_agg
>>>>>>> 48ae97eb

    def _collect_aggregations(
        self,
        rel: "org.apache.calcite.rel.RelNode",
        cc: ColumnContainer,
        group_columns: List[str],
        additional_column_name: str,
<<<<<<< HEAD
    ) -> Tuple[Dict[str, Dict[str, str]], List[int]]:

        aggregations = defaultdict(dict)
=======
        context: "dask_sql.Context",
    ) -> Tuple[
        Dict[GroupDatasetDescription, AggregationDescription], List[int],
    ]:
        """
        Create a mapping of dataframe -> aggregations (in the form input colum, output column, aggregation)
        and the expected order of output columns.
        """
        aggregations = defaultdict(lambda: defaultdict(dict))
>>>>>>> 48ae97eb
        output_column_order = []
        additional_column_needed = False

        # SQL needs to copy the old content also. As the values of the group columns
        # are the same for a single group anyways, we just use the first row
        for col in group_columns:
            aggregations[GroupDatasetDescription(df)][col][col] = "first"
            output_column_order.append(col)

        # Now collect all aggregations
        for agg_call in rel.getNamedAggCalls():
            output_col = str(agg_call.getValue())
            expr = agg_call.getKey()

            if expr.hasFilter():
                filter_column = expr.filterArg
                filter_expression = df.iloc[:, filter_column]
                filtered_df = df[filter_expression]

                grouped_df = GroupDatasetDescription(filtered_df, filter_column)
            else:
                grouped_df = GroupDatasetDescription(df)

            if expr.isDistinct():
                raise NotImplementedError(
                    "DISTINCT is not implemented (yet)"
                )  # pragma: no cover

            aggregation_name = str(expr.getAggregation().getName())
            aggregation_name = aggregation_name.lower()
            try:
                aggregation_function = self.AGGREGATION_MAPPING[aggregation_name]
            except KeyError:
                try:
                    aggregation_function = context.functions[aggregation_name].f
                except KeyError:  # pragma: no cover
                    raise NotImplementedError(
                        f"Aggregation function {aggregation_name} not implemented (yet)."
                    )

            inputs = expr.getArgList()
            if len(inputs) == 1:
<<<<<<< HEAD
                input_column_name = cc.get_backend_by_frontend_index(inputs[0])
            elif len(inputs) == 0:
                input_column_name = additional_column_name
                additional_column_needed = True
=======
                input_col = df.columns[inputs[0]]
            elif len(inputs) == 0:
                input_col = additional_column_name
>>>>>>> 48ae97eb
            else:
                raise NotImplementedError(
                    "Can not cope with more than one input"
                )  # pragma: no cover

            aggregations[grouped_df][input_col][output_col] = aggregation_function
            output_column_order.append(output_col)

        return aggregations, output_column_order, additional_column_needed<|MERGE_RESOLUTION|>--- conflicted
+++ resolved
@@ -2,6 +2,7 @@
 from collections import defaultdict
 from functools import reduce
 from typing import Callable, Dict, List, Tuple, Union
+import uuid
 
 import dask.dataframe as dd
 
@@ -87,18 +88,12 @@
     }
 
     def convert(
-<<<<<<< HEAD
-        self, rel: "org.apache.calcite.rel.RelNode", tables: Dict[str, DataContainer]
+        self, rel: "org.apache.calcite.rel.RelNode", context: "dask_sql.Context"
     ) -> DataContainer:
-        (dc,) = self.assert_inputs(rel, 1, tables)
+        (dc,) = self.assert_inputs(rel, 1, context)
 
         df = dc.df
         cc = dc.column_container
-=======
-        self, rel: "org.apache.calcite.rel.RelNode", context: "dask_sql.Context"
-    ) -> dd.DataFrame:
-        (df,) = self.assert_inputs(rel, 1, context)
->>>>>>> 48ae97eb
 
         # We make our life easier with having unique column names
         cc = cc.make_unique()
@@ -113,20 +108,20 @@
         ]
 
         # Always keep an additional column around for empty groups and aggregates
-        additional_column_name = str(len(cc.columns))
+        additional_column_name = str(uuid.uuid4())
+
+        # NOTE: it might be the case that
+        # we do not need this additional
+        # column, but hopefully adding a single
+        # column of 1 is not so problematic...
+        df = df.assign(**{additional_column_name: 1})
+        cc = cc.add(additional_column_name)
+        dc = DataContainer(df, cc)
 
         # Collect all aggregates
-<<<<<<< HEAD
-        (
-            aggregations,
-            output_column_order,
-            additional_column_needed,
-        ) = self._collect_aggregations(rel, cc, group_columns, additional_column_name)
-=======
         filtered_aggregations, output_column_order = self._collect_aggregations(
-            rel, df, group_columns, additional_column_name, context
+            rel, dc, group_columns, additional_column_name, context
         )
->>>>>>> 48ae97eb
 
         if not group_columns:
             # There was actually no GROUP BY specified in the SQL
@@ -136,13 +131,6 @@
             # It is important to do this after creating the aggregations,
             # as we do not want this additional column to be used anywhere
             group_columns = [additional_column_name]
-            additional_column_needed = True
-
-        # If needed, add a column to group by which is
-        # the same for all rows
-        if additional_column_needed:
-            df = df.assign(**{additional_column_name: 1})
-            cc = cc.add(additional_column_name)
 
         # Now we can perform the aggregates
         # We iterate through all pairs of (possible pre-filtered)
@@ -168,32 +156,18 @@
         df_agg = df_agg.reset_index(drop=True)
 
         # Fix the column names and the order of them, as this was messed with during the aggregations
-<<<<<<< HEAD
-        df.columns = df.columns.get_level_values(-1)
-        cc = ColumnContainer(df.columns)
+        df_agg.columns = df_agg.columns.get_level_values(-1)
+        cc = ColumnContainer(df_agg.columns).limit_to(output_column_order)
 
         cc = self.fix_column_to_row_type(cc, rel.getRowType())
-        return DataContainer(df, cc)
-=======
-        df_agg.columns = df_agg.columns.get_level_values(-1)
-        df_agg = df_agg[output_column_order]
-
-        df_agg = self.fix_column_to_row_type(df_agg, rel.getRowType())
-
-        return df_agg
->>>>>>> 48ae97eb
+        return DataContainer(df_agg, cc)
 
     def _collect_aggregations(
         self,
         rel: "org.apache.calcite.rel.RelNode",
-        cc: ColumnContainer,
+        dc: DataContainer,
         group_columns: List[str],
         additional_column_name: str,
-<<<<<<< HEAD
-    ) -> Tuple[Dict[str, Dict[str, str]], List[int]]:
-
-        aggregations = defaultdict(dict)
-=======
         context: "dask_sql.Context",
     ) -> Tuple[
         Dict[GroupDatasetDescription, AggregationDescription], List[int],
@@ -203,9 +177,9 @@
         and the expected order of output columns.
         """
         aggregations = defaultdict(lambda: defaultdict(dict))
->>>>>>> 48ae97eb
         output_column_order = []
-        additional_column_needed = False
+        df = dc.df
+        cc = dc.column_container
 
         # SQL needs to copy the old content also. As the values of the group columns
         # are the same for a single group anyways, we just use the first row
@@ -219,8 +193,8 @@
             expr = agg_call.getKey()
 
             if expr.hasFilter():
-                filter_column = expr.filterArg
-                filter_expression = df.iloc[:, filter_column]
+                filter_column = cc.get_backend_by_frontend_index(expr.filterArg)
+                filter_expression = df[filter_column]
                 filtered_df = df[filter_expression]
 
                 grouped_df = GroupDatasetDescription(filtered_df, filter_column)
@@ -246,16 +220,9 @@
 
             inputs = expr.getArgList()
             if len(inputs) == 1:
-<<<<<<< HEAD
-                input_column_name = cc.get_backend_by_frontend_index(inputs[0])
-            elif len(inputs) == 0:
-                input_column_name = additional_column_name
-                additional_column_needed = True
-=======
-                input_col = df.columns[inputs[0]]
+                input_col = cc.get_backend_by_frontend_index(inputs[0])
             elif len(inputs) == 0:
                 input_col = additional_column_name
->>>>>>> 48ae97eb
             else:
                 raise NotImplementedError(
                     "Can not cope with more than one input"
@@ -264,4 +231,4 @@
             aggregations[grouped_df][input_col][output_col] = aggregation_function
             output_column_order.append(output_col)
 
-        return aggregations, output_column_order, additional_column_needed+        return aggregations, output_column_order