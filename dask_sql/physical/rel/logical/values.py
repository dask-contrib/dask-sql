--- conflicted
+++ resolved
@@ -25,19 +25,13 @@
     class_name = "org.apache.calcite.rel.logical.LogicalValues"
 
     def convert(
-<<<<<<< HEAD
-        self, rel: "org.apache.calcite.rel.RelNode", tables: Dict[str, DataContainer]
+        self, rel: "org.apache.calcite.rel.RelNode", context: "dask_sql.Context"
     ) -> DataContainer:
-=======
-        self, rel: "org.apache.calcite.rel.RelNode", context: "dask_sql.Context"
-    ) -> dd.DataFrame:
->>>>>>> 48ae97eb
         # There should not be any input. This is the first step.
         self.assert_inputs(rel, 0)
 
         rex_expression_rows = list(rel.getTuples())
         rows = []
-<<<<<<< HEAD
         for rex_expression_row in rex_expression_rows:
             # We convert each of the cells in the row
             # using a RexConverter.
@@ -46,17 +40,9 @@
             # their index.
             rows.append(
                 {
-                    str(i): RexConverter.convert(rex_cell, None)
+                    str(i): RexConverter.convert(rex_cell, None, context=context)
                     for i, rex_cell in enumerate(rex_expression_row)
                 }
-=======
-        for rex_expressions in rex_expression_rows:
-            rows.append(
-                [
-                    RexConverter.convert(rex, None, context=context)
-                    for rex in rex_expressions
-                ]
->>>>>>> 48ae97eb
             )
 
         # TODO: we explicitely reference pandas and dask here -> might we worth making this more general
