import logging
from typing import TYPE_CHECKING

<<<<<<< HEAD
from dask_planner.rust import RexType, named_projects, row_type
=======
from dask_sql._datafusion_lib import RexType
>>>>>>> 405470f1
from dask_sql.datacontainer import DataContainer
from dask_sql.physical.rel.base import BaseRelPlugin
from dask_sql.physical.rex import RexConverter
from dask_sql.utils import new_temporary_column

if TYPE_CHECKING:
    import dask_sql
    from dask_sql._datafusion_lib import LogicalPlan

logger = logging.getLogger(__name__)


class DaskProjectPlugin(BaseRelPlugin):
    """
    A DaskProject is used to
    (a) apply expressions to the columns and
    (b) only select a subset of the columns
    """

    class_name = "Projection"

    def convert(self, rel: "LogicalPlan", context: "dask_sql.Context") -> DataContainer:
        # Get the input of the previous step
        (dc,) = self.assert_inputs(rel, 1, context)

        df = dc.df
        cc = dc.column_container

        # Collect all (new) columns
        proj = rel.to_variant()

        column_names = []
        new_columns = {}
        new_mappings = {}

        # Collect all (new) columns this Projection will limit to
        for key, expr in named_projects(proj):
            key = str(key)
            column_names.append(key)

            # shortcut: if we have a column already, there is no need to re-assign it again
            # this is only the case if the expr is a RexInputRef
            if expr.rex_type() == RexType.Reference:
                index = expr.getIndex()
                backend_column_name = cc.get_backend_by_frontend_index(index)
                logger.debug(
                    f"Not re-adding the same column {key} (but just referencing it)"
                )
                new_mappings[key] = backend_column_name
            else:
                random_name = new_temporary_column(df)
                new_columns[random_name] = RexConverter.convert(
                    rel, expr, dc, context=context
                )
                logger.debug(f"Adding a new column {key} out of {expr}")
                new_mappings[key] = random_name

        # Actually add the new columns
        if new_columns:
            df = df.assign(**new_columns)

        # and the new mappings
        for key, backend_column_name in new_mappings.items():
            cc = cc.add(key, backend_column_name)

        # Make sure the order is correct
        cc = cc.limit_to(column_names)

        cc = self.fix_column_to_row_type(cc, row_type(rel))
        dc = DataContainer(df, cc)
        dc = self.fix_dtype_to_row_type(dc, row_type(rel))

        return dc<|MERGE_RESOLUTION|>--- conflicted
+++ resolved
@@ -1,11 +1,7 @@
 import logging
 from typing import TYPE_CHECKING
 
-<<<<<<< HEAD
-from dask_planner.rust import RexType, named_projects, row_type
-=======
-from dask_sql._datafusion_lib import RexType
->>>>>>> 405470f1
+from dask_sql._datafusion_lib import LogicalPlan, RexType, named_projects, row_type
 from dask_sql.datacontainer import DataContainer
 from dask_sql.physical.rel.base import BaseRelPlugin
 from dask_sql.physical.rex import RexConverter
@@ -13,7 +9,6 @@
 
 if TYPE_CHECKING:
     import dask_sql
-    from dask_sql._datafusion_lib import LogicalPlan
 
 logger = logging.getLogger(__name__)
 
