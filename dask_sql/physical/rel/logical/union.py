--- conflicted
+++ resolved
@@ -16,21 +16,15 @@
     class_name = "org.apache.calcite.rel.logical.LogicalUnion"
 
     def convert(
-<<<<<<< HEAD
-        self, rel: "org.apache.calcite.rel.RelNode", tables: Dict[str, DataContainer]
+        self, rel: "org.apache.calcite.rel.RelNode", context: "dask_sql.Context"
     ) -> DataContainer:
-        first_dc, second_dc = self.assert_inputs(rel, 2, tables)
+        first_dc, second_dc = self.assert_inputs(rel, 2, context)
 
         first_df = first_dc.df
         first_cc = first_dc.column_container
 
         second_df = second_dc.df
         second_cc = second_dc.column_container
-=======
-        self, rel: "org.apache.calcite.rel.RelNode", context: "dask_sql.Context"
-    ) -> dd.DataFrame:
-        first_df, second_df = self.assert_inputs(rel, 2, context)
->>>>>>> 48ae97eb
 
         # For concatenating, they should have exactly the same fields
         output_field_names = [str(x) for x in rel.getRowType().getFieldNames()]
