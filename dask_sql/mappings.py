--- conflicted
+++ resolved
@@ -8,11 +8,7 @@
 import numpy as np
 import pandas as pd
 
-<<<<<<< HEAD
-from dask_planner.rust import DaskTypeMap, SqlType
-=======
-from dask_sql._datafusion_lib import DaskTypeMap, SqlTypeName
->>>>>>> 405470f1
+from dask_sql._datafusion_lib import DaskTypeMap, SqlType
 
 logger = logging.getLogger(__name__)
 
@@ -182,30 +178,12 @@
         return np.timedelta64(literal_value[0], "D") + np.timedelta64(
             literal_value[1], "ms"
         )
-    elif sql_type == SqlType.INTERVAL:
-        # check for finer granular interval types, e.g., INTERVAL MONTH, INTERVAL YEAR
-        try:
-            interval_type = str(sql_type).split()[1].lower()
-
-            if interval_type in {"year", "quarter", "month"}:
-                # if sql_type is INTERVAL YEAR, Calcite will covert to months
-                delta = pd.tseries.offsets.DateOffset(months=float(str(literal_value)))
-                return delta
-        except IndexError:  # pragma: no cover
-            # no finer granular interval type specified
-            pass
-        except TypeError:  # pragma: no cover
-            # interval type is not recognized, fall back to default case
-            pass
-
-        # Calcite will always convert INTERVAL types except YEAR, QUATER, MONTH to milliseconds
-        # Issue: if sql_type is INTERVAL MICROSECOND, and value <= 1000, literal_value will be rounded to 0
-        return np.timedelta64(literal_value, "ms")
-    # elif sql_type == SqlType.INTERVAL_MONTH_DAY_NANOSECOND:
-    #     # DataFusion assumes 30 days per month. Therefore we multiply number of months by 30 and add to days
-    #     return np.timedelta64(
-    #         (literal_value[0] * 30) + literal_value[1], "D"
-    #     ) + np.timedelta64(literal_value[2], "ns")
+
+    elif sql_type == SqlType.INTERVAL_MONTH_DAY_NANOSECOND:
+        # DataFusion assumes 30 days per month. Therefore we multiply number of months by 30 and add to days
+        return np.timedelta64(
+            (literal_value[0] * 30) + literal_value[1], "D"
+        ) + np.timedelta64(literal_value[2], "ns")
 
     elif sql_type == SqlType.BOOLEAN:
         return bool(literal_value)
